--- conflicted
+++ resolved
@@ -588,7 +588,6 @@
                 help="Whether to save all stats to only one file. Only used in " "Analysis.",
             )
             parser.add_argument("--ray_address", type=str, default="auto", help="The address of the Ray cluster.")
-<<<<<<< HEAD
 
             # Partitioning configuration for PartitionedRayExecutor
             # Support both flat and nested partition configuration
@@ -698,11 +697,9 @@
                 help="Directory to store partition files. Supports {work_dir} placeholder. If not set, defaults to {work_dir}/partitions.",
             )
 
-=======
             parser.add_argument(
                 "--custom-operator-paths", nargs="+", help="Paths to custom operator scripts or directories."
             )
->>>>>>> 613882b4
             parser.add_argument("--debug", action="store_true", help="Whether to run in debug mode.")
 
             # Filter out non-essential arguments for initial parsing
@@ -857,15 +854,12 @@
         setup_logger(
             save_dir=cfg.event_log_dir,
             filename=logfile_name,
-<<<<<<< HEAD
             level="DEBUG" if cfg.debug else "INFO",
             redirect=cfg.executor_type == "default",
             max_log_size_mb=getattr(cfg, "max_log_size_mb", 100),
             backup_count=getattr(cfg, "backup_count", 5),
-=======
             level="DEBUG" if cfg.get("debug", False) else "INFO",
             redirect=cfg.get("executor_type", "default") == "default",
->>>>>>> 613882b4
         )
 
     # check and get dataset dir
