--- conflicted
+++ resolved
@@ -550,6 +550,7 @@
         'video_key': cfg.video_key,
         'num_proc': cfg.np,
         'turbo': cfg.turbo,
+        'work_dir': cfg.work_dir,
     }
     cfg.process = update_op_attr(cfg.process, op_attrs)
 
@@ -577,38 +578,11 @@
         for op_name in op:
             args = op[op_name]
             if args is None:
-<<<<<<< HEAD
-                args = {
-                    'text_key': text_key,
-                    'image_key': cfg.image_key,
-                    'audio_key': cfg.audio_key,
-                    'video_key': cfg.video_key,
-                    'num_proc': cfg.np,
-                    'turbo': cfg.turbo,
-                    'work_dir': cfg.work_dir,
-                }
-            else:
-                if 'text_key' not in args or args['text_key'] is None:
-                    args['text_key'] = text_key
-                if 'image_key' not in args or args['image_key'] is None:
-                    args['image_key'] = cfg.image_key
-                if 'audio_key' not in args or args['audio_key'] is None:
-                    args['audio_key'] = cfg.audio_key
-                if 'video_key' not in args or args['video_key'] is None:
-                    args['video_key'] = cfg.video_key
-                if 'num_proc' not in args or args['num_proc'] is None:
-                    args['num_proc'] = cfg.np
-                if 'turbo' not in args or args['turbo'] is None:
-                    args['turbo'] = cfg.turbo
-                if 'work_dir' not in args or args['work_dir'] is None:
-                    args['work_dir'] = cfg.work_dir
-=======
                 args = attr_dict
             else:
                 for key in attr_dict:
                     if key not in args or args[key] is None:
                         args[key] = attr_dict[key]
->>>>>>> 36af1932
             op[op_name] = args
         updated_op_list.append(op)
     return updated_op_list
