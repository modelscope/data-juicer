--- conflicted
+++ resolved
@@ -46,70 +46,6 @@
         help='Path to a configuration file when using auto-HPO tool.',
         required=False)
     parser.add_argument(
-<<<<<<< HEAD
-=======
-        '--path_k_sigma_recipe',
-        type=str,
-        help='Path to save a configuration file when using k-sigma tool.',
-        required=False)
-    parser.add_argument(
-        '--path_model_feedback_recipe',
-        type=str,
-        help='Path to save a configuration file refined by model feedback.',
-        required=False)
-    parser.add_argument(
-        '--data_process_type',
-        type=Union[str, dict],
-        help='Choose one data process for sandbox. Should be one of '
-        '["data_juicer_run", "data_sample", "divide_by_percentiles"]. '
-        'The "data_juicer_run" for running setting ops in process, '
-        '"data_sample" for data sampling, "divide_by_percentiles" for '
-        'data partitioning.',
-        required=False)
-    parser.add_argument(
-        '--fix_data_num',
-        type=int,
-        help='fix data num in each partition by uniform sample when the '
-        'data_process_type is "divide_by_percentiles", keep the origin '
-        'data num if it is null',
-        required=False)
-    parser.add_argument(
-        '--model_infer_config',
-        type=Union[str, dict],
-        help='Path or a dict to model inference configuration file when '
-        'calling model executor in sandbox. If not specified, the model '
-        'inference related hooks will be disabled.',
-        required=False)
-    parser.add_argument(
-        '--model_train_config',
-        type=Union[str, dict],
-        help='Path or a dict to model training configuration file when '
-        'calling model executor in sandbox. If not specified, the model '
-        'training related hooks will be disabled.',
-        required=False)
-    parser.add_argument(
-        '--data_generate_config',
-        type=Union[str, dict],
-        help='Path or a dict to data generation configuration file when '
-        'calling model executor in sandbox. If not specified, the data '
-        'generation related hooks will be disabled.',
-        required=False)
-    parser.add_argument(
-        '--data_eval_config',
-        type=Union[str, dict],
-        help='Path or a dict to eval configuration file when calling '
-        'auto-evaluator for data in sandbox. '
-        'If not specified, the eval related hooks will be disabled.',
-        required=False)
-    parser.add_argument(
-        '--model_eval_config',
-        type=Union[str, dict],
-        help='Path or a dict to eval configuration file when calling '
-        'auto-evaluator for model in sandbox. '
-        'If not specified, the eval related hooks will be disabled.',
-        required=False)
-    parser.add_argument(
->>>>>>> 498b9851
         '--data_probe_algo',
         type=str,
         default='uniform',
