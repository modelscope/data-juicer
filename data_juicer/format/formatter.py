import os
from typing import List, Union

from datasets import Dataset, DatasetDict, concatenate_datasets, load_dataset
from jsonargparse import Namespace, dict_to_namespace
from loguru import logger

from data_juicer.utils.constant import Fields
from data_juicer.utils.file_utils import find_files_with_suffix, is_absolute_path
from data_juicer.utils.registry import Registry

FORMATTERS = Registry("Formatters")


class BaseFormatter:
    """Base class to load dataset."""

    def load_dataset(self, *args) -> Dataset:
        raise NotImplementedError


class LocalFormatter(BaseFormatter):
    """The class is used to load a dataset from local files or local
    directory."""

    def __init__(
        self,
        dataset_path: str,
        type: str,
        suffixes: Union[str, List[str], None] = None,
        text_keys: List[str] = None,
        add_suffix=False,
        **kwargs,
    ):
        """
        Initialization method.

        :param dataset_path: path to a dataset file or a dataset
            directory
        :param type: a packaged dataset module type (json, csv, etc.)
        :param suffixes: files with specified suffixes to be processed
        :param text_keys: key names of field that stores sample
            text.
        :param add_suffix: whether to add the file suffix to dataset
            meta info
        :param kwargs: extra args
        """
        self.type = type
        self.kwargs = kwargs
        self.text_keys = text_keys
        self.data_files = find_files_with_suffix(dataset_path, suffixes)
        self.add_suffix = add_suffix

    def load_dataset(self, num_proc: int = 1, global_cfg=None) -> Dataset:
        """
        Load a dataset from dataset file or dataset directory, and unify its
        format.

        :param num_proc: number of processes when loading the dataset
        :param global_cfg: global cfg used in consequent processes,
        :return: formatted dataset
        """
        _num_proc = self.kwargs.pop("num_proc", 1)
        num_proc = num_proc or _num_proc
        datasets = load_dataset(
            self.type,
            data_files={key.strip("."): self.data_files[key] for key in self.data_files},
            num_proc=num_proc,
            **self.kwargs,
        )
        if self.add_suffix:
            logger.info("Add suffix info into dataset...")
            datasets = add_suffixes(datasets, num_proc)
        else:
            from data_juicer.core.data import NestedDataset

            datasets = NestedDataset(concatenate_datasets([ds for _, ds in datasets.items()]))
        ds = unify_format(datasets, text_keys=self.text_keys, num_proc=num_proc, global_cfg=global_cfg)
        return ds


class RemoteFormatter(BaseFormatter):
    """The class is used to load a dataset from repository of huggingface
    hub."""

    def __init__(self, dataset_path: str, text_keys: List[str] = None, **kwargs):
        """
        Initialization method.

        :param dataset_path: a dataset file or a dataset directory
        :param text_keys: key names of field that stores sample
            text.
        :param kwargs: extra args
        """
        self.path = dataset_path
        self.text_keys = text_keys
        self.kwargs = kwargs

    def load_dataset(self, num_proc: int = 1, global_cfg=None) -> Dataset:
        """
        Load a dataset from HuggingFace, and unify its format.

        :param num_proc: number of processes when loading the dataset
        :param global_cfg: the global cfg used in consequent processes,
        :return: formatted dataset
        """
        ds = load_dataset(self.path, split="train", num_proc=num_proc, **self.kwargs)
        ds = unify_format(ds, text_keys=self.text_keys, num_proc=num_proc, global_cfg=global_cfg)
        return ds


def add_suffixes(datasets: DatasetDict, num_proc: int = 1) -> Dataset:
    """
    Add suffix filed to datasets.

    :param datasets: a DatasetDict object
    :param num_proc: number of processes to add suffixes
    :return: datasets with suffix features.
    """
    logger.info("Add suffix column for dataset")
    from data_juicer.core.data import add_same_content_to_new_column

    for key, ds in datasets.items():
        if Fields.suffix not in ds.features:
            datasets[key] = ds.map(
                add_same_content_to_new_column,
                fn_kwargs={"new_column_name": Fields.suffix, "initial_value": "." + key},
                num_proc=num_proc,
                desc="Adding new column for suffix",
            )
    datasets = concatenate_datasets([ds for _, ds in datasets.items()])
    from data_juicer.core.data import NestedDataset

    return NestedDataset(datasets)


def unify_format(
    dataset: Dataset,
    text_keys: Union[List[str], str] = "text",
    num_proc: int = 1,
    global_cfg: Union[dict, Namespace] = None,
) -> Dataset:
    """
    Get an unified internal format, conduct the following modifications.

    1. check keys of dataset

    2. filter out those samples with empty or None text

    :param dataset: input dataset
    :param text_keys: original text key(s) of dataset.
    :param num_proc: number of processes for mapping
    :param global_cfg: the global cfg used in consequent processes,
        since cfg.text_key may be modified after unifying

    :return: unified_format_dataset
    """
    from data_juicer.core.data import NestedDataset

    if isinstance(dataset, DatasetDict):
        datasets = list(dataset.values())
        assert len(datasets) == 1, "Please make sure the passed datasets " "contains only 1 dataset"
        dataset = datasets[0]
    assert isinstance(dataset, Dataset) or isinstance(dataset, NestedDataset), (
        "Currently we only support processing data" "with huggingface-Dataset format"
    )

    if text_keys is None:
        text_keys = []

    if isinstance(text_keys, str):
        text_keys = [text_keys]

    logger.info("Unifying the input dataset formats...")

    dataset = NestedDataset(dataset)

    # 1. check text related keys
    for key in text_keys:
        if key not in dataset.features:
            err_msg = (
                f"There is no key [{key}] in dataset. You might set "
                f"wrong text_key in the config file for your dataset. "
                f"Please check and retry!"
            )
            logger.error(err_msg)
            raise ValueError(err_msg)

    # 2. filter out those samples with empty or None text
    # TODO: optimize the filtering operation for better efficiency
    logger.info(f"There are {len(dataset)} sample(s) in the original dataset.")

    def non_empty_text(sample, target_keys):
        for target_key in target_keys:
            # TODO: case for CFT, in which the len(sample[target_key]) == 0
            if sample[target_key] is None:
                # we filter out the samples contains at least None column
                # since the op can not handle it now
                return False
        return True

    dataset = dataset.filter(non_empty_text, num_proc=num_proc, fn_kwargs={"target_keys": text_keys})
    logger.info(f"{len(dataset)} samples left after filtering empty text.")

    # 3. convert relative paths to absolute paths
    if global_cfg is not None:
        if isinstance(global_cfg, dict):
            global_cfg = dict_to_namespace(global_cfg)
        # check and get dataset dir
<<<<<<< HEAD
        if getattr(global_cfg, "dataset_path", None) and os.path.exists(global_cfg.dataset_path):
=======
        if (
            hasattr(global_cfg, "dataset_path")
            and global_cfg.dataset_path is not None
            and os.path.exists(global_cfg.dataset_path)
        ):
>>>>>>> 1aefd47d
            if os.path.isdir(global_cfg.dataset_path):
                ds_dir = global_cfg.dataset_path
            else:
                ds_dir = os.path.dirname(global_cfg.dataset_path)
        else:
            ds_dir = ""
<<<<<<< HEAD
        image_key = getattr(global_cfg, "image_key", SpecialTokens.image)
        audio_key = getattr(global_cfg, "audio_key", SpecialTokens.audio)
        video_key = getattr(global_cfg, "video_key", SpecialTokens.video)
=======
        image_key = global_cfg.image_key if hasattr(global_cfg, "image_key") else "images"
        audio_key = global_cfg.audio_key if hasattr(global_cfg, "audio_key") else "audios"
        video_key = global_cfg.video_key if hasattr(global_cfg, "video_key") else "videos"
>>>>>>> 1aefd47d

        data_path_keys = []
        if image_key in dataset.features:
            data_path_keys.append(image_key)
        if audio_key in dataset.features:
            data_path_keys.append(audio_key)
        if video_key in dataset.features:
            data_path_keys.append(video_key)
        if len(data_path_keys) == 0:
            # no image/audio/video path list in dataset, no need to convert
            return dataset

        if ds_dir == "":
            return dataset

        logger.info(
            "Converting relative paths in the dataset to their "
            "absolute version. (Based on the directory of input "
            "dataset file)"
        )

        # function to convert relative paths to absolute paths
        def rel2abs(sample, path_keys, dataset_dir):
            for path_key in path_keys:
                if path_key not in sample:
                    continue
                paths = sample[path_key]
                if not paths:
                    continue
                new_paths = [path if is_absolute_path(path) else os.path.join(dataset_dir, path) for path in paths]
                sample[path_key] = new_paths
            return sample

        dataset = dataset.map(
            rel2abs, num_proc=num_proc, fn_kwargs={"path_keys": data_path_keys, "dataset_dir": ds_dir}
        )
    else:
        logger.warning(
            "No global config passed into unify_format function. "
            "Relative paths in the dataset might not be converted "
            "to their absolute versions. Data of other modalities "
            "might not be able to find by Data-Juicer."
        )

    return dataset<|MERGE_RESOLUTION|>--- conflicted
+++ resolved
@@ -207,30 +207,20 @@
         if isinstance(global_cfg, dict):
             global_cfg = dict_to_namespace(global_cfg)
         # check and get dataset dir
-<<<<<<< HEAD
-        if getattr(global_cfg, "dataset_path", None) and os.path.exists(global_cfg.dataset_path):
-=======
         if (
             hasattr(global_cfg, "dataset_path")
             and global_cfg.dataset_path is not None
             and os.path.exists(global_cfg.dataset_path)
         ):
->>>>>>> 1aefd47d
             if os.path.isdir(global_cfg.dataset_path):
                 ds_dir = global_cfg.dataset_path
             else:
                 ds_dir = os.path.dirname(global_cfg.dataset_path)
         else:
             ds_dir = ""
-<<<<<<< HEAD
-        image_key = getattr(global_cfg, "image_key", SpecialTokens.image)
-        audio_key = getattr(global_cfg, "audio_key", SpecialTokens.audio)
-        video_key = getattr(global_cfg, "video_key", SpecialTokens.video)
-=======
         image_key = global_cfg.image_key if hasattr(global_cfg, "image_key") else "images"
         audio_key = global_cfg.audio_key if hasattr(global_cfg, "audio_key") else "audios"
         video_key = global_cfg.video_key if hasattr(global_cfg, "video_key") else "videos"
->>>>>>> 1aefd47d
 
         data_path_keys = []
         if image_key in dataset.features:
