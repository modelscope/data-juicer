--- conflicted
+++ resolved
@@ -23,7 +23,6 @@
             return sys.maxsize
 
 
-<<<<<<< HEAD
 def dict_to_hash(input_dict: dict, hash_length=None):
     """
         hash a dict to a string with length hash_length
@@ -110,11 +109,11 @@
     if cur_list:
         res.append(cur_list)
     return res
-=======
+
+
 def is_float(s):
     try:
         float(s)
         return True
     except Exception:
-        return False
->>>>>>> 155d3dda
+        return False