--- conflicted
+++ resolved
@@ -128,11 +128,8 @@
 
     # audios
     audio_duration = 'audio_duration'
-<<<<<<< HEAD
     audio_nmf_snr = 'audio_nmf_snr'
-=======
     audio_sizes = 'audio_sizes'
->>>>>>> 33d82feb
 
     # multimodal
     # image-text
