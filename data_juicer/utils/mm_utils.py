import re

import numpy as np
from datasets import Audio, Image

from data_juicer.utils.constant import DEFAULT_PREFIX


# A class to keep special tokens for multimodal information in the texts
# The tokens in this class can be updated by corresponding arguments in config
class SpecialTokens(object):
    # modality
    image = f'<{DEFAULT_PREFIX}image>'
    audio = f'<{DEFAULT_PREFIX}audio>'

    # others
    eoc = f'<|{DEFAULT_PREFIX}eoc|>'


def get_special_tokens():
    special_token_dict = {
        key: value
        for key, value in SpecialTokens.__dict__.items()
        if not key.startswith('__')
    }
    return special_token_dict


def remove_special_tokens(text):
    for value in get_special_tokens().values():
        text = text.replace(value, '').strip()
    return text


<<<<<<< HEAD
def remove_non_special_tokens(text):
    special_tokens = get_special_tokens().values()
    patterns = '|'.join(re.escape(token) for token in special_tokens)
    special_tokens_found = re.findall(patterns, text)
    text_with_only_special_tokens = ''.join(special_tokens_found)

    return text_with_only_special_tokens


=======
# Image
>>>>>>> a3c8310b
def load_images(paths):
    return [load_image(path) for path in paths]


def load_image(path):
    img_feature = Image()
    img = img_feature.decode_example(img_feature.encode_example(path))
    return img


def pil_to_opencv(pil_image):
    if pil_image.mode != 'RGB':
        pil_image = pil_image.convert('RGB')
    numpy_image = np.array(pil_image)
    # RGB to BGR
    opencv_image = numpy_image[:, :, ::-1]
    return opencv_image


def get_image_size(path, ):
    import os
    return os.path.getsize(path)


def iou(box1, box2):
    x1_min, y1_min, x1_max, y1_max = box1
    x2_min, y2_min, x2_max, y2_max = box2
    area1 = (x1_max - x1_min) * (y1_max - y1_min)
    area2 = (x2_max - x2_min) * (y2_max - y2_min)
    ix_min = max(x1_min, x2_min)
    ix_max = min(x1_max, x2_max)
    iy_min = max(y1_min, y2_min)
    iy_max = min(y1_max, y2_max)
    intersection = max(0, (ix_max - ix_min) * (iy_max - iy_min))
    union = area1 + area2 - intersection
    return 1.0 * intersection / union


# Audio
def load_audios(paths):
    return [load_audio(path) for path in paths]


def load_audio(path, sampling_rate=None):
    aud_feature = Audio(sampling_rate)
    aud = aud_feature.decode_example(aud_feature.encode_example(path))
    return aud['array'], aud['sampling_rate']


# Others
def size_to_bytes(size):
    alphabets_list = [char for char in size if char.isalpha()]
    numbers_list = [char for char in size if char.isdigit()]

    if len(numbers_list) == 0:
        raise ValueError(f'Your input `size` does not contain numbers: {size}')

    size_numbers = int(float(''.join(numbers_list)))

    if len(alphabets_list) == 0:
        # by default, if users do not specify the units, the number will be
        # regarded as in bytes
        return size_numbers

    suffix = ''.join(alphabets_list).lower()

    if suffix == 'kb' or suffix == 'kib':
        return size_numbers << 10
    elif suffix == 'mb' or suffix == 'mib':
        return size_numbers << 20
    elif suffix == 'gb' or suffix == 'gib':
        return size_numbers << 30
    elif suffix == 'tb' or suffix == 'tib':
        return size_numbers << 40
    elif suffix == 'pb' or suffix == 'pib':
        return size_numbers << 50
    elif suffix == 'eb' or suffix == 'eib':
        return size_numbers << 60
    elif suffix == 'zb' or suffix == 'zib':
        return size_numbers << 70
    elif suffix == 'yb' or suffix == 'yib':
        return size_numbers << 80
    else:
        raise ValueError(f'You specified unidentifiable unit: {suffix}, '
                         f'expected in [KB, MB, GB, TB, PB, EB, ZB, YB, '
                         f'KiB, MiB, GiB, TiB, PiB, EiB, ZiB, YiB], '
                         f'(case insensitive, counted by *Bytes*).')


def insert_texts_after_placeholders(original_string,
                                    placeholders,
                                    new_texts,
                                    delimiter_in_insert_pos=' '):
    if len(placeholders) != len(new_texts):
        raise ValueError(
            'The number of placeholders and new_texts must be equal')

    modified_string = original_string
    for placeholder, new_text in zip(placeholders, new_texts):
        # Find the index of the next occurrence of the placeholder
        index = modified_string.find(placeholder)
        if index == -1:
            raise ValueError(
                f"Placeholder '{placeholder}' not found in the string")
        # Insert new_text at the found index position
        modified_string = \
            modified_string[:index + len(placeholder)] + \
            new_text + \
            delimiter_in_insert_pos + \
            modified_string[index + len(placeholder):]

    return modified_string<|MERGE_RESOLUTION|>--- conflicted
+++ resolved
@@ -32,7 +32,6 @@
     return text
 
 
-<<<<<<< HEAD
 def remove_non_special_tokens(text):
     special_tokens = get_special_tokens().values()
     patterns = '|'.join(re.escape(token) for token in special_tokens)
@@ -41,10 +40,8 @@
 
     return text_with_only_special_tokens
 
-
-=======
+  
 # Image
->>>>>>> a3c8310b
 def load_images(paths):
     return [load_image(path) for path in paths]
 
