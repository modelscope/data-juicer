import fnmatch
import inspect
import io
import os
from contextlib import redirect_stderr
from functools import partial
from pickle import UnpicklingError
from typing import Optional, Union

import httpx
import multiprocess as mp
import wget
from loguru import logger

from data_juicer import cuda_device_count
from data_juicer.utils.common_utils import nested_access
from data_juicer.utils.lazy_loader import LazyLoader
from data_juicer.utils.nltk_utils import (ensure_nltk_resource,
                                          patch_nltk_pickle_security)

from .cache_utils import DATA_JUICER_MODELS_CACHE as DJMC

torch = LazyLoader('torch')
transformers = LazyLoader('transformers')
nn = LazyLoader('torch.nn')
fasttext = LazyLoader('fasttext', 'fasttext-wheel')
sentencepiece = LazyLoader('sentencepiece')
kenlm = LazyLoader('kenlm')
nltk = LazyLoader('nltk')
aes_pred = LazyLoader('aesthetics_predictor', 'simple-aesthetics-predictor')
vllm = LazyLoader('vllm')
diffusers = LazyLoader('diffusers')
ram = LazyLoader('ram',
                 'git+https://github.com/xinyu1205/recognize-anything.git')
cv2 = LazyLoader('cv2', 'opencv-python')
openai = LazyLoader('openai')
ultralytics = LazyLoader('ultralytics')
tiktoken = LazyLoader('tiktoken')
dashscope = LazyLoader('dashscope')

MODEL_ZOO = {}

# Default cached models links for downloading
MODEL_LINKS = 'https://dail-wlcb.oss-cn-wulanchabu.aliyuncs.com/' \
               'data_juicer/models/'

# Backup cached models links for downloading
BACKUP_MODEL_LINKS = {
    # language identification model from fasttext
    'lid.176.bin':
    'https://dl.fbaipublicfiles.com/fasttext/supervised-models/',

    # tokenizer and language model for English from sentencepiece and KenLM
    '*.sp.model':
    'https://huggingface.co/edugp/kenlm/resolve/main/wikipedia/',
    '*.arpa.bin':
    'https://huggingface.co/edugp/kenlm/resolve/main/wikipedia/',

    # sentence split model from nltk punkt
    'punkt.*.pickle':
    'https://dail-wlcb.oss-cn-wulanchabu.aliyuncs.com/'
    'data_juicer/models/',

    # ram
    'ram_plus_swin_large_14m.pth':
    'http://dail-wlcb.oss-cn-wulanchabu.aliyuncs.com/data_juicer/models/'
    'ram_plus_swin_large_14m.pth',

    # FastSAM
    'FastSAM-s.pt':
    'https://github.com/ultralytics/assets/releases/download/v8.2.0/'
    'FastSAM-s.pt',
    'FastSAM-x.pt':
    'https://github.com/ultralytics/assets/releases/download/v8.2.0/'
    'FastSAM-x.pt',
}


def get_backup_model_link(model_name):
    for pattern, url in BACKUP_MODEL_LINKS.items():
        if fnmatch.fnmatch(model_name, pattern):
            return url
    return None


def check_model(model_name, force=False):
    """
    Check whether a model exists in DATA_JUICER_MODELS_CACHE.
    If exists, return its full path.
    Else, download it from cached models links.

    :param model_name: a specified model name
    :param force: Whether to download model forcefully or not, Sometimes
        the model file maybe incomplete for some reason, so need to
        download again forcefully.
    """
    # check for local model
    if not force and os.path.exists(model_name):
        return model_name

    if not os.path.exists(DJMC):
        os.makedirs(DJMC)

    # check if the specified model exists. If it does not exist, download it
    cached_model_path = os.path.join(DJMC, model_name)
    if force:
        if os.path.exists(cached_model_path):
            os.remove(cached_model_path)
            logger.info(
                f'Model [{cached_model_path}] is invalid. Forcing download...')
        else:
            logger.info(
                f'Model [{cached_model_path}] is not found. Downloading...')

        try:
            model_link = os.path.join(MODEL_LINKS, model_name)
            wget.download(model_link, cached_model_path)
        except:  # noqa: E722
            try:
                backup_model_link = os.path.join(
                    get_backup_model_link(model_name), model_name)
                wget.download(backup_model_link, cached_model_path)
            except:  # noqa: E722
                logger.error(
                    f'Downloading model [{model_name}] error. '
                    f'Please retry later or download it into {DJMC} '
                    f'manually from {model_link} or {backup_model_link} ')
                exit(1)
    return cached_model_path


def filter_arguments(func, args_dict):
    """
    Filters and returns only the valid arguments for a given function
    signature.

    :param func: The function or callable to inspect.
    :param args_dict: A dictionary of argument names and values to filter.
    :return: A dictionary containing only the arguments that match the
                function's signature, preserving any **kwargs if applicable.
    """
    params = inspect.signature(func).parameters
    filtered_args = {}
    for name, param in params.items():
        if param.kind == inspect.Parameter.VAR_KEYWORD:
            return args_dict
        if name not in {'self', 'cls'} and name in args_dict:
            filtered_args[name] = args_dict[name]
    return filtered_args


class ChatAPIModel:

    def __init__(self, model, endpoint=None, response_path=None, **kwargs):
        """
        Initializes an instance of the APIModel class.

        :param model: The name of the model to be used for making API
            calls. This should correspond to a valid model identifier
            recognized by the API server.
        :param endpoint: The URL endpoint for the API. If provided as a
            relative path, it will be appended to the base URL (defined by the
            `OPENAI_BASE_URL` environment variable or through an additional
            `base_url` parameter). Defaults to '/chat/completions' for
            OpenAI compatibility.
        :param response_path: A dot-separated string specifying the path to
            extract the desired content from the API response. The default
            value is 'choices.0.message.content', which corresponds to the
            typical structure of an OpenAI API response.
        :param kwargs: Additional keyword arguments for configuring the
            internal OpenAI client.
        """
        self.model = model
        self.endpoint = endpoint or '/chat/completions'
        self.response_path = response_path or 'choices.0.message.content'

        client_args = filter_arguments(openai.OpenAI, kwargs)
        self._client = openai.OpenAI(**client_args)

    def __call__(self, messages, **kwargs):
        """
        Sends messages to the configured API model and returns the parsed
        response content.

        :param messages: A list of message dictionaries to send to the API.
                         Each message should have a 'role' (e.g., 'user',
                         'assistant') and 'content' (the message text).
        :param kwargs: Additional parameters for the API call.
        :return: The parsed response content from the API call, or an empty
            string if an error occurs.
        """
        body = {
            'messages': messages,
            'model': self.model,
        }
        body.update(kwargs)
        stream = kwargs.get('stream', False)
        stream_cls = openai.Stream[openai.types.chat.ChatCompletionChunk]

        try:
            response = self._client.post(self.endpoint,
                                         body=body,
                                         cast_to=httpx.Response,
                                         stream=stream,
                                         stream_cls=stream_cls)
            result = response.json()
            return nested_access(result, self.response_path)
        except Exception as e:
            logger.exception(e)
            return ''


class EmbeddingAPIModel:

    def __init__(self, model, endpoint=None, response_path=None, **kwargs):
<<<<<<< HEAD
        """
        Initializes an instance specialized for embedding APIs.

        :param model: The model identifier for embedding API calls.
        :param endpoint: API endpoint URL. Defaults to '/embeddings'.
        :param response_path: Path to extract embeddings from response.
            Defaults to 'data.0.embedding'.
        :param kwargs: Configuration for the OpenAI client.
        """
        self.model = model
        self.endpoint = endpoint or '/embeddings'
        self.response_path = response_path or 'data.0.embedding'

        client_args = filter_arguments(openai.OpenAI, kwargs)
        self._client = openai.OpenAI(**client_args)

    def __call__(self, input, **kwargs):
        """
        Processes input text and returns embeddings.

        :param input: Input text or list of texts to embed.
        :param kwargs: Additional API parameters.
        :return: Extracted embeddings or empty list on error.
        """
=======
        """
        Initializes an instance specialized for embedding APIs.

        :param model: The model identifier for embedding API calls.
        :param endpoint: API endpoint URL. Defaults to '/embeddings'.
        :param response_path: Path to extract embeddings from response.
            Defaults to 'data.0.embedding'.
        :param kwargs: Configuration for the OpenAI client.
        """
        self.model = model
        self.endpoint = endpoint or '/embeddings'
        self.response_path = response_path or 'data.0.embedding'

        client_args = filter_arguments(openai.OpenAI, kwargs)
        self._client = openai.OpenAI(**client_args)

    def __call__(self, input, **kwargs):
        """
        Processes input text and returns embeddings.

        :param input: Input text or list of texts to embed.
        :param kwargs: Additional API parameters.
        :return: Extracted embeddings or empty list on error.
        """
>>>>>>> 8ab3b223
        body = {
            'model': self.model,
            'input': input,
        }
        body.update(kwargs)

        try:
            response = self._client.post(self.endpoint,
                                         body=body,
                                         cast_to=httpx.Response)
            result = response.json()
            return nested_access(result, self.response_path) or []
        except Exception as e:
            logger.exception(f'Embedding API error: {e}')
            return []


def prepare_api_model(model,
                      *,
                      endpoint=None,
                      response_path=None,
                      return_processor=False,
                      processor_config=None,
                      **model_params):
    """Creates a callable API model for interacting with OpenAI-compatible API.
    The callable supports custom response parsing and works with proxy servers
    that may be incompatible.

    :param model: The name of the model to interact with.
    :param endpoint: The URL endpoint for the API. If provided as a relative
        path, it will be appended to the base URL (defined by the
        `OPENAI_BASE_URL` environment variable or through an additional
        `base_url` parameter). Supported endpoints include:
        - '/chat/completions' for chat models
        - '/embeddings' for embedding models
        Defaults to `/chat/completions` for OpenAI compatibility.
    :param response_path: The dot-separated  path to extract desired content
        from the API response. Defaults to 'choices.0.message.content'
        for chat models and 'data.0.embedding' for embedding models.
    :param return_processor: A boolean flag indicating whether to return a
        processor along with the model. The processor can be used for tasks
        like tokenization or encoding. Defaults to False.
    :param processor_config: A dictionary containing configuration parameters
        for initializing a Hugging Face processor. It is only relevant if
        `return_processor` is set to True.
    :param model_params: Additional parameters for configuring the API model.
    :return: A callable APIModel instance, and optionally a processor
        if `return_processor` is True.
    """
    endpoint = endpoint or '/chat/completions'

    ENDPOINT_CLASS_MAP = {
        'chat': ChatAPIModel,
        'embeddings': EmbeddingAPIModel,
    }

    API_Class = next((cls for keyword, cls in ENDPOINT_CLASS_MAP.items()
                      if keyword in endpoint.lower()), None)

    if API_Class is None:
        raise ValueError(f'Unsupported endpoint: {endpoint}')

    client = API_Class(model=model,
                       endpoint=endpoint,
                       response_path=response_path,
                       **model_params)

    if not return_processor:
        return client

    def get_processor():
        try:
            return tiktoken.encoding_for_model(model)
        except Exception:
            pass

        try:
            return dashscope.get_tokenizer(model)
        except Exception:
            pass

        try:
            processor = transformers.AutoProcessor.from_pretrained(
                pretrained_model_name_or_path=model, **processor_config)
            return processor
        except Exception:
            pass

        raise ValueError(
            'Failed to initialize the processor. Please check the following:\n'  # noqa: E501
            "- For OpenAI models: Install 'tiktoken' via `pip install tiktoken`.\n"  # noqa: E501
            "- For DashScope models: Install both 'dashscope' and 'tiktoken' via `pip install dashscope tiktoken`.\n"  # noqa: E501
            "- For custom models: Use the 'processor_config' parameter to configure a Hugging Face processor."  # noqa: E501
        )

    if processor_config is not None and \
            'pretrained_model_name_or_path' in processor_config:
        processor = transformers.AutoProcessor.from_pretrained(
            **processor_config)
    else:
        processor = get_processor()
    return (client, processor)


def prepare_diffusion_model(pretrained_model_name_or_path, diffusion_type,
                            **model_params):
    """
    Prepare and load an Diffusion model from HuggingFace.

    :param pretrained_model_name_or_path: input Diffusion model name
        or local path to the model
    :param diffusion_type: the use of the diffusion model. It can be
        'image2image', 'text2image', 'inpainting'
    :return: a Diffusion model.
    """

    TORCH_DTYPE_MAPPING = {
        'fp32': torch.float32,
        'fp16': torch.float16,
        'bf16': torch.bfloat16,
    }

    LazyLoader.check_packages(['torch', 'transformers'])

    device = model_params.pop('device', None)
    if not device:
        model_params['device_map'] = 'balanced'
    if 'torch_dtype' in model_params:
        model_params['torch_dtype'] = TORCH_DTYPE_MAPPING[
            model_params['torch_dtype']]

    diffusion_type_to_pipeline = {
        'image2image': diffusers.AutoPipelineForImage2Image,
        'text2image': diffusers.AutoPipelineForText2Image,
        'inpainting': diffusers.AutoPipelineForInpainting
    }

    if diffusion_type not in diffusion_type_to_pipeline.keys():
        raise ValueError(
            f'Not support {diffusion_type} diffusion_type for diffusion '
            'model. Can only be one of '
            '["image2image", "text2image", "inpainting"].')

    pipeline = diffusion_type_to_pipeline[diffusion_type]
    model = pipeline.from_pretrained(pretrained_model_name_or_path,
                                     **model_params)
    if device:
        model = model.to(device)

    return model


def prepare_fastsam_model(model_path, **model_params):
    device = model_params.pop('device', 'cpu')
    model = ultralytics.FastSAM(check_model(model_path)).to(device)
    return model


def prepare_fasttext_model(model_name='lid.176.bin', **model_params):
    """
    Prepare and load a fasttext model.

    :param model_name: input model name
    :return: model instance.
    """
    logger.info('Loading fasttext language identification model...')
    try:
        # Suppress FastText warnings by redirecting stderr
        with redirect_stderr(io.StringIO()):
            ft_model = fasttext.load_model(check_model(model_name))
        # Verify the model has the predict method (for language identification)
        if not hasattr(ft_model, 'predict'):
            raise AttributeError('Loaded model does not support prediction')
    except Exception as e:
        logger.warning(
            f'Error loading model: {e}. Attempting to force download...')
        try:
            with redirect_stderr(io.StringIO()):
                ft_model = fasttext.load_model(
                    check_model(model_name, force=True))
            if not hasattr(ft_model, 'predict'):
                raise AttributeError(
                    'Loaded model does not support prediction')
        except Exception as e:
            logger.error(f'Failed to load model after download attempt: {e}')
            raise
    return ft_model


def prepare_huggingface_model(pretrained_model_name_or_path,
                              *,
                              return_model=True,
                              return_pipe=False,
                              pipe_task='text-generation',
                              **model_params):
    """
    Prepare and load a huggingface model.

    :param pretrained_model_name_or_path: model name or path
    :param return_model: return model or not
    :param return_pipe: return pipeline or not
    :param pipe_task: task for pipeline
    :return: a tuple (model, processor) if `return_model` is True;
        otherwise, only the processor is returned.
    """
    # Check if we need accelerate for device_map
    if 'device' in model_params:
        device = model_params.pop('device')
        if device.startswith('cuda'):
            try:
                model_params['device_map'] = device
            except ImportError:
                # If accelerate is not available, use device directly
                model_params['device'] = device
                logger.warning('accelerate not found, using device directly')

    processor = transformers.AutoProcessor.from_pretrained(
        pretrained_model_name_or_path, **model_params)

    if return_model:
        config = transformers.AutoConfig.from_pretrained(
            pretrained_model_name_or_path, **model_params)
        if hasattr(config, 'auto_map'):
            class_name = next(
                (k for k in config.auto_map if k.startswith('AutoModel')),
                'AutoModel')
        else:
            # TODO: What happens if more than one
            class_name = config.architectures[0]

        model_class = getattr(transformers, class_name)
        model = model_class.from_pretrained(pretrained_model_name_or_path,
                                            **model_params)

        if return_pipe:
            if isinstance(processor, transformers.PreTrainedTokenizerBase):
                pipe_params = {'tokenizer': processor}
            elif isinstance(processor, transformers.SequenceFeatureExtractor):
                pipe_params = {'feature_extractor': processor}
            elif isinstance(processor, transformers.BaseImageProcessor):
                pipe_params = {'image_processor': processor}
            pipe = transformers.pipeline(task=pipe_task,
                                         model=model,
                                         config=config,
                                         **pipe_params)
            model = pipe

    return (model, processor) if return_model else processor


def prepare_kenlm_model(lang, name_pattern='{}.arpa.bin', **model_params):
    """
    Prepare and load a kenlm model.

    :param model_name: input model name in formatting syntax.
    :param lang: language to render model name
    :return: model instance.
    """
    model_params.pop('device', None)

    model_name = name_pattern.format(lang)

    logger.info('Loading kenlm language model...')
    try:
        kenlm_model = kenlm.Model(check_model(model_name), **model_params)
    except:  # noqa: E722
        kenlm_model = kenlm.Model(check_model(model_name, force=True),
                                  **model_params)
    return kenlm_model


def prepare_nltk_model(lang, name_pattern='punkt.{}.pickle', **model_params):
    """
    Prepare and load a nltk punkt model with enhanced resource handling.

    :param model_name: input model name in formatting syntax
    :param lang: language to render model name
    :return: model instance.
    """
    model_params.pop('device', None)

    # Ensure pickle security is patched
    patch_nltk_pickle_security()

    nltk_to_punkt = {
        'en': 'english',
        'fr': 'french',
        'pt': 'portuguese',
        'es': 'spanish'
    }
    assert lang in nltk_to_punkt.keys(
    ), 'lang must be one of the following: {}'.format(
        list(nltk_to_punkt.keys()))

    logger.info('Loading nltk punkt split model...')

    try:
        # Resource path and fallback for the punkt model
        resource_path = f'tokenizers/punkt/{nltk_to_punkt[lang]}.pickle'

        # Ensure the resource is available
        if ensure_nltk_resource(resource_path, 'punkt'):
            logger.info(f'Successfully verified resource {resource_path}')
        else:
            logger.warning(
                f'Could not verify resource {resource_path}, model may not '
                f'work correctly')

        # Load the model
        nltk_model = nltk.data.load(resource_path, **model_params)
    except Exception as e:
        # Fallback to downloading and retrying
        logger.warning(f'Error loading model: {e}. Attempting to download...')
        try:
            nltk.download('punkt', quiet=False)
            nltk_model = nltk.data.load(resource_path, **model_params)
        except Exception as download_error:
            logger.error(f'Failed to load model after download '
                         f'attempt: {download_error}')
            raise

    return nltk_model


def prepare_nltk_pos_tagger(**model_params):
    """
    Prepare and load NLTK's part-of-speech tagger with enhanced resource
      handling.

    :return: The POS tagger model
    """
    model_params.pop('device', None)

    # Ensure pickle security is patched
    patch_nltk_pickle_security()

    logger.info('Loading NLTK POS tagger model...')

    try:
        # Resource path and fallback for the averaged_perceptron_tagger
        resource_path = 'taggers/averaged_perceptron_tagger/english.pickle'

        # Ensure the resource is available
        if ensure_nltk_resource(resource_path, 'averaged_perceptron_tagger'):
            logger.info(f'Successfully verified resource {resource_path}')
        else:
            logger.warning(
                f'Could not verify resource {resource_path}, model may not '
                f'work correctly')

        # Import the POS tagger
        import nltk.tag
        tagger = nltk.tag.pos_tag
    except Exception as e:
        # Fallback to downloading and retrying
        logger.warning(
            f'Error loading POS tagger: {e}. Attempting to download...')
        try:
            nltk.download('averaged_perceptron_tagger', quiet=False)
            import nltk.tag
            tagger = nltk.tag.pos_tag
        except Exception as download_error:
            logger.error(f'Failed to load POS tagger after download '
                         f'attempt: {download_error}')
            raise

    return tagger


def prepare_opencv_classifier(model_path, **model_params):
    model = cv2.CascadeClassifier(model_path)
    return model


def prepare_recognizeAnything_model(
        pretrained_model_name_or_path='ram_plus_swin_large_14m.pth',
        input_size=384,
        **model_params):
    """
    Prepare and load recognizeAnything model.

    :param model_name: input model name.
    :param input_size: the input size of the model.
    """
    logger.info('Loading recognizeAnything model...')

    try:
        model = ram.models.ram_plus(
            pretrained=check_model(pretrained_model_name_or_path),
            image_size=input_size,
            vit='swin_l')
    except (RuntimeError, UnpicklingError) as e:  # noqa: E722
        logger.warning(e)
        model = ram.models.ram_plus(pretrained=check_model(
            pretrained_model_name_or_path, force=True),
                                    image_size=input_size,
                                    vit='swin_l')
    device = model_params.pop('device', 'cpu')
    model.to(device).eval()
    return model


def prepare_sdxl_prompt2prompt(pretrained_model_name_or_path,
                               pipe_func,
                               torch_dtype='fp32',
                               device='cpu'):
    if torch_dtype == 'fp32':
        model = pipe_func.from_pretrained(pretrained_model_name_or_path,
                                          torch_dtype=torch.float32,
                                          use_safetensors=True).to(device)
    else:
        model = pipe_func.from_pretrained(pretrained_model_name_or_path,
                                          torch_dtype=torch.float16,
                                          use_safetensors=True).to(device)
    return model


def prepare_sentencepiece_model(model_path, **model_params):
    """
    Prepare and load a sentencepiece model.

    :param model_path: input model path
    :return: model instance
    """
    logger.info('Loading sentencepiece model...')
    sentencepiece_model = sentencepiece.SentencePieceProcessor()
    try:
        sentencepiece_model.load(check_model(model_path))
    except:  # noqa: E722
        sentencepiece_model.load(check_model(model_path, force=True))
    return sentencepiece_model


def prepare_sentencepiece_for_lang(lang,
                                   name_pattern='{}.sp.model',
                                   **model_params):
    """
    Prepare and load a sentencepiece model for specific language.

    :param lang: language to render model name
    :param name_pattern: pattern to render the model name
    :return: model instance.
    """

    model_name = name_pattern.format(lang)
    return prepare_sentencepiece_model(model_name)


def prepare_simple_aesthetics_model(pretrained_model_name_or_path,
                                    *,
                                    return_model=True,
                                    **model_params):
    """
    Prepare and load a simple aesthetics model.

    :param pretrained_model_name_or_path: model name or path
    :param return_model: return model or not
    :return: a tuple (model, input processor) if `return_model` is True;
        otherwise, only the processor is returned.
    """
    # Check if we need accelerate for device_map
    if 'device' in model_params:
        device = model_params.pop('device')
        if device.startswith('cuda'):
            try:
                model_params['device_map'] = device
            except ImportError:
                # If accelerate is not available, use device directly
                model_params['device'] = device
                logger.warning('accelerate not found, using device directly')

    processor = transformers.CLIPProcessor.from_pretrained(
        pretrained_model_name_or_path, **model_params)
    if not return_model:
        return processor
    else:
        if 'v1' in pretrained_model_name_or_path:
            model = aes_pred.AestheticsPredictorV1.from_pretrained(
                pretrained_model_name_or_path, **model_params)
        elif ('v2' in pretrained_model_name_or_path
              and 'linear' in pretrained_model_name_or_path):
            model = aes_pred.AestheticsPredictorV2Linear.from_pretrained(
                pretrained_model_name_or_path, **model_params)
        elif ('v2' in pretrained_model_name_or_path
              and 'relu' in pretrained_model_name_or_path):
            model = aes_pred.AestheticsPredictorV2ReLU.from_pretrained(
                pretrained_model_name_or_path, **model_params)
        else:
            raise ValueError(
                'Not support {}'.format(pretrained_model_name_or_path))
        return (model, processor)


def prepare_spacy_model(lang,
                        name_pattern='{}_core_web_md-3.7.0',
                        **model_params):
    """
    Prepare spacy model for specific language.

    :param lang: language of sapcy model. Should be one of ["zh",
        "en"]
    :return: corresponding spacy model
    """
    import spacy

    assert lang in ['zh', 'en'], 'Diversity only support zh and en'
    model_name = name_pattern.format(lang)
    logger.info(f'Loading spacy model [{model_name}]...')
    compressed_model = '{}.tar.gz'.format(model_name)

    # decompress the compressed model if it's not decompressed
    def decompress_model(compressed_model_path):
        if not compressed_model_path.endswith('.tar.gz'):
            raise ValueError('Only .tar.gz files are supported')

        decompressed_model_path = compressed_model_path.replace('.tar.gz', '')
        if os.path.exists(decompressed_model_path) \
                and os.path.isdir(decompressed_model_path):
            return decompressed_model_path

        ver_name = os.path.basename(decompressed_model_path)
        unver_name = ver_name.rsplit('-', maxsplit=1)[0]
        target_dir_in_archive = f'{ver_name}/{unver_name}/{ver_name}/'

        import tarfile
        with tarfile.open(compressed_model_path, 'r:gz') as tar:
            for member in tar.getmembers():
                if member.name.startswith(target_dir_in_archive):
                    # relative path without unnecessary directory levels
                    relative_path = os.path.relpath(
                        member.name, start=target_dir_in_archive)
                    target_path = os.path.join(decompressed_model_path,
                                               relative_path)

                    if member.isfile():
                        # ensure the directory exists
                        target_directory = os.path.dirname(target_path)
                        os.makedirs(target_directory, exist_ok=True)
                        # for files, extract to the specific location
                        with tar.extractfile(member) as source:
                            with open(target_path, 'wb') as target:
                                target.write(source.read())
        return decompressed_model_path

    try:
        diversity_model = spacy.load(
            decompress_model(check_model(compressed_model)))
    except:  # noqa: E722
        diversity_model = spacy.load(
            decompress_model(check_model(compressed_model, force=True)))
    return diversity_model


def prepare_video_blip_model(pretrained_model_name_or_path,
                             *,
                             return_model=True,
                             **model_params):
    """
    Prepare and load a video-clip model with the corresponding processor.

    :param pretrained_model_name_or_path: model name or path
    :param return_model: return model or not
    :param trust_remote_code: passed to transformers
    :return: a tuple (model, input processor) if `return_model` is True;
        otherwise, only the processor is returned.
    """
    if 'device' in model_params:
        model_params['device_map'] = model_params.pop('device')

    class VideoBlipVisionModel(transformers.Blip2VisionModel):
        """A simple, augmented version of Blip2VisionModel to handle
        videos."""

        def forward(
            self,
            pixel_values: Optional[torch.FloatTensor] = None,
            output_attentions: Optional[bool] = None,
            output_hidden_states: Optional[bool] = None,
            return_dict: Optional[bool] = None,
            interpolate_pos_encoding: bool = False,
        ) -> Union[tuple,
                   transformers.modeling_outputs.BaseModelOutputWithPooling]:
            """Flatten `pixel_values` along the batch and time dimension,
            pass it through the original vision model,
            then unflatten it back.

            :param pixel_values: a tensor of shape
            (batch, channel, time, height, width)

            :returns:
                last_hidden_state: a tensor of shape
                (batch, time * seq_len, hidden_size)
                pooler_output: a tensor of shape
                (batch, time, hidden_size)
                hidden_states:
                    a tuple of tensors of shape
                    (batch, time * seq_len, hidden_size),
                    one for the output of the embeddings +
                    one for each layer
                attentions:
                    a tuple of tensors of shape
                    (batch, time, num_heads, seq_len, seq_len),
                    one for each layer
            """
            if pixel_values is None:
                raise ValueError('You have to specify pixel_values')

            batch, _, time, _, _ = pixel_values.size()

            # flatten along the batch and time dimension to create a
            # tensor of shape
            # (batch * time, channel, height, width)
            flat_pixel_values = pixel_values.permute(0, 2, 1, 3,
                                                     4).flatten(end_dim=1)

            vision_outputs: transformers.modeling_outputs.BaseModelOutputWithPooling = super(  # noqa: E501
            ).forward(
                pixel_values=flat_pixel_values,
                output_attentions=output_attentions,
                output_hidden_states=output_hidden_states,
                return_dict=True,
                interpolate_pos_encoding=interpolate_pos_encoding,
            )

            # now restore the original dimensions
            # vision_outputs.last_hidden_state is of shape
            # (batch * time, seq_len, hidden_size)
            seq_len = vision_outputs.last_hidden_state.size(1)
            last_hidden_state = vision_outputs.last_hidden_state.view(
                batch, time * seq_len, -1)
            # vision_outputs.pooler_output is of shape
            # (batch * time, hidden_size)
            pooler_output = vision_outputs.pooler_output.view(batch, time, -1)
            # hidden_states is a tuple of tensors of shape
            # (batch * time, seq_len, hidden_size)
            hidden_states = (tuple(
                hidden.view(batch, time * seq_len, -1)
                for hidden in vision_outputs.hidden_states)
                             if vision_outputs.hidden_states is not None else
                             None)
            # attentions is a tuple of tensors of shape
            # (batch * time, num_heads, seq_len, seq_len)
            attentions = (tuple(
                hidden.view(batch, time, -1, seq_len, seq_len)
                for hidden in vision_outputs.attentions)
                          if vision_outputs.attentions is not None else None)
            if return_dict:
                return transformers.modeling_outputs.BaseModelOutputWithPooling(  # noqa: E501
                    last_hidden_state=last_hidden_state,
                    pooler_output=pooler_output,
                    hidden_states=hidden_states,
                    attentions=attentions,
                )
            return (last_hidden_state, pooler_output, hidden_states,
                    attentions)

    class VideoBlipForConditionalGeneration(
            transformers.Blip2ForConditionalGeneration):

        def __init__(self, config: transformers.Blip2Config) -> None:
            # HACK: we call the grandparent super().__init__() to bypass
            # transformers.Blip2ForConditionalGeneration.__init__() so we can
            # replace self.vision_model
            super(transformers.Blip2ForConditionalGeneration,
                  self).__init__(config)

            self.vision_model = VideoBlipVisionModel(config.vision_config)

            self.query_tokens = nn.Parameter(
                torch.zeros(1, config.num_query_tokens,
                            config.qformer_config.hidden_size))
            self.qformer = transformers.Blip2QFormerModel(
                config.qformer_config)

            self.language_projection = nn.Linear(
                config.qformer_config.hidden_size,
                config.text_config.hidden_size)
            if config.use_decoder_only_language_model:
                language_model = transformers.AutoModelForCausalLM.from_config(
                    config.text_config)
            else:
                language_model = transformers.AutoModelForSeq2SeqLM.from_config(  # noqa: E501
                    config.text_config)
            self.language_model = language_model

            # Initialize weights and apply final processing
            self.post_init()

    processor = transformers.AutoProcessor.from_pretrained(
        pretrained_model_name_or_path, **model_params)
    if return_model:
        model_class = VideoBlipForConditionalGeneration
        model = model_class.from_pretrained(pretrained_model_name_or_path,
                                            **model_params)
    return (model, processor) if return_model else processor


def prepare_vllm_model(pretrained_model_name_or_path, **model_params):
    """
    Prepare and load a HuggingFace model with the corresponding processor.

    :param pretrained_model_name_or_path: model name or path
    :param model_params: LLM initialization parameters.
    :return: a tuple of (model, tokenizer)
    """
    os.environ['VLLM_WORKER_MULTIPROC_METHOD'] = 'spawn'

    if model_params.get('device', '').startswith('cuda:'):
        model_params['device'] = 'cuda'

    model = vllm.LLM(model=pretrained_model_name_or_path,
                     generation_config='auto',
                     **model_params)
    tokenizer = model.get_tokenizer()

    return (model, tokenizer)


def prepare_embedding_model(model_path, **model_params):
    """
    Prepare and load an embedding model using transformers.

    :param model_path: Path to the embedding model.
    :param model_params: Optional model parameters.
    :return: Model with encode() returning embedding list.
    """
    logger.info('Loading embedding model using transformers...')
    if 'device' in model_params:
        device = model_params.pop('device')

    tokenizer = transformers.AutoTokenizer.from_pretrained(
        model_path, trust_remote_code=True)
    model = transformers.AutoModel.from_pretrained(
        model_path, trust_remote_code=True).to(device).eval()

    def last_token_pool(last_hidden_states: torch.Tensor,
                        attention_mask: torch.Tensor) -> torch.Tensor:
        left_padding = (attention_mask[:, -1].sum() == attention_mask.shape[0])
        if left_padding:
            return last_hidden_states[:, -1]
        else:
            sequence_lengths = attention_mask.sum(dim=1) - 1
            batch_size = last_hidden_states.shape[0]
            return last_hidden_states[
                torch.arange(batch_size, device=last_hidden_states.device),
                sequence_lengths]

    def encode(text, prompt_name=None, max_len=4096):
        if prompt_name:
            text = f'{prompt_name}: {text}'

        input_dict = tokenizer(text,
                               padding=True,
                               truncation=True,
                               return_tensors='pt',
                               max_length=max_len).to(device)

        with torch.no_grad():
            outputs = model(**input_dict)

        embedding = last_token_pool(outputs.last_hidden_state,
                                    input_dict['attention_mask'])
        embedding = nn.functional.normalize(embedding, p=2, dim=1)
        return embedding[0].tolist()

    return type('EmbeddingModel', (), {'encode': encode})()


def update_sampling_params(sampling_params,
                           pretrained_model_name_or_path,
                           enable_vllm=False):
    if enable_vllm:
        update_keys = {'max_tokens'}
    else:
        update_keys = {'max_new_tokens'}
    generation_config_keys = {
        'max_tokens': ['max_tokens', 'max_new_tokens'],
        'max_new_tokens': ['max_tokens', 'max_new_tokens'],
    }
    generation_config_thresholds = {
        'max_tokens': (max, 512),
        'max_new_tokens': (max, 512),
    }

    # try to get the generation configs
    from transformers import GenerationConfig
    try:
        model_generation_config = GenerationConfig.from_pretrained(
            pretrained_model_name_or_path).to_dict()
    except:  # noqa: E722
        logger.warning(f'No generation config found for the model '
                       f'[{pretrained_model_name_or_path}]')
        model_generation_config = {}

    for key in update_keys:
        # if there is this param in the sampling_prams, compare it with the
        # thresholds and apply the specified updating function
        if key in sampling_params:
            logger.debug(f'Found param {key} in the input `sampling_params`.')
            continue
        # if not, try to find it in the generation_config of the model
        found = False
        for config_key in generation_config_keys[key]:
            if config_key in model_generation_config \
                    and model_generation_config[config_key]:
                sampling_params[key] = model_generation_config[config_key]
                found = True
                break
        if found:
            logger.debug(f'Found param {key} in the generation config as '
                         f'{sampling_params[key]}.')
            continue
        # if not again, use the threshold directly
        _, th = generation_config_thresholds[key]
        sampling_params[key] = th
        logger.debug(f'Use the threshold {th} as the sampling param {key}.')
    return sampling_params


MODEL_FUNCTION_MAPPING = {
    'api': prepare_api_model,
    'diffusion': prepare_diffusion_model,
    'fasttext': prepare_fasttext_model,
    'fastsam': prepare_fastsam_model,
    'huggingface': prepare_huggingface_model,
    'kenlm': prepare_kenlm_model,
    'nltk': prepare_nltk_model,
    'nltk_pos_tagger': prepare_nltk_pos_tagger,
    'opencv_classifier': prepare_opencv_classifier,
    'recognizeAnything': prepare_recognizeAnything_model,
    'sdxl-prompt-to-prompt': prepare_sdxl_prompt2prompt,
    'sentencepiece': prepare_sentencepiece_for_lang,
    'simple_aesthetics': prepare_simple_aesthetics_model,
    'spacy': prepare_spacy_model,
    'video_blip': prepare_video_blip_model,
    'vllm': prepare_vllm_model,
    'embedding': prepare_embedding_model,
}

_MODELS_WITHOUT_FILE_LOCK = {
    'fasttext', 'fastsam', 'kenlm', 'nltk', 'recognizeAnything',
    'sentencepiece', 'spacy'
}


def prepare_model(model_type, **model_kwargs):
    assert (model_type in MODEL_FUNCTION_MAPPING.keys()
            ), 'model_type must be one of the following: {}'.format(
                list(MODEL_FUNCTION_MAPPING.keys()))
    model_func = MODEL_FUNCTION_MAPPING[model_type]
    model_key = partial(model_func, **model_kwargs)
    if model_type in _MODELS_WITHOUT_FILE_LOCK:
        # initialize once in the main process to safely download model files
        model_key()
    return model_key


def get_model(model_key=None, rank=None, use_cuda=False):
    if model_key is None:
        return None

    global MODEL_ZOO
    if model_key not in MODEL_ZOO:
        logger.debug(
            f'{model_key} not found in MODEL_ZOO ({mp.current_process().name})'
        )
        if use_cuda:
            rank = rank if rank is not None else 0
            rank = rank % cuda_device_count()
            device = f'cuda:{rank}'
        else:
            device = 'cpu'
        MODEL_ZOO[model_key] = model_key(device=device)
    return MODEL_ZOO[model_key]


def free_models(clear_model_zoo=True):
    global MODEL_ZOO
    for model_key in MODEL_ZOO:
        try:
            MODEL_ZOO[model_key].to('cpu')
        except Exception:
            pass
    if clear_model_zoo:
        MODEL_ZOO.clear()<|MERGE_RESOLUTION|>--- conflicted
+++ resolved
@@ -213,7 +213,6 @@
 class EmbeddingAPIModel:
 
     def __init__(self, model, endpoint=None, response_path=None, **kwargs):
-<<<<<<< HEAD
         """
         Initializes an instance specialized for embedding APIs.
 
@@ -238,32 +237,6 @@
         :param kwargs: Additional API parameters.
         :return: Extracted embeddings or empty list on error.
         """
-=======
-        """
-        Initializes an instance specialized for embedding APIs.
-
-        :param model: The model identifier for embedding API calls.
-        :param endpoint: API endpoint URL. Defaults to '/embeddings'.
-        :param response_path: Path to extract embeddings from response.
-            Defaults to 'data.0.embedding'.
-        :param kwargs: Configuration for the OpenAI client.
-        """
-        self.model = model
-        self.endpoint = endpoint or '/embeddings'
-        self.response_path = response_path or 'data.0.embedding'
-
-        client_args = filter_arguments(openai.OpenAI, kwargs)
-        self._client = openai.OpenAI(**client_args)
-
-    def __call__(self, input, **kwargs):
-        """
-        Processes input text and returns embeddings.
-
-        :param input: Input text or list of texts to embed.
-        :param kwargs: Additional API parameters.
-        :return: Extracted embeddings or empty list on error.
-        """
->>>>>>> 8ab3b223
         body = {
             'model': self.model,
             'input': input,
