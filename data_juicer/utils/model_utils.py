--- conflicted
+++ resolved
@@ -753,13 +753,8 @@
                 list(MODEL_FUNCTION_MAPPING.keys()))
     model_func = MODEL_FUNCTION_MAPPING[model_type]
     model_key = partial(model_func, **model_kwargs)
-<<<<<<< HEAD
-    # always instantiate once for possible caching
-    if model_type != 'vllm':
-=======
     if model_type in _MODELS_WITHOUT_FILE_LOCK:
         # initialize once in the main process to safely download model files
->>>>>>> b718de71
         model_key()
     return model_key
 
