--- conflicted
+++ resolved
@@ -57,10 +57,6 @@
     "ram_plus_swin_large_14m.pth": "http://dail-wlcb.oss-cn-wulanchabu.aliyuncs.com/data_juicer/models/"
     "ram_plus_swin_large_14m.pth",
     # FastSAM
-<<<<<<< HEAD
-    "FastSAM-s.pt": "https://github.com/ultralytics/assets/releases/download/v8.2.0/" "FastSAM-s.pt",
-    "FastSAM-x.pt": "https://github.com/ultralytics/assets/releases/download/v8.2.0/" "FastSAM-x.pt",
-=======
     'FastSAM-s.pt':
     'https://github.com/ultralytics/assets/releases/download/v8.2.0/'
     'FastSAM-s.pt',
@@ -72,7 +68,6 @@
     '*_core_web_md-3.*.0':
     'https://dail-wlcb.oss-cn-wulanchabu.aliyuncs.com/'
     'data_juicer/models/',
->>>>>>> 25be6a13
 }
 
 
@@ -118,17 +113,6 @@
             if backup_model_link is not None:
                 backup_model_link = os.path.join(backup_model_link, model_name)
             try:
-<<<<<<< HEAD
-                backup_model_link = os.path.join(get_backup_model_link(model_name), model_name)
-                wget.download(backup_model_link, cached_model_path)
-            except:  # noqa: E722
-                logger.error(
-                    f"Downloading model [{model_name}] error. "
-                    f"Please retry later or download it into {DJMC} "
-                    f"manually from {model_link} or {backup_model_link} "
-                )
-                exit(1)
-=======
                 wget.download(backup_model_link, cached_model_path)
             except:  # noqa: E722
                 import traceback
@@ -137,7 +121,6 @@
                     f'Downloading model [{model_name}] error. '
                     f'Please retry later or download it into {DJMC} '
                     f'manually from {model_link} or {backup_model_link} ')
->>>>>>> 25be6a13
     return cached_model_path
 
 
@@ -1020,14 +1003,10 @@
     global MODEL_ZOO
     for model_key in MODEL_ZOO:
         try:
-<<<<<<< HEAD
-            MODEL_ZOO[model_key].to("cpu")
-=======
             model = MODEL_ZOO[model_key]
             model.to('cpu')
             if clear_model_zoo:
                 del model
->>>>>>> 25be6a13
         except Exception:
             pass
     if clear_model_zoo:
