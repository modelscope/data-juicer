--- conflicted
+++ resolved
@@ -298,6 +298,12 @@
                                      **model_params)
 
     return model
+
+
+def prepare_fastsam_model(pretrained_model_name_or_path):
+    from ultralytics import FastSAM
+
+    return FastSAM(pretrained_model_name_or_path)
 
 
 def prepare_fasttext_model(model_name='lid.176.bin', **model_params):
@@ -741,218 +747,13 @@
     model = vllm.LLM(model=pretrained_model_name_or_path, **model_params)
     tokenizer = model.get_tokenizer()
 
-<<<<<<< HEAD
-        model_class = getattr(transformers, class_name)
-        model = model_class.from_pretrained(
-            pretrained_model_name_or_path, trust_remote_code=trust_remote_code)
-
-    return (model, processor) if return_model else processor
-
-
-def prepare_vllm_model(pretrained_model_name_or_path,
-                       return_model=True,
-                       trust_remote_code=False,
-                       tensor_parallel_size=1,
-                       max_model_len=None,
-                       max_num_seqs=256):
-    """
-    Prepare and load a HuggingFace model with the correspoding processor.
-
-    :param pretrained_model_name_or_path: model name or path
-    :param return_model: return model or not
-    :param trust_remote_code: passed to transformers
-    :param tensor_parallel_size: The number of GPUs to use for distributed
-        execution with tensor parallelism.
-    :param max_model_len: Model context length. If unspecified, will
-        be automatically derived from the model config.
-    :param max_num_seqs: Maximum number of sequences to be processed in a
-        single iteration.
-    :return: a tuple (model, input processor) if `return_model` is True;
-        otherwise, only the processor is returned.
-    """
-    from transformers import AutoProcessor
-    from vllm import LLM as vLLM
-
-    processor = AutoProcessor.from_pretrained(
-        pretrained_model_name_or_path, trust_remote_code=trust_remote_code)
-
-    if return_model:
-        import torch
-        model = vLLM(model=pretrained_model_name_or_path,
-                     trust_remote_code=trust_remote_code,
-                     dtype=torch.float16,
-                     tensor_parallel_size=tensor_parallel_size,
-                     max_model_len=max_model_len,
-                     max_num_seqs=max_num_seqs)
-
-    return (model, processor) if return_model else processor
-
-
-def prepare_spacy_model(lang, name_pattern='{}_core_web_md-3.7.0'):
-    """
-    Prepare spacy model for specific language.
-
-    :param lang: language of sapcy model. Should be one of ["zh",
-        "en"]
-    :return: corresponding spacy model
-    """
-    import spacy
-
-    assert lang in ['zh', 'en'], 'Diversity only support zh and en'
-    model_name = name_pattern.format(lang)
-    logger.info(f'Loading spacy model [{model_name}]...')
-    compressed_model = '{}.tar.gz'.format(model_name)
-
-    # decompress the compressed model if it's not decompressed
-    def decompress_model(compressed_model_path):
-        if not compressed_model_path.endswith('.tar.gz'):
-            raise ValueError('Only .tar.gz files are supported')
-
-        decompressed_model_path = compressed_model_path.replace('.tar.gz', '')
-        if os.path.exists(decompressed_model_path) \
-                and os.path.isdir(decompressed_model_path):
-            return decompressed_model_path
-
-        ver_name = os.path.basename(decompressed_model_path)
-        unver_name = ver_name.rsplit('-', maxsplit=1)[0]
-        target_dir_in_archive = f'{ver_name}/{unver_name}/{ver_name}/'
-
-        import tarfile
-        with tarfile.open(compressed_model_path, 'r:gz') as tar:
-            for member in tar.getmembers():
-                if member.name.startswith(target_dir_in_archive):
-                    # relative path without unnecessary directory levels
-                    relative_path = os.path.relpath(
-                        member.name, start=target_dir_in_archive)
-                    target_path = os.path.join(decompressed_model_path,
-                                               relative_path)
-
-                    if member.isfile():
-                        # ensure the directory exists
-                        target_directory = os.path.dirname(target_path)
-                        os.makedirs(target_directory, exist_ok=True)
-                        # for files, extract to the specific location
-                        with tar.extractfile(member) as source:
-                            with open(target_path, 'wb') as target:
-                                target.write(source.read())
-        return decompressed_model_path
-
-    try:
-        diversity_model = spacy.load(
-            decompress_model(check_model(compressed_model)))
-    except:  # noqa: E722
-        diversity_model = spacy.load(
-            decompress_model(check_model(compressed_model, force=True)))
-    return diversity_model
-
-
-def prepare_diffusion_model(pretrained_model_name_or_path,
-                            diffusion_type,
-                            torch_dtype='fp32',
-                            revision='main',
-                            trust_remote_code=False):
-    """
-        Prepare and load an Diffusion model from HuggingFace.
-
-        :param pretrained_model_name_or_path: input Diffusion model name
-            or local path to the model
-        :param diffusion_type: the use of the diffusion model. It can be
-            'image2image', 'text2image', 'inpainting'
-        :param torch_dtype: the floating point to load the diffusion
-            model. Can be one of ['fp32', 'fp16', 'bf16']
-        :param revision: The specific model version to use. It can be a
-            branch name, a tag name, a commit id, or any identifier allowed
-            by Git.
-        :return: a Diffusion model.
-    """
-    import torch
-    from diffusers import (AutoPipelineForImage2Image,
-                           AutoPipelineForInpainting,
-                           AutoPipelineForText2Image)
-
-    diffusion_type_to_pipeline = {
-        'image2image': AutoPipelineForImage2Image,
-        'text2image': AutoPipelineForText2Image,
-        'inpainting': AutoPipelineForInpainting
-    }
-
-    if diffusion_type not in diffusion_type_to_pipeline.keys():
-        raise ValueError(
-            f'Not support {diffusion_type} diffusion_type for diffusion '
-            'model. Can only be one of '
-            '["image2image", "text2image", "inpainting"].')
-
-    if torch_dtype not in ['fp32', 'fp16', 'bf16']:
-        raise ValueError(
-            f'Not support {torch_dtype} torch_dtype for diffusion '
-            'model. Can only be one of '
-            '["fp32", "fp16", "bf16"].')
-
-    if not is_cuda_available() and (torch_dtype == 'fp16'
-                                    or torch_dtype == 'bf16'):
-        raise ValueError(
-            'In cpu mode, only fp32 torch_dtype can be used for diffusion'
-            ' model.')
-
-    pipeline = diffusion_type_to_pipeline[diffusion_type]
-    if torch_dtype == 'bf16':
-        torch_dtype = torch.bfloat16
-    elif torch_dtype == 'fp16':
-        torch_dtype = torch.float16
-    else:
-        torch_dtype = torch.float32
-
-    model = pipeline.from_pretrained(pretrained_model_name_or_path,
-                                     revision=revision,
-                                     torch_dtype=torch_dtype,
-                                     trust_remote_code=trust_remote_code)
-
-    return model
-
-
-def prepare_recognizeAnything_model(
-        pretrained_model_name_or_path='ram_plus_swin_large_14m.pth',
-        input_size=384):
-    """
-    Prepare and load recognizeAnything model.
-
-    :param model_name: input model name.
-    :param input_size: the input size of the model.
-    """
-    from ram.models import ram_plus
-    logger.info('Loading recognizeAnything model...')
-    try:
-        model = ram_plus(pretrained=check_model(pretrained_model_name_or_path),
-                         image_size=input_size,
-                         vit='swin_l')
-    except (RuntimeError, UnpicklingError) as e:  # noqa: E722
-        logger.warning(e)
-        model = ram_plus(pretrained=check_model(pretrained_model_name_or_path,
-                                                force=True),
-                         image_size=input_size,
-                         vit='swin_l')
-    model.eval()
-    return model
-
-
-def prepare_fastsam_model(pretrained_model_name_or_path):
-    from ultralytics import FastSAM
-
-    return FastSAM(pretrained_model_name_or_path)
-
-
-def prepare_opencv_classifier(model_path):
-    import cv2
-    model = cv2.CascadeClassifier(model_path)
-    return model
-=======
     return (model, tokenizer)
->>>>>>> ca5de7c4
 
 
 MODEL_FUNCTION_MAPPING = {
     'api': prepare_api_model,
     'diffusion': prepare_diffusion_model,
+    'fastsam': prepare_fastsam_model,
     'fasttext': prepare_fasttext_model,
     'huggingface': prepare_huggingface_model,
     'kenlm': prepare_kenlm_model,
@@ -964,15 +765,10 @@
     'spacy': prepare_spacy_model,
     'video_blip': prepare_video_blip_model,
     'vllm': prepare_vllm_model,
-<<<<<<< HEAD
-    'opencv_classifier': prepare_opencv_classifier,
-    'fastsam': prepare_fastsam_model
-=======
 }
 
 _MODELS_WITHOUT_FILE_LOCK = {
     'kenlm', 'nltk', 'recognizeAnything', 'sentencepiece', 'spacy'
->>>>>>> ca5de7c4
 }
 
 
