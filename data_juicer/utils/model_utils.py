import fnmatch
import os
from functools import partial
from pickle import UnpicklingError
from typing import Optional, Union

import multiprocess as mp
import wget
from loguru import logger

from data_juicer import cuda_device_count, is_cuda_available

from .cache_utils import DATA_JUICER_MODELS_CACHE as DJMC

MODEL_ZOO = {}

# Default cached models links for downloading
MODEL_LINKS = 'https://dail-wlcb.oss-cn-wulanchabu.aliyuncs.com/' \
               'data_juicer/models/'

# Backup cached models links for downloading
BACKUP_MODEL_LINKS = {
    # language identification model from fasttext
    'lid.176.bin':
    'https://dl.fbaipublicfiles.com/fasttext/supervised-models/',

    # tokenizer and language model for English from sentencepiece and KenLM
    '*.sp.model':
    'https://huggingface.co/edugp/kenlm/resolve/main/wikipedia/',
    '*.arpa.bin':
    'https://huggingface.co/edugp/kenlm/resolve/main/wikipedia/',

    # sentence split model from nltk punkt
    'punkt.*.pickle':
    'https://dail-wlcb.oss-cn-wulanchabu.aliyuncs.com/'
    'data_juicer/models/',
}


def get_backup_model_link(model_name):
    for pattern, url in BACKUP_MODEL_LINKS.items():
        if fnmatch.fnmatch(model_name, pattern):
            return url
    return None


def check_model(model_name, force=False):
    """
    Check whether a model exists in DATA_JUICER_MODELS_CACHE.
    If exists, return its full path.
    Else, download it from cached models links.

    :param model_name: a specified model name
    :param force: Whether to download model forcefully or not, Sometimes
        the model file maybe incomplete for some reason, so need to
        download again forcefully.
    """
    # check for local model
    if os.path.exists(model_name):
        return model_name

    if not os.path.exists(DJMC):
        os.makedirs(DJMC)

    # check if the specified model exists. If it does not exist, download it
    cached_model_path = os.path.join(DJMC, model_name)
    if force:
        if os.path.exists(cached_model_path):
            os.remove(cached_model_path)
            logger.info(
                f'Model [{cached_model_path}] invalid, force to downloading...'
            )
        else:
            logger.info(
                f'Model [{cached_model_path}] not found. Downloading...')

        try:
            model_link = os.path.join(MODEL_LINKS, model_name)
            wget.download(model_link, cached_model_path, bar=None)
        except:  # noqa: E722
            try:
                backup_model_link = os.path.join(
                    get_backup_model_link(model_name), model_name)
                wget.download(backup_model_link, cached_model_path, bar=None)
            except:  # noqa: E722
                logger.error(
                    f'Downloading model [{model_name}] error. '
                    f'Please retry later or download it into {DJMC} '
                    f'manually from {model_link} or {backup_model_link} ')
                exit(1)
    return cached_model_path


def prepare_fasttext_model(model_name='lid.176.bin'):
    """
    Prepare and load a fasttext model.

    :param model_name: input model name
    :return: model instance.
    """
    import fasttext

    logger.info('Loading fasttext language identification model...')
    try:
        ft_model = fasttext.load_model(check_model(model_name))
    except:  # noqa: E722
        ft_model = fasttext.load_model(check_model(model_name, force=True))
    return ft_model


def prepare_sentencepiece_model(model_path):
    """
    Prepare and load a sentencepiece model.

    :param model_path: input model path
    :return: model instance
    """
    import sentencepiece

    logger.info('Loading sentencepiece model...')
    sentencepiece_model = sentencepiece.SentencePieceProcessor()
    try:
        sentencepiece_model.load(check_model(model_path))
    except:  # noqa: E722
        sentencepiece_model.load(check_model(model_path, force=True))
    return sentencepiece_model


def prepare_sentencepiece_for_lang(lang, name_pattern='{}.sp.model'):
    """
    Prepare and load a sentencepiece model for specific langauge.

    :param lang: language to render model name
    :param name_pattern: pattern to render the model name
    :return: model instance.
    """

    model_name = name_pattern.format(lang)
    return prepare_sentencepiece_model(model_name)


def prepare_kenlm_model(lang, name_pattern='{}.arpa.bin'):
    """
    Prepare and load a kenlm model.

    :param model_name: input model name in formatting syntax.
    :param lang: language to render model name
    :return: model instance.
    """
    import kenlm

    model_name = name_pattern.format(lang)

    logger.info('Loading kenlm language model...')
    try:
        kenlm_model = kenlm.Model(check_model(model_name))
    except:  # noqa: E722
        kenlm_model = kenlm.Model(check_model(model_name, force=True))
    return kenlm_model


def prepare_nltk_model(lang, name_pattern='punkt.{}.pickle'):
    """
    Prepare and load a nltk punkt model.

    :param model_name: input model name in formatting syntax
    :param lang: language to render model name
    :return: model instance.
    """
    from nltk.data import load

    nltk_to_punkt = {
        'en': 'english',
        'fr': 'french',
        'pt': 'portuguese',
        'es': 'spanish'
    }
    assert lang in nltk_to_punkt.keys(
    ), 'lang must be one of the following: {}'.format(
        list(nltk_to_punkt.keys()))
    model_name = name_pattern.format(nltk_to_punkt[lang])

    logger.info('Loading nltk punkt split model...')
    try:
        nltk_model = load(check_model(model_name))
    except:  # noqa: E722
        nltk_model = load(check_model(model_name, force=True))
    return nltk_model


def prepare_video_blip_model(pretrained_model_name_or_path,
                             return_model=True,
                             trust_remote_code=False):
    """
    Prepare and load a video-clip model with the correspoding processor.

    :param pretrained_model_name_or_path: model name or path
    :param return_model: return model or not
    :param trust_remote_code: passed to transformers
    :return: a tuple (model, input processor) if `return_model` is True;
        otherwise, only the processor is returned.
    """
    import torch
    import torch.nn as nn
    from transformers import (AutoModelForCausalLM, AutoModelForSeq2SeqLM,
                              Blip2Config, Blip2ForConditionalGeneration,
                              Blip2QFormerModel, Blip2VisionModel)
    from transformers.modeling_outputs import BaseModelOutputWithPooling

    class VideoBlipVisionModel(Blip2VisionModel):
        """A simple, augmented version of Blip2VisionModel to handle
        videos."""

        def forward(
            self,
            pixel_values: Optional[torch.FloatTensor] = None,
            output_attentions: Optional[bool] = None,
            output_hidden_states: Optional[bool] = None,
            return_dict: Optional[bool] = None,
        ) -> Union[tuple, BaseModelOutputWithPooling]:
            """Flatten `pixel_values` along the batch and time dimension,
            pass it through the original vision model,
            then unflatten it back.

            :param pixel_values: a tensor of shape
            (batch, channel, time, height, width)

            :returns:
                last_hidden_state: a tensor of shape
                (batch, time * seq_len, hidden_size)
                pooler_output: a tensor of shape
                (batch, time, hidden_size)
                hidden_states:
                    a tuple of tensors of shape
                    (batch, time * seq_len, hidden_size),
                    one for the output of the embeddings +
                    one for each layer
                attentions:
                    a tuple of tensors of shape
                    (batch, time, num_heads, seq_len, seq_len),
                    one for each layer
            """
            if pixel_values is None:
                raise ValueError('You have to specify pixel_values')

            batch, _, time, _, _ = pixel_values.size()

            # flatten along the batch and time dimension to create a
            # tensor of shape
            # (batch * time, channel, height, width)
            flat_pixel_values = pixel_values.permute(0, 2, 1, 3,
                                                     4).flatten(end_dim=1)

            vision_outputs: BaseModelOutputWithPooling = super().forward(
                pixel_values=flat_pixel_values,
                output_attentions=output_attentions,
                output_hidden_states=output_hidden_states,
                return_dict=True,
            )

            # now restore the original dimensions
            # vision_outputs.last_hidden_state is of shape
            # (batch * time, seq_len, hidden_size)
            seq_len = vision_outputs.last_hidden_state.size(1)
            last_hidden_state = vision_outputs.last_hidden_state.view(
                batch, time * seq_len, -1)
            # vision_outputs.pooler_output is of shape
            # (batch * time, hidden_size)
            pooler_output = vision_outputs.pooler_output.view(batch, time, -1)
            # hidden_states is a tuple of tensors of shape
            # (batch * time, seq_len, hidden_size)
            hidden_states = (tuple(
                hidden.view(batch, time * seq_len, -1)
                for hidden in vision_outputs.hidden_states)
                             if vision_outputs.hidden_states is not None else
                             None)
            # attentions is a tuple of tensors of shape
            # (batch * time, num_heads, seq_len, seq_len)
            attentions = (tuple(
                hidden.view(batch, time, -1, seq_len, seq_len)
                for hidden in vision_outputs.attentions)
                          if vision_outputs.attentions is not None else None)
            if return_dict:
                return BaseModelOutputWithPooling(
                    last_hidden_state=last_hidden_state,
                    pooler_output=pooler_output,
                    hidden_states=hidden_states,
                    attentions=attentions,
                )
            return (last_hidden_state, pooler_output, hidden_states,
                    attentions)

    class VideoBlipForConditionalGeneration(Blip2ForConditionalGeneration):

        def __init__(self, config: Blip2Config) -> None:
            # HACK: we call the grandparent super().__init__() to bypass
            # Blip2ForConditionalGeneration.__init__() so we can replace
            # self.vision_model
            super(Blip2ForConditionalGeneration, self).__init__(config)

            self.vision_model = VideoBlipVisionModel(config.vision_config)

            self.query_tokens = nn.Parameter(
                torch.zeros(1, config.num_query_tokens,
                            config.qformer_config.hidden_size))
            self.qformer = Blip2QFormerModel(config.qformer_config)

            self.language_projection = nn.Linear(
                config.qformer_config.hidden_size,
                config.text_config.hidden_size)
            if config.use_decoder_only_language_model:
                language_model = AutoModelForCausalLM.from_config(
                    config.text_config)
            else:
                language_model = AutoModelForSeq2SeqLM.from_config(
                    config.text_config)
            self.language_model = language_model

            # Initialize weights and apply final processing
            self.post_init()

    from transformers import AutoProcessor
    processor = AutoProcessor.from_pretrained(
        pretrained_model_name_or_path, trust_remote_code=trust_remote_code)
    if return_model:
        model_class = VideoBlipForConditionalGeneration
        model = model_class.from_pretrained(
            pretrained_model_name_or_path, trust_remote_code=trust_remote_code)
    return (model, processor) if return_model else processor


def prepare_simple_aesthetics_model(pretrained_model_name_or_path,
                                    return_model=True,
                                    trust_remote_code=False):
    """
    Prepare and load a simple aesthetics model.

    :param pretrained_model_name_or_path: model name or path
    :param return_model: return model or not
    :return: a tuple (model, input processor) if `return_model` is True;
        otherwise, only the processor is returned.
    """
    from aesthetics_predictor import (AestheticsPredictorV1,
                                      AestheticsPredictorV2Linear,
                                      AestheticsPredictorV2ReLU)
    from transformers import CLIPProcessor

    processor = CLIPProcessor.from_pretrained(
        pretrained_model_name_or_path, trust_remote_code=trust_remote_code)
    if not return_model:
        return processor
    else:
        if 'v1' in pretrained_model_name_or_path:
            model = AestheticsPredictorV1.from_pretrained(
                pretrained_model_name_or_path,
                trust_remote_code=trust_remote_code)
        elif ('v2' in pretrained_model_name_or_path
              and 'linear' in pretrained_model_name_or_path):
            model = AestheticsPredictorV2Linear.from_pretrained(
                pretrained_model_name_or_path,
                trust_remote_code=trust_remote_code)
        elif ('v2' in pretrained_model_name_or_path
              and 'relu' in pretrained_model_name_or_path):
            model = AestheticsPredictorV2ReLU.from_pretrained(
                pretrained_model_name_or_path,
                trust_remote_code=trust_remote_code)
        else:
            raise ValueError(
                'Not support {}'.format(pretrained_model_name_or_path))
        return (model, processor)


def prepare_huggingface_model(pretrained_model_name_or_path,
                              return_model=True,
                              trust_remote_code=False):
    """
    Prepare and load a HuggingFace model with the correspoding processor.

    :param pretrained_model_name_or_path: model name or path
    :param return_model: return model or not
    :param trust_remote_code: passed to transformers
    :return: a tuple (model, input processor) if `return_model` is True;
        otherwise, only the processor is returned.
    """
    import transformers
    from transformers import AutoConfig, AutoProcessor

    processor = AutoProcessor.from_pretrained(
        pretrained_model_name_or_path, trust_remote_code=trust_remote_code)

    if return_model:
        config = AutoConfig.from_pretrained(
            pretrained_model_name_or_path, trust_remote_code=trust_remote_code)
        if hasattr(config, 'auto_map'):
            class_name = next(
                (k for k in config.auto_map if k.startswith('AutoModel')),
                'AutoModel')
        else:
            # TODO: What happens if more than one
            class_name = config.architectures[0]

        model_class = getattr(transformers, class_name)
        model = model_class.from_pretrained(
            pretrained_model_name_or_path, trust_remote_code=trust_remote_code)

    return (model, processor) if return_model else processor


def prepare_vllm_model(pretrained_model_name_or_path,
                       return_model=True,
                       trust_remote_code=False,
                       tensor_parallel_size=1,
                       max_model_len=None,
                       max_num_seqs=256):
    """
    Prepare and load a HuggingFace model with the correspoding processor.

    :param pretrained_model_name_or_path: model name or path
    :param return_model: return model or not
    :param trust_remote_code: passed to transformers
    :param tensor_parallel_size: The number of GPUs to use for distributed
        execution with tensor parallelism.
    :param max_model_len: Model context length. If unspecified, will
        be automatically derived from the model config.
    :param max_num_seqs: Maximum number of sequences to be processed in a
        single iteration.
    :return: a tuple (model, input processor) if `return_model` is True;
        otherwise, only the processor is returned.
    """
    from transformers import AutoProcessor
    from vllm import LLM as vLLM

    processor = AutoProcessor.from_pretrained(
        pretrained_model_name_or_path, trust_remote_code=trust_remote_code)

    if return_model:
        import torch
        model = vLLM(model=pretrained_model_name_or_path,
                     trust_remote_code=trust_remote_code,
                     dtype=torch.float16,
                     tensor_parallel_size=tensor_parallel_size,
                     max_model_len=max_model_len,
                     max_num_seqs=max_num_seqs)

    return (model, processor) if return_model else processor


def prepare_spacy_model(lang, name_pattern='{}_core_web_md-3.7.0'):
    """
    Prepare spacy model for specific language.

    :param lang: language of sapcy model. Should be one of ["zh",
        "en"]
    :return: corresponding spacy model
    """
    import spacy

    assert lang in ['zh', 'en'], 'Diversity only support zh and en'
    model_name = name_pattern.format(lang)
    logger.info(f'Loading spacy model [{model_name}]...')
    compressed_model = '{}.tar.gz'.format(model_name)

    # decompress the compressed model if it's not decompressed
    def decompress_model(compressed_model_path):
        if not compressed_model_path.endswith('.tar.gz'):
            raise ValueError('Only .tar.gz files are supported')

        decompressed_model_path = compressed_model_path.replace('.tar.gz', '')
        if os.path.exists(decompressed_model_path) \
                and os.path.isdir(decompressed_model_path):
            return decompressed_model_path

        ver_name = os.path.basename(decompressed_model_path)
        unver_name = ver_name.rsplit('-', maxsplit=1)[0]
        target_dir_in_archive = f'{ver_name}/{unver_name}/{ver_name}/'

        import tarfile
        with tarfile.open(compressed_model_path, 'r:gz') as tar:
            for member in tar.getmembers():
                if member.name.startswith(target_dir_in_archive):
                    # relative path without unnecessary directory levels
                    relative_path = os.path.relpath(
                        member.name, start=target_dir_in_archive)
                    target_path = os.path.join(decompressed_model_path,
                                               relative_path)

                    if member.isfile():
                        # ensure the directory exists
                        target_directory = os.path.dirname(target_path)
                        os.makedirs(target_directory, exist_ok=True)
                        # for files, extract to the specific location
                        with tar.extractfile(member) as source:
                            with open(target_path, 'wb') as target:
                                target.write(source.read())
        return decompressed_model_path

    try:
        diversity_model = spacy.load(
            decompress_model(check_model(compressed_model)))
    except:  # noqa: E722
        diversity_model = spacy.load(
            decompress_model(check_model(compressed_model, force=True)))
    return diversity_model


def prepare_diffusion_model(pretrained_model_name_or_path,
                            diffusion_type,
                            torch_dtype='fp32',
                            revision='main',
                            trust_remote_code=False):
    """
        Prepare and load an Diffusion model from HuggingFace.

        :param pretrained_model_name_or_path: input Diffusion model name
            or local path to the model
        :param diffusion_type: the use of the diffusion model. It can be
            'image2image', 'text2image', 'inpainting'
        :param torch_dtype: the floating point to load the diffusion
            model. Can be one of ['fp32', 'fp16', 'bf16']
        :param revision: The specific model version to use. It can be a
            branch name, a tag name, a commit id, or any identifier allowed
            by Git.
        :return: a Diffusion model.
    """
    import torch
    from diffusers import (AutoPipelineForImage2Image,
                           AutoPipelineForInpainting,
                           AutoPipelineForText2Image)

    diffusion_type_to_pipeline = {
        'image2image': AutoPipelineForImage2Image,
        'text2image': AutoPipelineForText2Image,
        'inpainting': AutoPipelineForInpainting
    }

    if diffusion_type not in diffusion_type_to_pipeline.keys():
        raise ValueError(
            f'Not support {diffusion_type} diffusion_type for diffusion '
            'model. Can only be one of '
            '["image2image", "text2image", "inpainting"].')

    if torch_dtype not in ['fp32', 'fp16', 'bf16']:
        raise ValueError(
            f'Not support {torch_dtype} torch_dtype for diffusion '
            'model. Can only be one of '
            '["fp32", "fp16", "bf16"].')

    if not is_cuda_available() and (torch_dtype == 'fp16'
                                    or torch_dtype == 'bf16'):
        raise ValueError(
            'In cpu mode, only fp32 torch_dtype can be used for diffusion'
            ' model.')

    pipeline = diffusion_type_to_pipeline[diffusion_type]
    if torch_dtype == 'bf16':
        torch_dtype = torch.bfloat16
    elif torch_dtype == 'fp16':
        torch_dtype = torch.float16
    else:
        torch_dtype = torch.float32

    model = pipeline.from_pretrained(pretrained_model_name_or_path,
                                     revision=revision,
                                     torch_dtype=torch_dtype,
                                     trust_remote_code=trust_remote_code)

    return model


def prepare_recognizeAnything_model(
        pretrained_model_name_or_path='ram_plus_swin_large_14m.pth',
        input_size=384):
    """
    Prepare and load recognizeAnything model.

    :param model_name: input model name.
    :param input_size: the input size of the model.
    """
    from ram.models import ram_plus
    logger.info('Loading recognizeAnything model...')
    try:
        model = ram_plus(pretrained=check_model(pretrained_model_name_or_path),
                         image_size=input_size,
                         vit='swin_l')
    except (RuntimeError, UnpicklingError) as e:  # noqa: E722
        logger.warning(e)
        model = ram_plus(pretrained=check_model(pretrained_model_name_or_path,
                                                force=True),
                         image_size=input_size,
                         vit='swin_l')
    model.eval()
    return model


def prepare_fastsam_model(pretrained_model_name_or_path):
    from ultralytics import FastSAM

    return FastSAM(pretrained_model_name_or_path)


def prepare_opencv_classifier(model_path):
    import cv2
    model = cv2.CascadeClassifier(model_path)
    return model


MODEL_FUNCTION_MAPPING = {
    'fasttext': prepare_fasttext_model,
    'sentencepiece': prepare_sentencepiece_for_lang,
    'kenlm': prepare_kenlm_model,
    'nltk': prepare_nltk_model,
    'huggingface': prepare_huggingface_model,
    'simple_aesthetics': prepare_simple_aesthetics_model,
    'spacy': prepare_spacy_model,
    'diffusion': prepare_diffusion_model,
    'video_blip': prepare_video_blip_model,
    'recognizeAnything': prepare_recognizeAnything_model,
<<<<<<< HEAD
    'fastsam': prepare_fastsam_model,
    'opencv_classifier': prepare_opencv_classifier
=======
    'vllm': prepare_vllm_model,
    'opencv_classifier': prepare_opencv_classifier,
>>>>>>> 22834bae
}


def prepare_model(model_type, **model_kwargs):
    assert (model_type in MODEL_FUNCTION_MAPPING.keys()
            ), 'model_type must be one of the following: {}'.format(
                list(MODEL_FUNCTION_MAPPING.keys()))
    global MODEL_ZOO
    model_func = MODEL_FUNCTION_MAPPING[model_type]
    model_key = partial(model_func, **model_kwargs)
    return model_key


def move_to_cuda(model, rank):
    # Assuming model can be either a single module or a tuple of modules
    if not isinstance(model, tuple):
        model = (model, )

    for module in model:
        if callable(getattr(module, 'to', None)):
            logger.debug(
                f'Moving {module.__class__.__name__} to CUDA device {rank}')
            module.to(f'cuda:{rank}')


def get_model(model_key=None, rank=None, use_cuda=False):
    if model_key is None:
        return None

    global MODEL_ZOO
    if model_key not in MODEL_ZOO:
        logger.debug(
            f'{model_key} not found in MODEL_ZOO ({mp.current_process().name})'
        )
        MODEL_ZOO[model_key] = model_key()
    if use_cuda:
        rank = 0 if rank is None else rank
        rank = rank % cuda_device_count()
        move_to_cuda(MODEL_ZOO[model_key], rank)
    return MODEL_ZOO[model_key]<|MERGE_RESOLUTION|>--- conflicted
+++ resolved
@@ -615,13 +615,9 @@
     'diffusion': prepare_diffusion_model,
     'video_blip': prepare_video_blip_model,
     'recognizeAnything': prepare_recognizeAnything_model,
-<<<<<<< HEAD
-    'fastsam': prepare_fastsam_model,
-    'opencv_classifier': prepare_opencv_classifier
-=======
     'vllm': prepare_vllm_model,
     'opencv_classifier': prepare_opencv_classifier,
->>>>>>> 22834bae
+    'fastsam': prepare_fastsam_model
 }
 
 
