import fnmatch
import inspect
import os
from functools import partial
from pickle import UnpicklingError
from typing import Optional, Union

import httpx
import multiprocess as mp
import wget
from loguru import logger

from data_juicer import cuda_device_count
from data_juicer.utils.common_utils import nested_access
from data_juicer.utils.lazy_loader import AUTOINSTALL, LazyLoader

from .cache_utils import DATA_JUICER_MODELS_CACHE as DJMC

torch = LazyLoader('torch', 'torch')
transformers = LazyLoader('transformers', 'transformers')
nn = LazyLoader('nn', 'torch.nn')
fasttext = LazyLoader('fasttext', 'fasttext')
sentencepiece = LazyLoader('sentencepiece', 'sentencepiece')
kenlm = LazyLoader('kenlm', 'kenlm')
nltk = LazyLoader('nltk', 'nltk')
aes_pre = LazyLoader('aes_pre', 'aesthetics_predictor')
vllm = LazyLoader('vllm', 'vllm')
diffusers = LazyLoader('diffusers', 'diffusers')
ram = LazyLoader('ram', 'ram.models')
cv2 = LazyLoader('cv2', 'cv2')
openai = LazyLoader('openai', 'openai')

MODEL_ZOO = {}

# Default cached models links for downloading
MODEL_LINKS = 'https://dail-wlcb.oss-cn-wulanchabu.aliyuncs.com/' \
               'data_juicer/models/'

# Backup cached models links for downloading
BACKUP_MODEL_LINKS = {
    # language identification model from fasttext
    'lid.176.bin':
    'https://dl.fbaipublicfiles.com/fasttext/supervised-models/',

    # tokenizer and language model for English from sentencepiece and KenLM
    '*.sp.model':
    'https://huggingface.co/edugp/kenlm/resolve/main/wikipedia/',
    '*.arpa.bin':
    'https://huggingface.co/edugp/kenlm/resolve/main/wikipedia/',

    # sentence split model from nltk punkt
    'punkt.*.pickle':
    'https://dail-wlcb.oss-cn-wulanchabu.aliyuncs.com/'
    'data_juicer/models/',
}


def get_backup_model_link(model_name):
    for pattern, url in BACKUP_MODEL_LINKS.items():
        if fnmatch.fnmatch(model_name, pattern):
            return url
    return None


def check_model(model_name, force=False):
    """
    Check whether a model exists in DATA_JUICER_MODELS_CACHE.
    If exists, return its full path.
    Else, download it from cached models links.

    :param model_name: a specified model name
    :param force: Whether to download model forcefully or not, Sometimes
        the model file maybe incomplete for some reason, so need to
        download again forcefully.
    """
    # check for local model
    if os.path.exists(model_name):
        return model_name

    if not os.path.exists(DJMC):
        os.makedirs(DJMC)

    # check if the specified model exists. If it does not exist, download it
    cached_model_path = os.path.join(DJMC, model_name)
    if force:
        if os.path.exists(cached_model_path):
            os.remove(cached_model_path)
            logger.info(
                f'Model [{cached_model_path}] is invalid. Forcing download...')
        else:
            logger.info(
                f'Model [{cached_model_path}] is not found. Downloading...')

        try:
            model_link = os.path.join(MODEL_LINKS, model_name)
            wget.download(model_link, cached_model_path)
        except:  # noqa: E722
            try:
                backup_model_link = os.path.join(
                    get_backup_model_link(model_name), model_name)
                wget.download(backup_model_link, cached_model_path)
            except:  # noqa: E722
                logger.error(
                    f'Downloading model [{model_name}] error. '
                    f'Please retry later or download it into {DJMC} '
                    f'manually from {model_link} or {backup_model_link} ')
                exit(1)
    return cached_model_path


class APIModel:

    def __init__(self, model, endpoint=None, response_path=None, **kwargs):
        """
        Initializes an instance of the APIModel class.

        :param model: The name of the model to be used for making API
            calls. This should correspond to a valid model identifier
            recognized by the API server.
        :param endpoint: The URL endpoint for the API. If provided as a
            relative path, it will be appended to the base URL (defined by the
            `OPENAI_BASE_URL` environment variable or through an additional
            `base_url` parameter). Defaults to '/chat/completions' for
            OpenAI compatibility.
        :param response_path: A dot-separated string specifying the path to
            extract the desired content from the API response. The default
            value is 'choices.0.message.content', which corresponds to the
            typical structure of an OpenAI API response.
        :param kwargs: Additional keyword arguments for configuring the
            internal OpenAI client.
        """
        self.model = model
        self.endpoint = endpoint or '/chat/completions'
        self.response_path = response_path or 'choices.0.message.content'

        client_args = self._filter_arguments(openai.OpenAI, kwargs)
        self._client = openai.OpenAI(**client_args)

    def __call__(self, messages, **kwargs):
        """
        Sends messages to the configured API model and returns the parsed
        response content.

        :param messages: A list of message dictionaries to send to the API.
                         Each message should have a 'role' (e.g., 'user',
                         'assistant') and 'content' (the message text).
        :param kwargs: Additional parameters for the API call.
        :return: The parsed response content from the API call, or an empty
            string if an error occurs.
        """
        body = {
            'messages': messages,
            'model': self.model,
        }
        body.update(kwargs)
        stream = kwargs.get('stream', False)
        stream_cls = openai.Stream[openai.types.chat.ChatCompletionChunk]

        try:
            response = self._client.post(self.endpoint,
                                         body=body,
                                         cast_to=httpx.Response,
                                         stream=stream,
                                         stream_cls=stream_cls)
            result = response.json()
            return nested_access(result, self.response_path)
        except Exception as e:
            logger.exception(e)
            return ''

    @staticmethod
    def _filter_arguments(func, args_dict):
        """
        Filters and returns only the valid arguments for a given function
        signature.

        :param func: The function or callable to inspect.
        :param args_dict: A dictionary of argument names and values to filter.
        :return: A dictionary containing only the arguments that match the
                 function's signature, preserving any **kwargs if applicable.
        """
        params = inspect.signature(func).parameters
        filtered_args = {}
        for name, param in params.items():
            # If **kwargs is found, return without change
            if param.kind == inspect.Parameter.VAR_KEYWORD:
                return args_dict
            # Collect valid parameters
            if name not in {'self', 'cls'} and name in args_dict:
                filtered_args[name] = args_dict[name]
        return filtered_args


def prepare_api_model(api_model,
                      *,
                      endpoint=None,
                      response_path=None,
                      return_processor=False,
                      processor_config=None,
                      **model_params):
<<<<<<< HEAD
    """Creates a callable API model for interacting with OpenAI-compatible API.
    The callable supports custom response parsing and works with proxy servers
    that may be incompatible.

    :param api_model: The name of the model to interact with.
    :param url: URL endpoint for the API.
    :param response_path: The dot-separated  path to extract desired content
        from the API response. Defaults to 'choices.0.message.content'.
=======
    """
    Creates an instance of the APIModel for interacting with OpenAI-like APIs.

    :param model: The name of the model to be used for making API calls.
    :param endpoint: The URL endpoint for the API. If provided as a relative
        path, it will be appended to the base URL (defined by the
        `OPENAI_BASE_URL` environment variable or through an additional
        `base_url` parameter). By default, it is set to
        '/chat/completions' for OpenAI compatibility.
    :param response_path: A dot-separated string specifying the path to
        extract desired content from the API response. The default value is
        'choices.0.message.content', which corresponds to the typical
        structure of an OpenAI API response.
>>>>>>> 125a8f35
    :param return_processor: A boolean flag indicating whether to return a
        processor along with the model. The processor can be used for tasks
        like tokenization or encoding. Defaults to False.
    :param processor_config: A dictionary containing configuration parameters
        for initializing a Hugging Face processor. It is only relevant if
        `return_processor` is set to True.
    :param model_params: Additional parameters for configuring the API model.
    :return: A callable APIModel instance, and optionally a processor
        if `return_processor` is True.
    """
<<<<<<< HEAD
    model = APIModel(model=api_model,
                     url=url,
                     response_path=response_path,
                     **model_params)
=======
    client = APIModel(model=model,
                      endpoint=endpoint,
                      response_path=response_path,
                      **model_params)
>>>>>>> 125a8f35

    if not return_processor:
        return client

    def get_processor():
        try:
            import tiktoken
            return tiktoken.encoding_for_model(api_model)
        except Exception:
            pass

        try:
            import dashscope
            return dashscope.get_tokenizer(api_model)
        except Exception:
            pass

        try:
            processor = transformers.AutoProcessor.from_pretrained(
                pretrained_model_name_or_path=api_model, **processor_config)
            return processor
        except Exception:
            pass

        try:
            processor = transformers.AutoProcessor.from_pretrained(
                pretrained_model_name_or_path=model, **processor_config)
            return processor
        except Exception:
            pass

        raise ValueError(
            'Failed to initialize the processor. Please check the following:\n'  # noqa: E501
            "- For OpenAI models: Install 'tiktoken' via `pip install tiktoken`.\n"  # noqa: E501
            "- For DashScope models: Install both 'dashscope' and 'tiktoken' via `pip install dashscope tiktoken`.\n"  # noqa: E501
            "- For custom models: Use the 'processor_config' parameter to configure a Hugging Face processor."  # noqa: E501
        )

<<<<<<< HEAD
    if processor_config is not None and \
            'pretrained_model_name_or_path' in processor_config:
=======
    if processor_config is not None \
            and 'pretrained_model_name_or_path' in processor_config:
>>>>>>> 125a8f35
        processor = transformers.AutoProcessor.from_pretrained(
            **processor_config)
    else:
        processor = get_processor()
    return (client, processor)


def prepare_diffusion_model(pretrained_model_name_or_path, diffusion_type,
                            **model_params):
    """
        Prepare and load an Diffusion model from HuggingFace.

        :param pretrained_model_name_or_path: input Diffusion model name
            or local path to the model
        :param diffusion_type: the use of the diffusion model. It can be
            'image2image', 'text2image', 'inpainting'
        :return: a Diffusion model.
    """
    AUTOINSTALL.check(['torch', 'transformers'])

    if 'device' in model_params:
        model_params['device_map'] = model_params.pop('device')

    diffusion_type_to_pipeline = {
        'image2image': diffusers.AutoPipelineForImage2Image,
        'text2image': diffusers.AutoPipelineForText2Image,
        'inpainting': diffusers.AutoPipelineForInpainting
    }

    if diffusion_type not in diffusion_type_to_pipeline.keys():
        raise ValueError(
            f'Not support {diffusion_type} diffusion_type for diffusion '
            'model. Can only be one of '
            '["image2image", "text2image", "inpainting"].')

    pipeline = diffusion_type_to_pipeline[diffusion_type]
    model = pipeline.from_pretrained(pretrained_model_name_or_path,
                                     **model_params)

    return model


def prepare_fasttext_model(model_name='lid.176.bin', **model_params):
    """
    Prepare and load a fasttext model.

    :param model_name: input model name
    :return: model instance.
    """
    logger.info('Loading fasttext language identification model...')
    try:
        ft_model = fasttext.load_model(check_model(model_name))
    except:  # noqa: E722
        ft_model = fasttext.load_model(check_model(model_name, force=True))
    return ft_model


def prepare_huggingface_model(pretrained_model_name_or_path,
                              *,
                              return_model=True,
                              return_pipe=False,
                              pipe_task='text-generation',
                              **model_params):
    """
    Prepare and load a HuggingFace model with the correspoding processor.

    :param pretrained_model_name_or_path: model name or path
    :param return_model: return model or not
    :param return_pipe: whether to wrap model into pipeline
    :param model_params: model initialization parameters.
    :return: a tuple of (model, input processor) if `return_model` is True;
        otherwise, only the processor is returned.
    """
    # require torch for transformer model
    AUTOINSTALL.check(['torch'])

    if 'device' in model_params:
        model_params['device_map'] = model_params.pop('device')

    processor = transformers.AutoProcessor.from_pretrained(
        pretrained_model_name_or_path, **model_params)

    if return_model:
        config = transformers.AutoConfig.from_pretrained(
            pretrained_model_name_or_path, **model_params)
        if hasattr(config, 'auto_map'):
            class_name = next(
                (k for k in config.auto_map if k.startswith('AutoModel')),
                'AutoModel')
        else:
            # TODO: What happens if more than one
            class_name = config.architectures[0]

        model_class = getattr(transformers, class_name)
        model = model_class.from_pretrained(pretrained_model_name_or_path,
                                            **model_params)

        if return_pipe:
            if isinstance(processor, transformers.PreTrainedTokenizerBase):
                pipe_params = {'tokenizer': processor}
            elif isinstance(processor, transformers.SequenceFeatureExtractor):
                pipe_params = {'feature_extractor': processor}
            elif isinstance(processor, transformers.BaseImageProcessor):
                pipe_params = {'image_processor': processor}
            pipe = transformers.pipeline(task=pipe_task,
                                         model=model,
                                         config=config,
                                         **pipe_params)
            model = pipe

    return (model, processor) if return_model else processor


def prepare_kenlm_model(lang, name_pattern='{}.arpa.bin', **model_params):
    """
    Prepare and load a kenlm model.

    :param model_name: input model name in formatting syntax.
    :param lang: language to render model name
    :return: model instance.
    """
    model_params.pop('device', None)

    model_name = name_pattern.format(lang)

    logger.info('Loading kenlm language model...')
    try:
        kenlm_model = kenlm.Model(check_model(model_name), **model_params)
    except:  # noqa: E722
        kenlm_model = kenlm.Model(check_model(model_name, force=True),
                                  **model_params)
    return kenlm_model


def prepare_nltk_model(lang, name_pattern='punkt.{}.pickle', **model_params):
    """
    Prepare and load a nltk punkt model.

    :param model_name: input model name in formatting syntax
    :param lang: language to render model name
    :return: model instance.
    """
    model_params.pop('device', None)

    nltk_to_punkt = {
        'en': 'english',
        'fr': 'french',
        'pt': 'portuguese',
        'es': 'spanish'
    }
    assert lang in nltk_to_punkt.keys(
    ), 'lang must be one of the following: {}'.format(
        list(nltk_to_punkt.keys()))
    model_name = name_pattern.format(nltk_to_punkt[lang])

    logger.info('Loading nltk punkt split model...')
    try:
        nltk_model = nltk.data.load(check_model(model_name), **model_params)
    except:  # noqa: E722
        nltk_model = nltk.data.load(check_model(model_name, force=True),
                                    **model_params)
    return nltk_model


def prepare_opencv_classifier(model_path, **model_params):
    model = cv2.CascadeClassifier(model_path)
    return model


def prepare_recognizeAnything_model(
        pretrained_model_name_or_path='ram_plus_swin_large_14m.pth',
        input_size=384,
        **model_params):
    """
    Prepare and load recognizeAnything model.

    :param model_name: input model name.
    :param input_size: the input size of the model.
    """
    logger.info('Loading recognizeAnything model...')

    try:
        model = ram.ram_plus(
            pretrained=check_model(pretrained_model_name_or_path),
            image_size=input_size,
            vit='swin_l')
    except (RuntimeError, UnpicklingError) as e:  # noqa: E722
        logger.warning(e)
        model = ram.ram_plus(pretrained=check_model(
            pretrained_model_name_or_path, force=True),
                             image_size=input_size,
                             vit='swin_l')
    device = model_params.pop('device', 'cpu')
    model.to(device).eval()
    return model


def prepare_sentencepiece_model(model_path, **model_params):
    """
    Prepare and load a sentencepiece model.

    :param model_path: input model path
    :return: model instance
    """
    logger.info('Loading sentencepiece model...')
    sentencepiece_model = sentencepiece.SentencePieceProcessor()
    try:
        sentencepiece_model.load(check_model(model_path))
    except:  # noqa: E722
        sentencepiece_model.load(check_model(model_path, force=True))
    return sentencepiece_model


def prepare_sentencepiece_for_lang(lang,
                                   name_pattern='{}.sp.model',
                                   **model_params):
    """
    Prepare and load a sentencepiece model for specific langauge.

    :param lang: language to render model name
    :param name_pattern: pattern to render the model name
    :return: model instance.
    """

    model_name = name_pattern.format(lang)
    return prepare_sentencepiece_model(model_name)


def prepare_simple_aesthetics_model(pretrained_model_name_or_path,
                                    *,
                                    return_model=True,
                                    **model_params):
    """
    Prepare and load a simple aesthetics model.

    :param pretrained_model_name_or_path: model name or path
    :param return_model: return model or not
    :return: a tuple (model, input processor) if `return_model` is True;
        otherwise, only the processor is returned.
    """
    if 'device' in model_params:
        model_params['device_map'] = model_params.pop('device')

    processor = transformers.CLIPProcessor.from_pretrained(
        pretrained_model_name_or_path, **model_params)
    if not return_model:
        return processor
    else:
        if 'v1' in pretrained_model_name_or_path:
            model = aes_pre.AestheticsPredictorV1.from_pretrained(
                pretrained_model_name_or_path, **model_params)
        elif ('v2' in pretrained_model_name_or_path
              and 'linear' in pretrained_model_name_or_path):
            model = aes_pre.AestheticsPredictorV2Linear.from_pretrained(
                pretrained_model_name_or_path, **model_params)
        elif ('v2' in pretrained_model_name_or_path
              and 'relu' in pretrained_model_name_or_path):
            model = aes_pre.AestheticsPredictorV2ReLU.from_pretrained(
                pretrained_model_name_or_path, **model_params)
        else:
            raise ValueError(
                'Not support {}'.format(pretrained_model_name_or_path))
        return (model, processor)


def prepare_spacy_model(lang,
                        name_pattern='{}_core_web_md-3.7.0',
                        **model_params):
    """
    Prepare spacy model for specific language.

    :param lang: language of sapcy model. Should be one of ["zh",
        "en"]
    :return: corresponding spacy model
    """
    import spacy

    assert lang in ['zh', 'en'], 'Diversity only support zh and en'
    model_name = name_pattern.format(lang)
    logger.info(f'Loading spacy model [{model_name}]...')
    compressed_model = '{}.tar.gz'.format(model_name)

    # decompress the compressed model if it's not decompressed
    def decompress_model(compressed_model_path):
        if not compressed_model_path.endswith('.tar.gz'):
            raise ValueError('Only .tar.gz files are supported')

        decompressed_model_path = compressed_model_path.replace('.tar.gz', '')
        if os.path.exists(decompressed_model_path) \
                and os.path.isdir(decompressed_model_path):
            return decompressed_model_path

        ver_name = os.path.basename(decompressed_model_path)
        unver_name = ver_name.rsplit('-', maxsplit=1)[0]
        target_dir_in_archive = f'{ver_name}/{unver_name}/{ver_name}/'

        import tarfile
        with tarfile.open(compressed_model_path, 'r:gz') as tar:
            for member in tar.getmembers():
                if member.name.startswith(target_dir_in_archive):
                    # relative path without unnecessary directory levels
                    relative_path = os.path.relpath(
                        member.name, start=target_dir_in_archive)
                    target_path = os.path.join(decompressed_model_path,
                                               relative_path)

                    if member.isfile():
                        # ensure the directory exists
                        target_directory = os.path.dirname(target_path)
                        os.makedirs(target_directory, exist_ok=True)
                        # for files, extract to the specific location
                        with tar.extractfile(member) as source:
                            with open(target_path, 'wb') as target:
                                target.write(source.read())
        return decompressed_model_path

    try:
        diversity_model = spacy.load(
            decompress_model(check_model(compressed_model)))
    except:  # noqa: E722
        diversity_model = spacy.load(
            decompress_model(check_model(compressed_model, force=True)))
    return diversity_model


def prepare_video_blip_model(pretrained_model_name_or_path,
                             *,
                             return_model=True,
                             **model_params):
    """
    Prepare and load a video-clip model with the correspoding processor.

    :param pretrained_model_name_or_path: model name or path
    :param return_model: return model or not
    :param trust_remote_code: passed to transformers
    :return: a tuple (model, input processor) if `return_model` is True;
        otherwise, only the processor is returned.
    """
    if 'device' in model_params:
        model_params['device_map'] = model_params.pop('device')

    class VideoBlipVisionModel(transformers.Blip2VisionModel):
        """A simple, augmented version of Blip2VisionModel to handle
        videos."""

        def forward(
            self,
            pixel_values: Optional[torch.FloatTensor] = None,
            output_attentions: Optional[bool] = None,
            output_hidden_states: Optional[bool] = None,
            return_dict: Optional[bool] = None,
        ) -> Union[tuple,
                   transformers.modeling_outputs.BaseModelOutputWithPooling]:
            """Flatten `pixel_values` along the batch and time dimension,
            pass it through the original vision model,
            then unflatten it back.

            :param pixel_values: a tensor of shape
            (batch, channel, time, height, width)

            :returns:
                last_hidden_state: a tensor of shape
                (batch, time * seq_len, hidden_size)
                pooler_output: a tensor of shape
                (batch, time, hidden_size)
                hidden_states:
                    a tuple of tensors of shape
                    (batch, time * seq_len, hidden_size),
                    one for the output of the embeddings +
                    one for each layer
                attentions:
                    a tuple of tensors of shape
                    (batch, time, num_heads, seq_len, seq_len),
                    one for each layer
            """
            if pixel_values is None:
                raise ValueError('You have to specify pixel_values')

            batch, _, time, _, _ = pixel_values.size()

            # flatten along the batch and time dimension to create a
            # tensor of shape
            # (batch * time, channel, height, width)
            flat_pixel_values = pixel_values.permute(0, 2, 1, 3,
                                                     4).flatten(end_dim=1)

            vision_outputs: transformers.modeling_outputs.BaseModelOutputWithPooling = super(  # noqa: E501
            ).forward(
                pixel_values=flat_pixel_values,
                output_attentions=output_attentions,
                output_hidden_states=output_hidden_states,
                return_dict=True,
            )

            # now restore the original dimensions
            # vision_outputs.last_hidden_state is of shape
            # (batch * time, seq_len, hidden_size)
            seq_len = vision_outputs.last_hidden_state.size(1)
            last_hidden_state = vision_outputs.last_hidden_state.view(
                batch, time * seq_len, -1)
            # vision_outputs.pooler_output is of shape
            # (batch * time, hidden_size)
            pooler_output = vision_outputs.pooler_output.view(batch, time, -1)
            # hidden_states is a tuple of tensors of shape
            # (batch * time, seq_len, hidden_size)
            hidden_states = (tuple(
                hidden.view(batch, time * seq_len, -1)
                for hidden in vision_outputs.hidden_states)
                             if vision_outputs.hidden_states is not None else
                             None)
            # attentions is a tuple of tensors of shape
            # (batch * time, num_heads, seq_len, seq_len)
            attentions = (tuple(
                hidden.view(batch, time, -1, seq_len, seq_len)
                for hidden in vision_outputs.attentions)
                          if vision_outputs.attentions is not None else None)
            if return_dict:
                return transformers.modeling_outputs.BaseModelOutputWithPooling(  # noqa: E501
                    last_hidden_state=last_hidden_state,
                    pooler_output=pooler_output,
                    hidden_states=hidden_states,
                    attentions=attentions,
                )
            return (last_hidden_state, pooler_output, hidden_states,
                    attentions)

    class VideoBlipForConditionalGeneration(
            transformers.Blip2ForConditionalGeneration):

        def __init__(self, config: transformers.Blip2Config) -> None:
            # HACK: we call the grandparent super().__init__() to bypass
            # transformers.Blip2ForConditionalGeneration.__init__() so we can
            # replace self.vision_model
            super(transformers.Blip2ForConditionalGeneration,
                  self).__init__(config)

            self.vision_model = VideoBlipVisionModel(config.vision_config)

            self.query_tokens = nn.Parameter(
                torch.zeros(1, config.num_query_tokens,
                            config.qformer_config.hidden_size))
            self.qformer = transformers.Blip2QFormerModel(
                config.qformer_config)

            self.language_projection = nn.Linear(
                config.qformer_config.hidden_size,
                config.text_config.hidden_size)
            if config.use_decoder_only_language_model:
                language_model = transformers.AutoModelForCausalLM.from_config(
                    config.text_config)
            else:
                language_model = transformers.AutoModelForSeq2SeqLM.from_config(  # noqa: E501
                    config.text_config)
            self.language_model = language_model

            # Initialize weights and apply final processing
            self.post_init()

    processor = transformers.AutoProcessor.from_pretrained(
        pretrained_model_name_or_path, **model_params)
    if return_model:
        model_class = VideoBlipForConditionalGeneration
        model = model_class.from_pretrained(pretrained_model_name_or_path,
                                            **model_params)
    return (model, processor) if return_model else processor


def prepare_vllm_model(pretrained_model_name_or_path, **model_params):
    """
    Prepare and load a HuggingFace model with the correspoding processor.

    :param pretrained_model_name_or_path: model name or path
    :param model_params: LLM initialization parameters.
    :return: a tuple of (model, tokenizer)
    """
    os.environ['VLLM_WORKER_MULTIPROC_METHOD'] = 'spawn'

    if model_params.get('device', '').startswith('cuda:'):
        model_params['device'] = 'cuda'

    model = vllm.LLM(model=pretrained_model_name_or_path, **model_params)
    tokenizer = model.get_tokenizer()

    return (model, tokenizer)


MODEL_FUNCTION_MAPPING = {
    'api': prepare_api_model,
    'diffusion': prepare_diffusion_model,
    'fasttext': prepare_fasttext_model,
    'huggingface': prepare_huggingface_model,
    'kenlm': prepare_kenlm_model,
    'nltk': prepare_nltk_model,
    'opencv_classifier': prepare_opencv_classifier,
    'recognizeAnything': prepare_recognizeAnything_model,
    'sentencepiece': prepare_sentencepiece_for_lang,
    'simple_aesthetics': prepare_simple_aesthetics_model,
    'spacy': prepare_spacy_model,
    'video_blip': prepare_video_blip_model,
    'vllm': prepare_vllm_model,
}

_MODELS_WITHOUT_FILE_LOCK = {
    'kenlm', 'nltk', 'recognizeAnything', 'sentencepiece', 'spacy'
}


def prepare_model(model_type, **model_kwargs):
    assert (model_type in MODEL_FUNCTION_MAPPING.keys()
            ), 'model_type must be one of the following: {}'.format(
                list(MODEL_FUNCTION_MAPPING.keys()))
    model_func = MODEL_FUNCTION_MAPPING[model_type]
    model_key = partial(model_func, **model_kwargs)
    if model_type in _MODELS_WITHOUT_FILE_LOCK:
        # initialize once in the main process to safely download model files
        model_key()
    return model_key


def get_model(model_key=None, rank=None, use_cuda=False):
    if model_key is None:
        return None

    global MODEL_ZOO
    if model_key not in MODEL_ZOO:
        logger.debug(
            f'{model_key} not found in MODEL_ZOO ({mp.current_process().name})'
        )
        if use_cuda:
            rank = rank if rank is not None else 0
            rank = rank % cuda_device_count()
            device = f'cuda:{rank}'
        else:
            device = 'cpu'
        MODEL_ZOO[model_key] = model_key(device=device)
    return MODEL_ZOO[model_key]


def free_models():
    global MODEL_ZOO
    for model_key in MODEL_ZOO:
        try:
            MODEL_ZOO[model_key].to('cpu')
        except Exception:
            pass
    MODEL_ZOO.clear()<|MERGE_RESOLUTION|>--- conflicted
+++ resolved
@@ -191,37 +191,25 @@
         return filtered_args
 
 
-def prepare_api_model(api_model,
+def prepare_api_model(model,
                       *,
                       endpoint=None,
                       response_path=None,
                       return_processor=False,
                       processor_config=None,
                       **model_params):
-<<<<<<< HEAD
     """Creates a callable API model for interacting with OpenAI-compatible API.
     The callable supports custom response parsing and works with proxy servers
     that may be incompatible.
 
-    :param api_model: The name of the model to interact with.
-    :param url: URL endpoint for the API.
-    :param response_path: The dot-separated  path to extract desired content
-        from the API response. Defaults to 'choices.0.message.content'.
-=======
-    """
-    Creates an instance of the APIModel for interacting with OpenAI-like APIs.
-
-    :param model: The name of the model to be used for making API calls.
+    :param model: The name of the model to interact with.
     :param endpoint: The URL endpoint for the API. If provided as a relative
         path, it will be appended to the base URL (defined by the
         `OPENAI_BASE_URL` environment variable or through an additional
         `base_url` parameter). By default, it is set to
         '/chat/completions' for OpenAI compatibility.
-    :param response_path: A dot-separated string specifying the path to
-        extract desired content from the API response. The default value is
-        'choices.0.message.content', which corresponds to the typical
-        structure of an OpenAI API response.
->>>>>>> 125a8f35
+    :param response_path: The dot-separated  path to extract desired content
+        from the API response. Defaults to 'choices.0.message.content'.
     :param return_processor: A boolean flag indicating whether to return a
         processor along with the model. The processor can be used for tasks
         like tokenization or encoding. Defaults to False.
@@ -232,17 +220,10 @@
     :return: A callable APIModel instance, and optionally a processor
         if `return_processor` is True.
     """
-<<<<<<< HEAD
-    model = APIModel(model=api_model,
-                     url=url,
-                     response_path=response_path,
-                     **model_params)
-=======
     client = APIModel(model=model,
                       endpoint=endpoint,
                       response_path=response_path,
                       **model_params)
->>>>>>> 125a8f35
 
     if not return_processor:
         return client
@@ -250,20 +231,13 @@
     def get_processor():
         try:
             import tiktoken
-            return tiktoken.encoding_for_model(api_model)
+            return tiktoken.encoding_for_model(model)
         except Exception:
             pass
 
         try:
             import dashscope
-            return dashscope.get_tokenizer(api_model)
-        except Exception:
-            pass
-
-        try:
-            processor = transformers.AutoProcessor.from_pretrained(
-                pretrained_model_name_or_path=api_model, **processor_config)
-            return processor
+            return dashscope.get_tokenizer(model)
         except Exception:
             pass
 
@@ -281,13 +255,8 @@
             "- For custom models: Use the 'processor_config' parameter to configure a Hugging Face processor."  # noqa: E501
         )
 
-<<<<<<< HEAD
     if processor_config is not None and \
             'pretrained_model_name_or_path' in processor_config:
-=======
-    if processor_config is not None \
-            and 'pretrained_model_name_or_path' in processor_config:
->>>>>>> 125a8f35
         processor = transformers.AutoProcessor.from_pretrained(
             **processor_config)
     else:
