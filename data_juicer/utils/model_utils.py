--- conflicted
+++ resolved
@@ -313,13 +313,10 @@
             MODEL_ZOO[model_key] = model_func(model_name)
         elif model_type in ['huggingface', 'hf_clip']:
             MODEL_ZOO[model_key] = model_func(model_key)
-<<<<<<< HEAD
         elif model_type in ['hf_blip']:
             MODEL_ZOO[model_key] = model_func(model_key, usage)
-=======
         elif model_type == 'hf_owlvit':
             MODEL_ZOO[model_key] = model_func(model_key)
->>>>>>> a3c8310b
         else:
             MODEL_ZOO[model_key] = model_func(model_name, lang)
     return model_key
