import fnmatch
import os
from functools import partial

import multiprocess as mp
import wget
from loguru import logger

from data_juicer import use_cuda

from .cache_utils import DATA_JUICER_MODELS_CACHE as DJMC

MODEL_ZOO = {}

# Default cached models links for downloading
MODEL_LINKS = 'https://dail-wlcb.oss-cn-wulanchabu.aliyuncs.com/' \
               'data_juicer/models/'

# Backup cached models links for downloading
BACKUP_MODEL_LINKS = {
    # language identification model from fasttext
    'lid.176.bin':
    'https://dl.fbaipublicfiles.com/fasttext/supervised-models/',

    # tokenizer and language model for English from sentencepiece and KenLM
    '*.sp.model':
    'https://huggingface.co/edugp/kenlm/resolve/main/wikipedia/',
    '*.arpa.bin':
    'https://huggingface.co/edugp/kenlm/resolve/main/wikipedia/',

    # sentence split model from nltk punkt
    'punkt.*.pickle':
    'https://dail-wlcb.oss-cn-wulanchabu.aliyuncs.com/'
    'data_juicer/models/'
}


def get_backup_model_link(model_name):
    for pattern, url in BACKUP_MODEL_LINKS.items():
        if fnmatch.fnmatch(model_name, pattern):
            return url
    return None


def check_model(model_name, force=False):
    """
    Check whether a model exists in DATA_JUICER_MODELS_CACHE.
    If exists, return its full path.
    Else, download it from cached models links.

    :param model_name: a specified model name
    :param force: Whether to download model forcefully or not, Sometimes
        the model file maybe incomplete for some reason, so need to
        download again forcefully.
    """
    # check for local model
    if os.path.exists(model_name):
        return model_name

    if not os.path.exists(DJMC):
        os.makedirs(DJMC)

    # check if the specified model exists. If it does not exist, download it
    cached_model_path = os.path.join(DJMC, model_name)
    if force:
        if os.path.exists(cached_model_path):
            os.remove(cached_model_path)
            logger.info(
                f'Model [{cached_model_path}] invalid, force to downloading...'
            )
        else:
            logger.info(
                f'Model [{cached_model_path}] not found . Downloading...')

        try:
            model_link = os.path.join(MODEL_LINKS, model_name)
            wget.download(model_link, cached_model_path, bar=None)
        except:  # noqa: E722
            try:
                backup_model_link = os.path.join(
                    get_backup_model_link(model_name), model_name)
                wget.download(backup_model_link, cached_model_path, bar=None)
            except:  # noqa: E722
                logger.error(
                    f'Downloading model [{model_name}] error. '
                    f'Please retry later or download it into {DJMC} '
                    f'manually from {model_link} or {backup_model_link} ')
                exit(1)
    return cached_model_path


def prepare_fasttext_model(model_name='lid.176.bin'):
    """
    Prepare and load a fasttext model.

    :param model_name: input model name
    :return: model instance.
    """
    import fasttext

    logger.info('Loading fasttext language identification model...')
    try:
        ft_model = fasttext.load_model(check_model(model_name))
    except:  # noqa: E722
        ft_model = fasttext.load_model(check_model(model_name, force=True))
    return ft_model


def prepare_sentencepiece_model(lang, name_pattern='{}.sp.model'):
    """
    Prepare and load a sentencepiece model.

    :param model_name: input model name in formatting syntax
    :param lang: language to render model name
    :return: model instance.
    """
    import sentencepiece

    model_name = name_pattern.format(lang)

    logger.info('Loading sentencepiece model...')
    sentencepiece_model = sentencepiece.SentencePieceProcessor()
    try:
        sentencepiece_model.load(check_model(model_name))
    except:  # noqa: E722
        sentencepiece_model.load(check_model(model_name, force=True))
    return sentencepiece_model


def prepare_kenlm_model(lang, name_pattern='{}.arpa.bin'):
    """
    Prepare and load a kenlm model.

    :param model_name: input model name in formatting syntax.
    :param lang: language to render model name
    :return: model instance.
    """
    import kenlm

    model_name = name_pattern.format(lang)

    logger.info('Loading kenlm language model...')
    try:
        kenlm_model = kenlm.Model(check_model(model_name))
    except:  # noqa: E722
        kenlm_model = kenlm.Model(check_model(model_name, force=True))
    return kenlm_model


def prepare_nltk_model(lang, name_pattern='punkt.{}.pickle'):
    """
    Prepare and load a nltk punkt model.

    :param model_name: input model name in formatting syntax
    :param lang: language to render model name
    :return: model instance.
    """
    from nltk.data import load

    nltk_to_punkt = {
        'en': 'english',
        'fr': 'french',
        'pt': 'portuguese',
        'es': 'spanish'
    }
    assert lang in nltk_to_punkt.keys(
    ), 'lang must be one of the following: {}'.format(
        list(nltk_to_punkt.keys()))
    model_name = name_pattern.format(nltk_to_punkt[lang])

    logger.info('Loading nltk punkt split model...')
    try:
        nltk_model = load(check_model(model_name))
    except:  # noqa: E722
        nltk_model = load(check_model(model_name, force=True))
    return nltk_model


def prepare_huggingface_model(pretrained_model_name_or_path,
                              return_model=True,
                              trust_remote_code=False):
    """
    Prepare and load a HuggingFace model with the correspoding processor.

    :param pretrained_model_name_or_path: model name or path
    :param return_model: return model or not
    :param trust_remote_code: passed to transformers
    :return: a tuple (model, input processor) if `return_model` is True;
        otherwise, only the processor is returned.
    """
    import transformers
    from transformers import (AutoConfig, AutoImageProcessor, AutoProcessor,
                              AutoTokenizer)
    from transformers.models.auto.image_processing_auto import \
        IMAGE_PROCESSOR_MAPPING_NAMES
    from transformers.models.auto.processing_auto import \
        PROCESSOR_MAPPING_NAMES
    from transformers.models.auto.tokenization_auto import \
        TOKENIZER_MAPPING_NAMES

    config = AutoConfig.from_pretrained(pretrained_model_name_or_path)
    # TODO: What happens when there are more than one?
    arch = config.architectures[0]
    model_class = getattr(transformers, arch)
    model_type = config.model_type
    if model_type in PROCESSOR_MAPPING_NAMES:
        processor = AutoProcessor.from_pretrained(
            pretrained_model_name_or_path, trust_remote_code=trust_remote_code)
    elif model_type in IMAGE_PROCESSOR_MAPPING_NAMES:
        processor = AutoImageProcessor.from_pretrained(
            pretrained_model_name_or_path, trust_remote_code=trust_remote_code)
    elif model_type in TOKENIZER_MAPPING_NAMES:
        processor = AutoTokenizer.from_pretrained(
            pretrained_model_name_or_path, trust_remote_code=trust_remote_code)
    else:
        processor = None

    if return_model:
        model = model_class.from_pretrained(pretrained_model_name_or_path)
    return (model, processor) if return_model else processor


def prepare_spacy_model(lang, name_pattern='{}_core_web_md-3.5.0'):
    """
    Prepare spacy model for specific language.

    :param lang: language of sapcy model. Should be one of ["zh",
        "en"]
    :return: corresponding spacy model
    """
    import spacy

    assert lang in ['zh', 'en'], 'Diversity only support zh and en'
    model_name = name_pattern.format(lang)
    logger.info(f'Loading spacy model [{model_name}]...')
    compressed_model = '{}.zip'.format(model_name)

    # decompress the compressed model if it's not decompressed
    def decompress_model(compressed_model_path):
        decompressed_model_path = compressed_model_path.replace('.zip', '')
        if os.path.exists(decompressed_model_path) \
                and os.path.isdir(decompressed_model_path):
            return decompressed_model_path
        import zipfile
        with zipfile.ZipFile(compressed_model_path) as zf:
            zf.extractall(DJMC)
        return decompressed_model_path

    try:
        diversity_model = spacy.load(
            decompress_model(check_model(compressed_model)))
    except:  # noqa: E722
        diversity_model = spacy.load(
            decompress_model(check_model(compressed_model, force=True)))
    return diversity_model


def prepare_diffusion_model(model_name_or_path):
    """
        Prepare and load an Diffusion model from HuggingFace.

        :param model_name_or_path: input Diffusion model name or local
            path to the model
        :return: a Diffusion model.
    """
    import torch
    from diffusers import StableDiffusionImg2ImgPipeline

    # NOTE: It can be loaded as revision="fp16" and
    # torch_dtype=torch.float16 when using cuda
    model = StableDiffusionImg2ImgPipeline.from_pretrained(
        model_name_or_path,
        use_auth_token=True,
        revision='fp32',
        torch_dtype=torch.float32)

    return model


MODEL_FUNCTION_MAPPING = {
    'fasttext': prepare_fasttext_model,
    'sentencepiece': prepare_sentencepiece_model,
    'kenlm': prepare_kenlm_model,
    'nltk': prepare_nltk_model,
    'huggingface': prepare_huggingface_model,
    'spacy': prepare_spacy_model,
    'diffusion': prepare_diffusion_model
}


def prepare_model(model_type, **model_kwargs):
    assert (model_type in MODEL_FUNCTION_MAPPING.keys()
            ), 'model_type must be one of the following: {}'.format(
                list(MODEL_FUNCTION_MAPPING.keys()))
    global MODEL_ZOO
    model_func = MODEL_FUNCTION_MAPPING[model_type]
    model_key = partial(model_func, **model_kwargs)
    # always instantiate once for possible caching
    model_objects = model_key()
    MODEL_ZOO[model_key] = model_objects
    return model_key


def move_to_cuda(model, rank):
    # Assuming model can be either a single module or a tuple of modules
    if not isinstance(model, tuple):
        model = (model, )

    for module in model:
        if callable(getattr(module, 'to', None)):
            logger.info(
                f'Moving {module.__class__.__name__} to CUDA device {rank}')
            module.to(f'cuda:{rank}')
            # Optionally, verify the device assignment
<<<<<<< HEAD
            # logger.debug(f'{module.__class__.__name__} is on device '
            #              f'{next(module.parameters()).device}')
=======
            logger.debug(
                f'{module.__class__.__name__} is on device {module.device}')
>>>>>>> 5a4001fa


def get_model(model_key=None, rank=None):
    if model_key is None:
        return None

    global MODEL_ZOO
    if model_key not in MODEL_ZOO:
        logger.debug(
            f'{model_key} not found in MODEL_ZOO ({mp.current_process().name})'
        )
        MODEL_ZOO[model_key] = model_key()
    if use_cuda():
        rank = 0 if rank is None else rank
        move_to_cuda(MODEL_ZOO[model_key], rank)
    return MODEL_ZOO[model_key]<|MERGE_RESOLUTION|>--- conflicted
+++ resolved
@@ -312,13 +312,8 @@
                 f'Moving {module.__class__.__name__} to CUDA device {rank}')
             module.to(f'cuda:{rank}')
             # Optionally, verify the device assignment
-<<<<<<< HEAD
-            # logger.debug(f'{module.__class__.__name__} is on device '
-            #              f'{next(module.parameters()).device}')
-=======
             logger.debug(
                 f'{module.__class__.__name__} is on device {module.device}')
->>>>>>> 5a4001fa
 
 
 def get_model(model_key=None, rank=None):
