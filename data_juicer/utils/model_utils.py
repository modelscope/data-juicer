--- conflicted
+++ resolved
@@ -443,17 +443,6 @@
                             torch_dtype='fp32',
                             revision='main'):
     """
-<<<<<<< HEAD
-    Prepare and load an Diffusion model from HuggingFace.
-
-    :param pretrained_model_name_or_path: input Diffusion model name
-        or local path to the model
-    :param diffusion_type: the use of the diffusion model. It can be
-        'image2image', 'text2image', 'inpainting'
-    :param floating_point: the floating point to load the diffusion
-        model. It can be 'fp16', 'fp32'
-    :return: a Diffusion model.
-=======
         Prepare and load an Diffusion model from HuggingFace.
 
         :param pretrained_model_name_or_path: input Diffusion model name
@@ -466,7 +455,6 @@
             branch name, a tag name, a commit id, or any identifier allowed
             by Git.
         :return: a Diffusion model.
->>>>>>> 4bd1ef4a
     """
     import torch
     from diffusers import (AutoPipelineForImage2Image,
