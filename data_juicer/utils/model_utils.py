--- conflicted
+++ resolved
@@ -586,11 +586,8 @@
     'diffusion': prepare_diffusion_model,
     'video_blip': prepare_video_blip_model,
     'recognizeAnything': prepare_recognizeAnything_model,
-<<<<<<< HEAD
-    'vllm': prepare_vllm_model
-=======
+    'vllm': prepare_vllm_model,
     'opencv_classifier': prepare_opencv_classifier,
->>>>>>> f7103fe8
 }
 
 
