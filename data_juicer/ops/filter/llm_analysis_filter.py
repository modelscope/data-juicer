--- conflicted
+++ resolved
@@ -122,15 +122,10 @@
         Initialization method.
 
         :param api_or_hf_model: API or huggingface model name.
-<<<<<<< HEAD
-        :param min_score: The lowest score threshold to keep
-            the sample.
+        :param min_score: The min score threshold to keep the sample.
+        :param max_score: The max score threshold to keep the sample.
         :param is_hf_model:  If true, use Transformers for loading hugging face or
             local llm.
-=======
-        :param min_score: The min score threshold to keep the sample.
-        :param max_score: The max score threshold to keep the sample.
->>>>>>> 439db44b
         :param api_endpoint: URL endpoint for the API.
         :param response_path: Path to extract content from the API response.
             Defaults to 'choices.0.message.content'.
