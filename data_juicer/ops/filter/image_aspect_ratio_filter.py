--- conflicted
+++ resolved
@@ -42,58 +42,6 @@
                              f'Can only be one of ["any", "all"].')
         self.any = (any_or_all == 'any')
 
-<<<<<<< HEAD
-    def compute_stats(self, samples, context=False):
-        image_list = samples[self.image_key]
-        samples_stats = samples[Fields.stats]
-
-        for i, stat in enumerate(samples_stats):
-            # check if it's computed already
-            if StatsKeys.aspect_ratios in stat:
-                continue
-
-            # there is no image in this sample
-            loaded_image_keys = image_list[i]
-            if not loaded_image_keys:
-                stat[StatsKeys.aspect_ratios] = np.array([], dtype=np.float64)
-                continue
-
-            # load images
-            samples, images = load_data_with_context(samples, context,
-                                                     loaded_image_keys,
-                                                     load_image)
-
-            # compute aspect ratios for each image with W/H
-            aspect_ratios = {
-                key: (images[key].width / images[key].height)
-                for key in images
-            }
-            stat[StatsKeys.aspect_ratios] = [
-                aspect_ratios[key] for key in loaded_image_keys
-            ]
-
-        return samples
-
-    def process(self, samples):
-
-        def process_single(values):
-            keep_bools = np.array([
-                self.min_ratio <= value <= self.max_ratio for value in values
-            ])
-            if len(keep_bools) <= 0:
-                return True
-
-            # different strategies
-            if self.any:
-                return keep_bools.any()
-            else:
-                return keep_bools.all()
-
-        if isinstance(samples[Fields.stats], list):
-            return map(
-                lambda stat: process_single(stat[StatsKeys.aspect_ratios]),
-                samples[Fields.stats])
-=======
     def compute_stats_single(self, sample, context=False):
         # check if it's computed already
         if StatsKeys.aspect_ratios in sample[Fields.stats]:
@@ -132,7 +80,5 @@
         # different strategies
         if self.any:
             return keep_bools.any()
->>>>>>> 5ce818f1
         else:
-            return process_single(
-                samples[Fields.stats][StatsKeys.aspect_ratios])+            return keep_bools.all()