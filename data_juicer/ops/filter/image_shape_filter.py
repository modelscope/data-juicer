--- conflicted
+++ resolved
@@ -49,65 +49,6 @@
                              f'Can only be one of ["any", "all"].')
         self.any = (any_or_all == 'any')
 
-<<<<<<< HEAD
-    def compute_stats(self, samples, context=False):
-        image_list = samples[self.image_key]
-        samples_stats = samples[Fields.stats]
-
-        for i, stat in enumerate(samples_stats):
-            # check if it's computed already
-            if StatsKeys.image_width in stat \
-                    and StatsKeys.image_height in stat:
-                continue
-
-            # there is no image in this samples
-            loaded_image_keys = image_list[i]
-            if not loaded_image_keys:
-                stat[StatsKeys.image_width] = np.array([], dtype=np.int64)
-                stat[StatsKeys.image_height] = np.array([], dtype=np.int64)
-                continue
-
-            # load images
-            samples, images = load_data_with_context(samples, context,
-                                                     loaded_image_keys,
-                                                     load_image)
-
-            # get width and height for each image
-            whs = {
-                key: (images[key].width, images[key].height)
-                for key in images
-            }
-            stat[StatsKeys.image_width] = [
-                whs[key][0] for key in loaded_image_keys
-            ]
-            stat[StatsKeys.image_height] = [
-                whs[key][1] for key in loaded_image_keys
-            ]
-
-        return samples
-
-    def process(self, samples):
-
-        def process_single(ws, hs):
-            if len(ws) <= 0:
-                return True
-            keep_bools = np.array([
-                self.min_width <= w <= self.max_width
-                and self.min_height <= h <= self.max_height
-                for w, h in zip(ws, hs)
-            ])
-
-            # different strategies
-            if self.any:
-                return keep_bools.any()
-            else:
-                return keep_bools.all()
-
-        if isinstance(samples[Fields.stats], list):
-            return map(
-                lambda stat: process_single(stat[StatsKeys.image_width], stat[
-                    StatsKeys.image_height]), samples[Fields.stats])
-=======
     def compute_stats_single(self, sample, context=False):
         # check if it's computed already
         if StatsKeys.image_width in sample[Fields.stats] \
@@ -151,8 +92,5 @@
         # different strategies
         if self.any:
             return keep_bools.any()
->>>>>>> 5ce818f1
         else:
-            return process_single(
-                samples[Fields.stats][StatsKeys.image_width],
-                samples[Fields.stats][StatsKeys.image_height])+            return keep_bools.all()