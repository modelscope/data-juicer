# Some code here has been modified from:
# https://huggingface.co/spaces/huggingface/text-data-filtering
# --------------------------------------------------------

from typing import List

from pydantic import PositiveInt

from data_juicer.utils.constant import Fields, InterVars, StatsKeys
from data_juicer.utils.model_utils import get_model, prepare_model

from ...utils.asset_utils import ASSET_DIR, load_words_asset
from ..base_op import OPERATORS, Filter
from ..common import (SPECIAL_CHARACTERS, get_words_from_document,
                      words_refinement)
from ..op_fusion import INTER_WORDS

OP_NAME = 'flagged_words_filter'


@OPERATORS.register_module(OP_NAME)
@INTER_WORDS.register_module(OP_NAME)
class FlaggedWordFilter(Filter):
    """Filter to keep samples with flagged-word ratio less than a specific max
    value."""

    _batched_op = True

    def __init__(self,
                 lang: str = 'en',
                 tokenization: bool = False,
                 max_ratio: float = 0.045,
                 flagged_words_dir: str = ASSET_DIR,
                 use_words_aug: bool = False,
                 words_aug_group_sizes: List[PositiveInt] = [2],
                 words_aug_join_char: str = '',
                 *args,
                 **kwargs):
        """
        Initialization method.

        :param lang: Consider flagged words in what language. If lang ==
            "all", we will adopt the one merged from all the available
            languages
        :param tokenization: Whether to use model to tokenize documents
        :param max_ratio: The max filter ratio in this op.
        :param flagged_words_dir: The directory storing the
            flagged_words file(s) whose name includes "flagged_words"
            and in json format
        :param use_words_aug: Whether to augment words, especially for
            Chinese and Vietnamese
        :param words_aug_group_sizes: The group size of words to augment
        :param words_aug_join_char: The join char between words to
            augment
        :param args: extra args
        :param kwargs: extra args
        """
        super().__init__(*args, **kwargs)
        self.lang = lang
        self.max_ratio = max_ratio
        self.use_words_aug = use_words_aug
        self.words_aug_group_sizes = words_aug_group_sizes
        self.words_aug_join_char = words_aug_join_char
        self.model_key = None

        self.FLAGGED_WORDS = load_words_asset(words_dir=flagged_words_dir,
                                              words_type='flagged_words')

        if 'all' not in self.FLAGGED_WORDS:
            self.FLAGGED_WORDS['all'] = [
                val for vals in self.FLAGGED_WORDS.values() for val in vals
            ]
        if tokenization:
            self.model_key = prepare_model(model_type='sentencepiece',
                                           lang=lang)

<<<<<<< HEAD
    def compute_stats(self, samples, context=False):
=======
    def compute_stats_single(self, sample, context=False):
>>>>>>> c279a3db
        # check if it's computed already
        samples_list = samples[self.text_key]
        samples_stats = samples[Fields.stats]
        words_key = f'{InterVars.words}-{self.model_key}'
        tokenizer = get_model(self.model_key)
        for idx, stat in enumerate(samples_stats):
            if StatsKeys.flagged_words_ratio in stat:
                continue
            if context and words_key in samples[Fields.context][idx]:
                words = samples[Fields.context][idx][words_key]
            else:
                words = get_words_from_document(
                    samples_list[idx],
                    token_func=tokenizer.encode_as_pieces
                    if tokenizer else None)
                if context:
                    samples[Fields.context][idx][words_key] = words
            # try to get refined words from context
            refined_words_key = f'{InterVars.refined_words}' \
                                '-True-SPECIAL_CHARS-' \
                                f'{self.use_words_aug}-' \
                                f'{self.words_aug_group_sizes}-' \
                                f'{self.words_aug_join_char}'
            if context and refined_words_key in samples[Fields.context][idx]:
                words = samples[Fields.context][idx][refined_words_key]
            else:
                words = words_refinement(
                    words,
                    lower_case=True,
                    strip_chars=SPECIAL_CHARACTERS,
                    use_words_aug=self.use_words_aug,
                    words_aug_group_sizes=self.words_aug_group_sizes,
                    words_aug_join_char=self.words_aug_join_char)
                if context:
                    samples[Fields.context][idx][refined_words_key] = words

            flagged_words_ratio = (len([
                word for word in words if word in self.FLAGGED_WORDS[self.lang]
            ]) / len(words)) if len(words) != 0 else 0.0

            if flagged_words_ratio > 1.0:
                flagged_words_ratio = 1.0

            samples_stats[idx][
                StatsKeys.flagged_words_ratio] = flagged_words_ratio

        return samples

    def process(self, samples):
        if isinstance(samples[Fields.stats], list):
            return list(
                map(
                    lambda stat: stat[StatsKeys.flagged_words_ratio] <= self.
                    max_ratio, samples[Fields.stats]))
        else:
<<<<<<< HEAD
            return samples[Fields.stats][
                StatsKeys.flagged_words_ratio] <= self.max_ratio
=======
            words = words_refinement(
                words,
                lower_case=True,
                strip_chars=SPECIAL_CHARACTERS,
                use_words_aug=self.use_words_aug,
                words_aug_group_sizes=self.words_aug_group_sizes,
                words_aug_join_char=self.words_aug_join_char)
            if context:
                sample[Fields.context][refined_words_key] = words

        flagged_words_ratio = (len(
            [word
             for word in words if word in self.FLAGGED_WORDS[self.lang]]) /
                               len(words)) if len(words) != 0 else 0.0

        if flagged_words_ratio > 1.0:
            flagged_words_ratio = 1.0

        sample[Fields.stats][
            StatsKeys.flagged_words_ratio] = flagged_words_ratio
        return sample

    def process_single(self, sample):
        return sample[Fields.stats][
            StatsKeys.flagged_words_ratio] <= self.max_ratio
>>>>>>> c279a3db
<|MERGE_RESOLUTION|>--- conflicted
+++ resolved
@@ -74,11 +74,7 @@
             self.model_key = prepare_model(model_type='sentencepiece',
                                            lang=lang)
 
-<<<<<<< HEAD
-    def compute_stats(self, samples, context=False):
-=======
-    def compute_stats_single(self, sample, context=False):
->>>>>>> c279a3db
+    def compute_stats_batched(self, samples, context=False):
         # check if it's computed already
         samples_list = samples[self.text_key]
         samples_stats = samples[Fields.stats]
@@ -134,33 +130,5 @@
                     lambda stat: stat[StatsKeys.flagged_words_ratio] <= self.
                     max_ratio, samples[Fields.stats]))
         else:
-<<<<<<< HEAD
             return samples[Fields.stats][
-                StatsKeys.flagged_words_ratio] <= self.max_ratio
-=======
-            words = words_refinement(
-                words,
-                lower_case=True,
-                strip_chars=SPECIAL_CHARACTERS,
-                use_words_aug=self.use_words_aug,
-                words_aug_group_sizes=self.words_aug_group_sizes,
-                words_aug_join_char=self.words_aug_join_char)
-            if context:
-                sample[Fields.context][refined_words_key] = words
-
-        flagged_words_ratio = (len(
-            [word
-             for word in words if word in self.FLAGGED_WORDS[self.lang]]) /
-                               len(words)) if len(words) != 0 else 0.0
-
-        if flagged_words_ratio > 1.0:
-            flagged_words_ratio = 1.0
-
-        sample[Fields.stats][
-            StatsKeys.flagged_words_ratio] = flagged_words_ratio
-        return sample
-
-    def process_single(self, sample):
-        return sample[Fields.stats][
-            StatsKeys.flagged_words_ratio] <= self.max_ratio
->>>>>>> c279a3db
+                StatsKeys.flagged_words_ratio] <= self.max_ratio