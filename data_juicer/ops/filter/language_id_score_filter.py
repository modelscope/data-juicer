--- conflicted
+++ resolved
@@ -13,11 +13,7 @@
     """Filter to keep samples in a specific language with confidence score
     larger than a specific min value."""
 
-<<<<<<< HEAD
-    def __init__(self, lang: Union[str, List[str]] = '', min_score: float = 0.8, *args, **kwargs):
-=======
     def __init__(self, lang: Union[str, List[str]] = "", min_score: float = 0.8, *args, **kwargs):
->>>>>>> e120ae7c
         """
         Initialization method.
 
