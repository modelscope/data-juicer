--- conflicted
+++ resolved
@@ -58,14 +58,8 @@
             token_count = len(
                 get_words_from_document(
                     sample[self.text_key],
-<<<<<<< HEAD
                     token_func=tokenizer.tokenize if tokenizer else None))
-            sample['stats']['alpha_token_ratio'] = (
-=======
-                    token_func=tokenizer.tokenize if tokenizer else None,
-                    lower_case=False))
             sample[Fields.stats][StatsKeys.alpha_token_ratio] = (
->>>>>>> d691a65d
                 alpha_count / token_count) if token_count != 0 else 0.0
         else:
             if StatsKeys.alnum_ratio in sample[Fields.stats]:
