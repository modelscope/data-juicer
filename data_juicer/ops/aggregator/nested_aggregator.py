from typing import Dict, Optional

from loguru import logger
from pydantic import PositiveInt

from data_juicer.ops.base_op import OPERATORS, Aggregator
from data_juicer.utils.common_utils import (avg_split_string_list_under_limit,
                                            is_string_list)
from data_juicer.utils.constant import Fields, MetaKeys
from data_juicer.utils.model_utils import get_model, prepare_model

OP_NAME = 'nested_aggregator'


# TODO: LLM-based inference.
@OPERATORS.register_module(OP_NAME)
class NestedAggregator(Aggregator):
    """
    Considering the limitation of input length, nested aggregate
    contents for each given number of samples.
    """

    DEFAULT_SYSTEM_PROMPT = ('给定一些文档碎片，将这些文档整合成一个文档总结。\n'
                             '要求：\n'
                             '- 总结的长度与文档碎片的平均长度基本一致\n'
                             '- 不要包含主观看法\n'
                             '- 注意要尽可能保留文本的专有名词\n'
                             '- 只输出文档总结不要输出其他内容\n'
                             '- 参考如下样例：\n'
                             '文档碎片：\n'
                             '唐僧师徒四人行至白虎岭，遇上了变化多端的白骨精。\n\n'
                             '文档碎片：\n'
                             '白骨精首次变身少女送斋，被孙悟空识破打死，唐僧责怪悟空。\n\n'
                             '文档碎片：\n'
                             '妖怪再变老妇寻女，又被悟空击毙，师傅更加不满，念紧箍咒惩罚。\n\n'
                             '文档碎片：\n'
                             '不甘心的白骨精第三次化作老公公来诱骗，依旧逃不过金睛火眼。\n\n'
                             '文档碎片：\n'
                             '最终，在观音菩萨的帮助下，真相大白，唐僧明白了自己的误解。\n\n'
                             '\n'
                             '文档总结：\n'
                             '唐僧师徒在白虎岭三遇白骨精变化诱惑，悟空屡次识破击毙妖怪却遭误解，最终观音相助真相大白。')

    DEFAULT_INPUT_TEMPLATE = ('{sub_docs}\n\n'
                              '文档总结：\n')

    DEFAULT_SUB_DOC_TEMPLATE = '文档碎片：\n{text}\n'

    def __init__(self,
                 api_model: str = 'gpt-4o',
                 input_key: str = MetaKeys.event_description,
                 output_key: str = None,
                 max_token_num: Optional[PositiveInt] = None,
                 *,
                 api_endpoint: Optional[str] = None,
                 response_path: Optional[str] = None,
                 system_prompt: Optional[str] = None,
                 sub_doc_template: Optional[str] = None,
                 input_template: Optional[str] = None,
                 try_num: PositiveInt = 3,
                 model_params: Dict = {},
                 sampling_params: Dict = {},
                 **kwargs):
        """
        Initialization method.
        :param api_model: API model name.
        :param input_key: The input key in the meta field of the samples.
            It is "event_description" in default.
        :param output_key: The output key in the aggregation field in the
            samples. It is same as the input_key in default.
        :param max_token_num: The max token num of the total tokens of the
            sub documents. Without limitation if it is None.
        :param api_endpoint: URL endpoint for the API.
        :param response_path: Path to extract content from the API response.
            Defaults to 'choices.0.message.content'.
        :param system_prompt: The system prompt.
        :param sub_doc_template: The template for input text in each sample.
        :param input_template: The input template.
        :param try_num: The number of retry attempts when there is an API
            call error or output parsing error.
        :param model_params: Parameters for initializing the API model.
        :param sampling_params: Extra parameters passed to the API call.
            e.g {'temperature': 0.9, 'top_p': 0.95}
        :param kwargs: Extra keyword arguments.
        """
        super().__init__(**kwargs)

        self.input_key = input_key or self.text_key
        self.output_key = output_key or self.input_key
        self.max_token_num = max_token_num

        self.system_prompt = system_prompt or self.DEFAULT_SYSTEM_PROMPT
        self.sub_doc_template = sub_doc_template or \
            self.DEFAULT_SUB_DOC_TEMPLATE
        self.input_template = input_template or self.DEFAULT_INPUT_TEMPLATE

        self.sampling_params = sampling_params
        self.model_key = prepare_model(model_type='api',
                                       model=api_model,
                                       endpoint=api_endpoint,
                                       response_path=response_path,
                                       return_processor=True,
                                       **model_params)

        self.try_num = try_num

    def parse_output(self, response):

        def if_match(text):
            quotes = [("'", "'"), ('"', '"'), ('“', '”'), ('‘', '’'),
                      ('`', '`')]
            if len(text) < 2:
                return False
            if (text[0], text[-1]) in quotes:
                return True
            else:
                return False

        text = response.strip()
        while if_match(text):
            text = text[1:-1].strip()
        return text

    def recursive_summary(self, sub_docs, rank=None):
        if not sub_docs:
            return ''
        if len(sub_docs) == 1:
            return sub_docs[0]
        model, tokenizer = get_model(self.model_key, rank, self.use_cuda())
        token_nums = [len(tokenizer.encode(sub_doc)) for sub_doc in sub_docs]
        group_docs = avg_split_string_list_under_limit(sub_docs, token_nums,
                                                       self.max_token_num)
        # merge every two if every single sub doc is a group
        group_num = len(group_docs)
        if group_num == len(sub_docs):
            group_docs = [
                group_docs[i] +
                group_docs[i + 1] if i + 1 < group_num else group_docs[i]
                for i in range(0, group_num, 2)
            ]
        results = []
        for docs in group_docs:
            doc_strs = [self.sub_doc_template.format(text=d) for d in docs]
            input_prompt = self.input_template.format(
                sub_docs='\n'.join(doc_strs))
            messages = [{
                'role': 'system',
                'content': self.system_prompt
            }, {
                'role': 'user',
                'content': input_prompt
            }]
            result = ''
            for i in range(self.try_num):
                try:
                    response = model(messages, **self.sampling_params)
                    result = self.parse_output(response)
                    if len(result) > 0:
                        break
                except Exception as e:
                    logger.warning(f'Exception: {e}')
            results.append(result)
        return self.recursive_summary(results)

    def process_single(self, sample=None, rank=None):

<<<<<<< HEAD
        if self.output_key in sample[Fields.agg]:
=======
        if self.output_key in sample[Fields.batch_meta]:
>>>>>>> fb98c561
            return sample

        if Fields.meta not in sample or self.input_key not in sample[
                Fields.meta][0]:
            logger.warning('The input key does not exist in the sample!')
            return sample

        sub_docs = [d[self.input_key] for d in sample[Fields.meta]]

        # if not batched sample
        if not is_string_list(sub_docs):
            return sample

<<<<<<< HEAD
        sample[Fields.agg][self.output_key] = self.recursive_summary(sub_docs,
                                                                     rank=rank)
=======
        sample[Fields.batch_meta][self.output_key] = self.recursive_summary(
            sub_docs, rank=rank)
>>>>>>> fb98c561

        return sample<|MERGE_RESOLUTION|>--- conflicted
+++ resolved
@@ -164,11 +164,7 @@
 
     def process_single(self, sample=None, rank=None):
 
-<<<<<<< HEAD
-        if self.output_key in sample[Fields.agg]:
-=======
         if self.output_key in sample[Fields.batch_meta]:
->>>>>>> fb98c561
             return sample
 
         if Fields.meta not in sample or self.input_key not in sample[
@@ -182,12 +178,7 @@
         if not is_string_list(sub_docs):
             return sample
 
-<<<<<<< HEAD
-        sample[Fields.agg][self.output_key] = self.recursive_summary(sub_docs,
-                                                                     rank=rank)
-=======
         sample[Fields.batch_meta][self.output_key] = self.recursive_summary(
             sub_docs, rank=rank)
->>>>>>> fb98c561
 
         return sample