import re
from typing import Dict, Optional

from loguru import logger
from pydantic import PositiveInt

from data_juicer.ops.base_op import OPERATORS, Aggregator
<<<<<<< HEAD
from data_juicer.utils.common_utils import (is_string_list, nested_access,
                                            nested_set)
=======
from data_juicer.utils.common_utils import is_string_list
from data_juicer.utils.constant import BatchMetaKeys, Fields, MetaKeys
>>>>>>> 0624d44d
from data_juicer.utils.model_utils import get_model, prepare_model

from ..common import split_text_by_punctuation

OP_NAME = 'most_relavant_entities_aggregator'


# TODO: LLM-based inference.
@OPERATORS.register_module(OP_NAME)
class MostRelavantEntitiesAggregator(Aggregator):
    """
    Extract entities closely related to a given entity from some texts,
    and sort them in descending order of importance.
    """

    DEFAULT_SYSTEM_TEMPLATE = (
        '给定与`{entity}`相关的一些文档，'
        '总结一些与`{entity}`最为相关的`{entity_type}`。\n'
        '要求：\n'
        '- 不用包含与{entity}为同一{entity_type}的{entity_type}。\n'
        '- 请按照人物的重要性进行排序，**越重要人物在列表越前面**。\n'
        '- 你的返回格式如下：\n'
        '## 分析\n'
        '你对各个{entity_type}与{entity}关联度的分析\n'
        '## 列表\n'
        '人物1, 人物2, 人物3, ...')

    DEFAULT_INPUT_TEMPLATE = ('`{entity}`的相关文档：\n'
                              '{sub_docs}\n\n'
                              '与`{entity}`最相关的一些`{entity_type}`：\n')

    DEFAULT_OUTPUT_PATTERN = r'\#\#\s*列表\s*(.*?)\Z'

    def __init__(self,
                 api_model: str = 'gpt-4o',
                 entity: str = None,
                 query_entity_type: str = None,
                 input_key: str = MetaKeys.event_description,
                 output_key: str = BatchMetaKeys.most_relavant_entities,
                 max_token_num: Optional[PositiveInt] = None,
                 *,
                 api_endpoint: Optional[str] = None,
                 response_path: Optional[str] = None,
                 system_prompt_template: Optional[str] = None,
                 input_template: Optional[str] = None,
                 output_pattern: Optional[str] = None,
                 try_num: PositiveInt = 3,
                 model_params: Dict = {},
                 sampling_params: Dict = {},
                 **kwargs):
        """
        Initialization method.
        :param api_model: API model name.
        :param entity: The given entity.
        :param query_entity_type: The type of queried relavant entities.
        :param input_key: The input key in the meta field of the samples.
            It is "event_description" in default.
        :param output_key: The output key in the aggregation field of the
            samples. It is "most_relavant_entities" in default.
        :param max_token_num: The max token num of the total tokens of the
            sub documents. Without limitation if it is None.
        :param api_endpoint: URL endpoint for the API.
        :param response_path: Path to extract content from the API response.
            Defaults to 'choices.0.message.content'.
        :param system_prompt_template: The system prompt template.
        :param input_template: The input template.
        :param output_pattern: The output pattern.
        :param try_num: The number of retry attempts when there is an API
            call error or output parsing error.
        :param model_params: Parameters for initializing the API model.
        :param sampling_params: Extra parameters passed to the API call.
            e.g {'temperature': 0.9, 'top_p': 0.95}
        :param kwargs: Extra keyword arguments.
        """
        super().__init__(**kwargs)

        if entity is None or query_entity_type is None:
            raise ValueError(
                'The entity and query_entity_type cannot be None!')

        self.entity = entity
        self.query_entity_type = query_entity_type
        self.input_key = input_key
        self.output_key = output_key
        self.max_token_num = max_token_num

        system_prompt_template = system_prompt_template or \
            self.DEFAULT_SYSTEM_TEMPLATE
        self.input_template = input_template or self.DEFAULT_INPUT_TEMPLATE
        self.output_pattern = output_pattern or self.DEFAULT_OUTPUT_PATTERN
        self.system_prompt = system_prompt_template.format(
            entity=entity, entity_type=query_entity_type)

        self.sampling_params = sampling_params
        self.model_key = prepare_model(model_type='api',
                                       model=api_model,
                                       endpoint=api_endpoint,
                                       response_path=response_path,
                                       return_processor=True,
                                       **model_params)

        self.try_num = try_num

    def parse_output(self, response):
        pattern = re.compile(self.output_pattern, re.VERBOSE | re.DOTALL)
        matches = pattern.findall(response)
        if matches:
            result = matches[0].strip()
        else:
            result = ''
        result = split_text_by_punctuation(result)

        return result

    def query_most_relavant_entities(self, sub_docs, rank=None):
        if not sub_docs:
            return ''

        model, tokenizer = get_model(self.model_key, rank, self.use_cuda())
        token_nums = [len(tokenizer.encode(sub_doc)) for sub_doc in sub_docs]
        if self.max_token_num is None:
            final_docs = sub_docs
        else:
            final_docs = []
            total_num = 0
            for token_num, doc in zip(token_nums, sub_docs):
                total_num += token_num
                if total_num > self.max_token_num:
                    break
                final_docs.append(doc)

        doc_str = '\n\n'.join(final_docs)
        input_prompt = self.input_template.format(
            entity=self.entity,
            entity_type=self.query_entity_type,
            sub_docs=doc_str)

        messages = [{
            'role': 'system',
            'content': self.system_prompt
        }, {
            'role': 'user',
            'content': input_prompt
        }]
        result = []
        for i in range(self.try_num):
            try:
                response = model(messages, **self.sampling_params)
                result = self.parse_output(response)
                if len(result) > 0:
                    break
            except Exception as e:
                logger.warning(f'Exception: {e}')

        return result

    def process_single(self, sample=None, rank=None):

        if self.output_key in sample[Fields.batch_meta]:
            return sample

        if Fields.meta not in sample or self.input_key not in sample[
                Fields.meta][0]:
            logger.warning('The input key does not exist in the sample!')
            return sample

        sub_docs = [d[self.input_key] for d in sample[Fields.meta]]

        # if not batched sample
        if not is_string_list(sub_docs):
            return sample

        sample[Fields.batch_meta][
            self.output_key] = self.query_most_relavant_entities(sub_docs,
                                                                 rank=rank)

        return sample<|MERGE_RESOLUTION|>--- conflicted
+++ resolved
@@ -5,13 +5,8 @@
 from pydantic import PositiveInt
 
 from data_juicer.ops.base_op import OPERATORS, Aggregator
-<<<<<<< HEAD
-from data_juicer.utils.common_utils import (is_string_list, nested_access,
-                                            nested_set)
-=======
 from data_juicer.utils.common_utils import is_string_list
 from data_juicer.utils.constant import BatchMetaKeys, Fields, MetaKeys
->>>>>>> 0624d44d
 from data_juicer.utils.model_utils import get_model, prepare_model
 
 from ..common import split_text_by_punctuation
