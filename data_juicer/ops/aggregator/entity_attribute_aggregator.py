--- conflicted
+++ resolved
@@ -6,13 +6,8 @@
 
 from data_juicer.ops.base_op import OPERATORS, Aggregator
 from data_juicer.utils.common_utils import (avg_split_string_list_under_limit,
-<<<<<<< HEAD
-                                            is_string_list, nested_access,
-                                            nested_set)
-=======
                                             is_string_list)
 from data_juicer.utils.constant import BatchMetaKeys, Fields, MetaKeys
->>>>>>> 0624d44d
 from data_juicer.utils.model_utils import get_model, prepare_model
 
 from .nested_aggregator import NestedAggregator
