<<<<<<< HEAD
from . import deduplicator, filter, mapper, selector
from .base_op import (NON_STATS_FILTERS, OPERATORS, TAGGING_OPS, UNFORKABLE,
                      Deduplicator, Filter, Mapper, Selector)
=======
from . import aggregator, deduplicator, filter, grouper, mapper, selector
from .base_op import (OPERATORS, UNFORKABLE, Aggregator, Deduplicator, Filter,
                      Grouper, Mapper, Selector)
>>>>>>> b4811a0f
from .load import load_ops

__all__ = [
    'load_ops',
    'Filter',
    'Mapper',
    'Deduplicator',
    'Selector',
    'Grouper',
    'Aggregator',
]<|MERGE_RESOLUTION|>--- conflicted
+++ resolved
@@ -1,12 +1,7 @@
-<<<<<<< HEAD
-from . import deduplicator, filter, mapper, selector
+from . import aggregator, deduplicator, filter, grouper, mapper, selector
 from .base_op import (NON_STATS_FILTERS, OPERATORS, TAGGING_OPS, UNFORKABLE,
-                      Deduplicator, Filter, Mapper, Selector)
-=======
-from . import aggregator, deduplicator, filter, grouper, mapper, selector
-from .base_op import (OPERATORS, UNFORKABLE, Aggregator, Deduplicator, Filter,
-                      Grouper, Mapper, Selector)
->>>>>>> b4811a0f
+                      Aggregator, Deduplicator, Filter, Grouper, Mapper,
+                      Selector)
 from .load import load_ops
 
 __all__ = [
