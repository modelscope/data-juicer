from typing import List

from loguru import logger

from data_juicer.utils.constant import Fields, InterVars
from data_juicer.utils.registry import Registry

from .base_op import Filter

# Type of intermediate vars
# text
INTER_LINES = Registry(InterVars.lines)
INTER_WORDS = Registry(InterVars.words)

<<<<<<< HEAD
# images
LOADED_IMAGES = Registry(InterVars.loaded_images)

# all
ALL_INTER_VARS = [INTER_LINES, INTER_WORDS, LOADED_IMAGES]
=======
>>>>>>> e18292a9

def fuse_operators(process_list, ops):
    """
    Fuse the input ops list and return the fused ops list.

    :param process_list: the list of original process definition, including op
        names and args.
    :param ops: the corresponding list of op objects.
    :return: a list of fused op objects.
    """
    # detect filter groups and try to fuse them
    fused_op_def = []
    fused_ops = []
    filter_group = []
    in_group = False
    for process, op in zip(process_list, ops):
        if isinstance(op, Filter):
            if not in_group:
                in_group = True
            filter_group.append((process, op))
        elif in_group:
            # got a filter group, try to fuse them
            fused_group_def, fused_group = fuse_filter_group(filter_group)
            fused_op_def.extend(fused_group_def)
            fused_ops.extend(fused_group)
            filter_group = []
            in_group = False
            # and add the current non-filter op into fused_ops
            fused_op_def.append(process)
            fused_ops.append(op)
        else:  # not a filter and not in a filter group, skip
            fused_op_def.append(process)
            fused_ops.append(op)
    if in_group and len(filter_group) > 0:
        # the final filter group, try to fuse them
        fused_group_def, fused_group = fuse_filter_group(filter_group)
        fused_op_def.extend(fused_group_def)
        fused_ops.extend(fused_group)
    return fused_op_def, fused_ops


def fuse_filter_group(original_filter_group):
    """
    Fuse single filter group and return the fused filter group.

    :param original_filter_group: the original filter group, including op
        definitions and objects.
    :return: the fused definitions and objects of the input filter group.
    """
    fused_group_def = []
    fused_group = []
<<<<<<< HEAD
    all_intermediate_vars = ALL_INTER_VARS
    all_fused_filters = {inter_vars: []
                         for inter_vars in all_intermediate_vars}
=======
    all_intermediate_vars = [INTER_LINES, INTER_WORDS]
    all_fused_filters = {
        inter_vars: []
        for inter_vars in all_intermediate_vars
    }
>>>>>>> e18292a9
    # group these filters by their intermediate vars
    for process, op in original_filter_group:
        op_name, op_args = list(process.items())[0]
        for inter_vars in all_intermediate_vars:
            if op_name in inter_vars.modules:
                all_fused_filters[inter_vars].append((process, op))
                break
        else:
            # first apply other filters to decrease the number of samples, so
            # we add them into the fused_group list directly
            fused_group_def.append(process)
            fused_group.append(op)

    # try to fuse ops for each type of intermediate vars
    for inter_vars in all_intermediate_vars:
        inter_vars_filter = all_fused_filters[inter_vars]
        if len(inter_vars_filter) == 0:
            # no ops include this type of intermediate var
            pass
        elif len(inter_vars_filter) > 1:
            # more than 1 ops share the same intermediate var, try to fuse them
            defs, ops = zip(*inter_vars_filter)
            # new definition: new name and a definition list of fused op list
            fused_filter_def = {
                'OpFusion:(%s)' % ','.join([
                    list(process.items())[0][0] for process in defs
                ]):
                list(defs)
            }
            logger.info(f'Ops are fused into one op '
                        f'{list(fused_filter_def.keys())[0]}.')
            # use these ops to create a FusedFilter object, and add the fused
            # definition and op into the fused group
            fused_filter = FusedFilter(ops)
            fused_group_def.append(fused_filter_def)
            fused_group.append(fused_filter)
        else:
            # only 1 op for this type of intermediate var, add it to the fused
            # group directly without fusion
            fused_group_def.append(inter_vars_filter[0][0])
            fused_group.append(inter_vars_filter[0][1])

    return fused_group_def, fused_group


class FusedFilter(Filter):
    """A fused operator for filters."""

    def __init__(self, fused_filters: List):
        """
        Initialization method.

        :param fused_filers: a list of filters to be fused.
        """
        super().__init__()
        self.fused_filters = fused_filters

    def compute_stats(self, sample):
        # context for the intermediate vars
        sample[Fields.context] = {}
        for op in self.fused_filters:
            # open the context for these fused ops
            sample = op.compute_stats(sample, context=True)
        # clean up the contexts after processing
        _ = sample.pop(Fields.context)
        return sample

    def process(self, sample):
        # Only return True when all filters return True
        for op in self.fused_filters:
            if not op.process(sample):
                return False
        return True<|MERGE_RESOLUTION|>--- conflicted
+++ resolved
@@ -12,14 +12,12 @@
 INTER_LINES = Registry(InterVars.lines)
 INTER_WORDS = Registry(InterVars.words)
 
-<<<<<<< HEAD
 # images
 LOADED_IMAGES = Registry(InterVars.loaded_images)
 
 # all
 ALL_INTER_VARS = [INTER_LINES, INTER_WORDS, LOADED_IMAGES]
-=======
->>>>>>> e18292a9
+
 
 def fuse_operators(process_list, ops):
     """
@@ -71,17 +69,11 @@
     """
     fused_group_def = []
     fused_group = []
-<<<<<<< HEAD
     all_intermediate_vars = ALL_INTER_VARS
-    all_fused_filters = {inter_vars: []
-                         for inter_vars in all_intermediate_vars}
-=======
-    all_intermediate_vars = [INTER_LINES, INTER_WORDS]
     all_fused_filters = {
         inter_vars: []
         for inter_vars in all_intermediate_vars
     }
->>>>>>> e18292a9
     # group these filters by their intermediate vars
     for process, op in original_filter_group:
         op_name, op_args = list(process.items())[0]
