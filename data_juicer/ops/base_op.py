import copy
import traceback
from functools import wraps

import pyarrow as pa
from loguru import logger

from data_juicer import is_cuda_available
from data_juicer.utils.constant import Fields
from data_juicer.utils.mm_utils import size_to_bytes
from data_juicer.utils.process_utils import calculate_np
from data_juicer.utils.registry import Registry

OPERATORS = Registry('Operators')
UNFORKABLE = Registry('Unforkable')


def convert_list_dict_to_dict_list(samples):
    # reconstruct samples from "list of dicts" to "dict of lists"
    keys = samples[0].keys()
    res_samples = {}
    for key in keys:
        res_samples[key] = [s[key] for s in samples]
    return res_samples


def convert_dict_list_to_list_dict(samples):
    # reconstruct samples from "dict of lists" to "list of dicts"
    reconstructed_samples = []
    keys = list(samples.keys())
    # take any key, since they should be of same length
    for i in range(len(samples[keys[0]])):
        reconstructed_samples.append({key: samples[key][i] for key in samples})
    return reconstructed_samples


def convert_arrow_to_python(method):

    @wraps(method)
    def wrapper(sample, *args, **kwargs):
        if isinstance(sample, pa.Table):
            sample = sample.to_pydict()
        return method(sample, *args, **kwargs)

    return wrapper


def catch_map_batches_exception(method):
    """
    For batched-map sample-level fault tolerance.
    """

    @wraps(method)
    @convert_arrow_to_python
    def wrapper(samples, *args, **kwargs):
        try:
            return method(samples, *args, **kwargs)
        except Exception as e:
            from loguru import logger
            logger.error(
                f'An error occurred in mapper operation when processing '
                f'samples {samples}, {type(e)}: {e}')
            traceback.print_exc()
            ret = {key: [] for key in samples.keys()}
            ret[Fields.stats] = []
            ret[Fields.source_file] = []
            return ret

    return wrapper


def catch_map_single_exception(method):
    """
    For single-map sample-level fault tolerance.
    The input sample is expected batch_size = 1.
    """

    def is_batched(sample):
        val_iter = iter(sample.values())
        first_val = next(val_iter)
        if not isinstance(first_val, list):
            return False
        first_len = len(first_val)
        return all(
            isinstance(val, list) and len(val) == first_len
            for val in val_iter)

    @wraps(method)
    @convert_arrow_to_python
    def wrapper(sample, *args, **kwargs):
        if is_batched(sample):
            try:
                sample = convert_dict_list_to_list_dict(sample)[0]
                res_sample = method(sample, *args, **kwargs)
                return convert_list_dict_to_dict_list([res_sample])
            except Exception as e:
                from loguru import logger
                logger.error(
                    f'An error occurred in mapper operation when processing '
                    f'sample {sample}, {type(e)}: {e}')
                traceback.print_exc()
                ret = {key: [] for key in sample.keys()}
                ret[Fields.stats] = []
                ret[Fields.source_file] = []
                return ret
        else:
            # without fault tolerance
            return method(sample, *args, **kwargs)

    return wrapper


class OP:

    _accelerator = 'cpu'
    _batched_op = False

    def __init__(self, *args, **kwargs):
        """
        Base class of operators.

        :param text_key: the key name of field that stores sample texts
            to be processed.
        :param image_key: the key name of field that stores sample image list
            to be processed
        :param audio_key: the key name of field that stores sample audio list
            to be processed
        :param video_key: the key name of field that stores sample video list
            to be processed
        """
        # init data keys
        self.text_key = kwargs.get('text_key', 'text')
        self.image_key = kwargs.get('image_key', 'images')
        self.audio_key = kwargs.get('audio_key', 'audios')
        self.video_key = kwargs.get('video_key', 'videos')
        self.batch_size = kwargs.get('batch_size', 1000)

        # whether the model can be accelerated using cuda
        _accelerator = kwargs.get('accelerator', None)
        if _accelerator is not None:
            self.accelerator = _accelerator
        else:
            self.accelerator = self._accelerator

        # parameters to determind the number of procs for this op
        self.num_proc = kwargs.get('num_proc', None)
        self.cpu_required = kwargs.get('cpu_required', 1)
        self.mem_required = kwargs.get('mem_required', 0)
        if isinstance(self.mem_required, str):
            self.mem_required = size_to_bytes(self.mem_required) / 1024**3

        self.turbo = kwargs.get('turbo', False)

        # nested wrappers
        from data_juicer.core.data import wrap_func_with_nested_access
        for name in ['process', 'compute_stats', 'compute_hash']:
            method = getattr(self, name, None)
            if method and callable(method):
                setattr(self, f'_{name}', method)
                method = wrap_func_with_nested_access(method)
                setattr(self, name, method)

    @classmethod
    def is_batched_op(cls):
        return cls._batched_op

    def process(self, *args, **kwargs):
        raise NotImplementedError

    def use_cuda(self):
        return self.accelerator == 'cuda' and is_cuda_available()

    def runtime_np(self):
        op_proc = calculate_np(self._name, self.mem_required,
                               self.cpu_required, self.num_proc,
                               self.use_cuda())
        logger.debug(
            f'Op [{self._name}] running with number of procs:{op_proc}')
        return op_proc

    def remove_extra_parameters(self, param_dict, keys=None):
        """
            at the begining of the init of the mapper op, call
            self.remove_extra_parameters(locals())
            to get the init parameter dict of the op for convenience

        """
        if keys is None:
            param_dict = {
                k: v
                for k, v in param_dict.items() if not k.startswith('_')
            }
            param_dict.pop('self', None)
        else:
            param_dict = {k: v for k, v in param_dict.items() if k not in keys}
        return param_dict

    def add_parameters(self, init_parameter_dict, **extra_param_dict):
        """
            add parameters for each sample, need to keep extra_param_dict
            and init_parameter_dict unchanged.
        """
        related_parameters = copy.deepcopy(init_parameter_dict)
        related_parameters.update(extra_param_dict)
        return related_parameters

    def run(self, dataset):
        from data_juicer.core.data import NestedDataset
        if not isinstance(dataset, NestedDataset):
            dataset = NestedDataset(dataset)
        return dataset


class Mapper(OP):

    def __init__(self, *args, **kwargs):
        """
        Base class that conducts data editing.

        :param text_key: the key name of field that stores sample texts
            to be processed.
        :param image_key: the key name of field that stores sample image list
            to be processed
        :param audio_key: the key name of field that stores sample audio list
            to be processed
        :param video_key: the key name of field that stores sample video list
            to be processed
        """
        super(Mapper, self).__init__(*args, **kwargs)

        # runtime wrappers
        if self.is_batched_op():
            self.process = catch_map_batches_exception(self.process_batched)
        else:
            self.process = catch_map_single_exception(self.process_single)

    # set the process method is not allowed to be overridden
    def __init_subclass__(cls, **kwargs):
        not_allowed_list = ['process']
        for method_name in not_allowed_list:
            if method_name in cls.__dict__:
                raise TypeError(
                    f'Method {method_name} cannot be overridden by subclass '
                    f'{cls.__name__}. Please implement {method_name}_single '
                    f'or {method_name}_batched.')

    def process_batched(self, samples, *args, **kwargs):
        keys = samples.keys()
        first_key = next(iter(keys))
        num_samples = len(samples[first_key])
        for i in range(num_samples):
            this_sample = {key: samples[key][i] for key in keys}
            res_sample = self.process_single(this_sample, *args, **kwargs)
            for key in keys:
                samples[key][i] = res_sample[key]

        return samples

    def process_single(self, sample):
        """
        For sample level, sample --> sample

        :param sample: sample to process
        :return: processed sample
        """
        raise NotImplementedError

    def run(self, dataset, *, exporter=None, tracer=None):
        dataset = super(Mapper, self).run(dataset)
        new_dataset = dataset.map(
            self.process,
            num_proc=self.runtime_np(),
            with_rank=self.use_cuda(),
            batch_size=self.batch_size,
            desc=self._name + '_process',
        )
        if tracer:
            tracer.trace_mapper(self._name, dataset, new_dataset,
                                self.text_key)
        return new_dataset


class Filter(OP):

    def __init__(self, *args, **kwargs):
        """
        Base class that removes specific info.

        :param text_key: the key name of field that stores sample texts
            to be processed
        :param image_key: the key name of field that stores sample image list
            to be processed
        :param audio_key: the key name of field that stores sample audio list
            to be processed
        :param video_key: the key name of field that stores sample video list
            to be processed
        """
        super(Filter, self).__init__(*args, **kwargs)
        self.stats_export_path = kwargs.get('stats_export_path', None)

        # runtime wrappers
        if self.is_batched_op():
            self.compute_stats = catch_map_batches_exception(
                self.compute_stats_batched)
            self.process = catch_map_batches_exception(self.process_batched)
        else:
            self.compute_stats = catch_map_single_exception(
                self.compute_stats_single)
            self.process = catch_map_single_exception(self.process_single)

    # set the process method is not allowed to be overridden
    def __init_subclass__(cls, **kwargs):
        not_allowed_list = ['compute_stats', 'process']
        for method_name in not_allowed_list:
            if method_name in cls.__dict__:
                raise TypeError(
                    f'Method {method_name} cannot be overridden by subclass '
                    f'{cls.__name__}. Please implement {method_name}_single '
                    f'or {method_name}_batched.')

    def compute_stats_batched(self, samples, *args, **kwargs):
        keys = samples.keys()
        num_samples = len(samples[Fields.stats])
        for i in range(num_samples):
            this_sample = {key: samples[key][i] for key in keys}
            res_sample = self.compute_stats_single(this_sample, *args,
                                                   **kwargs)
            samples[Fields.stats][i] = res_sample[Fields.stats]
            if 'context' in kwargs and kwargs['context']:
                samples[Fields.context][i] = res_sample[Fields.context]

        return samples

    def process_batched(self, samples):
        return map(lambda stat: self.process_single({Fields.stats: stat}),
                   samples[Fields.stats])

    def compute_stats_single(self, sample, context=False):
        """
        Compute stats for the sample which is used as a metric to decide
        whether to filter this sample.

        :param sample: input sample.
        :param context: whether to store context information of intermediate
            vars in the sample temporarily.
        :return: sample with computed stats
        """
        raise NotImplementedError

    def process_single(self, sample):
        """
        For sample level, sample --> Boolean.

        :param sample: sample to decide whether to filter
        :return: true for keeping and false for filtering
        """
        raise NotImplementedError

<<<<<<< HEAD
    def run(self, dataset, *, exporter=None, tracer=None, reduce=True):
=======
    def run(self, dataset, *, exporter=None, tracer=None):
        dataset = super(Filter, self).run(dataset)
>>>>>>> 9e20e6a3
        if Fields.stats not in dataset.features:
            from data_juicer.core.data import add_same_content_to_new_column
            dataset = dataset.map(add_same_content_to_new_column,
                                  fn_kwargs={
                                      'new_column_name': Fields.stats,
                                      'initial_value': {}
                                  },
                                  num_proc=self.runtime_np(),
                                  batch_size=self.batch_size,
                                  desc='Adding new column for stats')
        dataset = dataset.map(self.compute_stats,
                              num_proc=self.runtime_np(),
                              with_rank=self.use_cuda(),
                              batch_size=self.batch_size,
                              desc=self._name + '_compute_stats')
        if exporter and self.stats_export_path is not None:
            exporter.export_compute_stats(dataset, self.stats_export_path)
<<<<<<< HEAD

        if reduce:
            new_dataset = dataset.filter(self.process,
                                         num_proc=self.runtime_np(),
                                         desc=self._name + '_process')
            if tracer:
                tracer.trace_filter(self._name, dataset, new_dataset)
            return new_dataset
        else:
            return dataset
=======
        new_dataset = dataset.filter(self.process,
                                     num_proc=self.runtime_np(),
                                     batch_size=self.batch_size,
                                     desc=self._name + '_process')
        if tracer:
            tracer.trace_filter(self._name, dataset, new_dataset)
        return new_dataset
>>>>>>> 9e20e6a3


class Deduplicator(OP):

    def __init__(self, *args, **kwargs):
        """
        Base class that conducts deduplication.

        :param text_key: the key name of field that stores sample texts
            to be processed
        :param image_key: the key name of field that stores sample image list
            to be processed
        :param audio_key: the key name of field that stores sample audio list
            to be processed
        :param video_key: the key name of field that stores sample video list
            to be processed
        """
        super(Deduplicator, self).__init__(*args, **kwargs)

        # runtime wrappers
        if self.is_batched_op():
            self.compute_hash = catch_map_batches_exception(self.compute_hash)
        else:
            self.compute_hash = catch_map_single_exception(self.compute_hash)

    def compute_hash(self, sample):
        """
        Compute hash values for the sample.

        :param sample: input sample
        :return: sample with computed hash value.
        """
        raise NotImplementedError

    def process(self, dataset, show_num=0):
        """
        For doc-level, dataset --> dataset.

        :param dataset: input dataset
        :param show_num: number of traced samples used when tracer is
            open.
        :return: deduplicated dataset and the sampled duplicate pairs.
        """
        raise NotImplementedError

<<<<<<< HEAD
    def run(self, dataset, *, exporter=None, tracer=None, reduce=True):
=======
    def run(self, dataset, *, exporter=None, tracer=None):
        dataset = super(Deduplicator, self).run(dataset)
>>>>>>> 9e20e6a3
        dataset = dataset.map(self.compute_hash,
                              num_proc=self.runtime_np(),
                              with_rank=self.use_cuda(),
                              desc=self._name + '_compute_hash')
        if reduce:
            show_num = tracer.show_num if tracer else 0
            new_dataset, dup_pairs = self.process(dataset, show_num)
            if tracer:
                tracer.trace_deduplicator(self._name, dup_pairs)
            return new_dataset
        else:
            return dataset


class Selector(OP):

    def __init__(self, *args, **kwargs):
        """
        Base class that conducts selection in dataset-level.

        :param text_key: the key name of field that stores sample texts
            to be processed
        :param image_key: the key name of field that stores sample image list
            to be processed
        :param audio_key: the key name of field that stores sample audio list
            to be processed
        :param video_key: the key name of field that stores sample video list
            to be processed
        """
        super(Selector, self).__init__(*args, **kwargs)

    def process(self, dataset):
        """
        Dataset --> dataset.

        :param dataset: input dataset
        :return: selected dataset.
        """
        raise NotImplementedError

    def run(self, dataset, *, exporter=None, tracer=None):
        dataset = super(Selector, self).run(dataset)
        new_dataset = self.process(dataset)
        if tracer:
            tracer.trace_filter(self._name, dataset, new_dataset)
        return new_dataset<|MERGE_RESOLUTION|>--- conflicted
+++ resolved
@@ -356,12 +356,8 @@
         """
         raise NotImplementedError
 
-<<<<<<< HEAD
     def run(self, dataset, *, exporter=None, tracer=None, reduce=True):
-=======
-    def run(self, dataset, *, exporter=None, tracer=None):
         dataset = super(Filter, self).run(dataset)
->>>>>>> 9e20e6a3
         if Fields.stats not in dataset.features:
             from data_juicer.core.data import add_same_content_to_new_column
             dataset = dataset.map(add_same_content_to_new_column,
@@ -379,26 +375,16 @@
                               desc=self._name + '_compute_stats')
         if exporter and self.stats_export_path is not None:
             exporter.export_compute_stats(dataset, self.stats_export_path)
-<<<<<<< HEAD
-
         if reduce:
             new_dataset = dataset.filter(self.process,
                                          num_proc=self.runtime_np(),
+                                         batch_size=self.batch_size,
                                          desc=self._name + '_process')
             if tracer:
                 tracer.trace_filter(self._name, dataset, new_dataset)
             return new_dataset
         else:
             return dataset
-=======
-        new_dataset = dataset.filter(self.process,
-                                     num_proc=self.runtime_np(),
-                                     batch_size=self.batch_size,
-                                     desc=self._name + '_process')
-        if tracer:
-            tracer.trace_filter(self._name, dataset, new_dataset)
-        return new_dataset
->>>>>>> 9e20e6a3
 
 
 class Deduplicator(OP):
@@ -444,12 +430,8 @@
         """
         raise NotImplementedError
 
-<<<<<<< HEAD
     def run(self, dataset, *, exporter=None, tracer=None, reduce=True):
-=======
-    def run(self, dataset, *, exporter=None, tracer=None):
         dataset = super(Deduplicator, self).run(dataset)
->>>>>>> 9e20e6a3
         dataset = dataset.map(self.compute_hash,
                               num_proc=self.runtime_np(),
                               with_rank=self.use_cuda(),
