--- conflicted
+++ resolved
@@ -244,14 +244,7 @@
         raise NotImplementedError
 
     def run(self, dataset, *, exporter=None, tracer=None):
-<<<<<<< HEAD
-        from data_juicer.core import NestedDataset
-        if not isinstance(dataset, NestedDataset):
-            dataset = NestedDataset(dataset)
-
-=======
         dataset = super(Mapper, self).run(dataset)
->>>>>>> 467cb966
         new_dataset = dataset.map(
             self.process,
             num_proc=self.runtime_np(),
@@ -312,14 +305,7 @@
         raise NotImplementedError
 
     def run(self, dataset, *, exporter=None, tracer=None):
-<<<<<<< HEAD
-        from data_juicer.core import NestedDataset
-        if not isinstance(dataset, NestedDataset):
-            dataset = NestedDataset(dataset)
-
-=======
         dataset = super(Filter, self).run(dataset)
->>>>>>> 467cb966
         if Fields.stats not in dataset.features:
             from data_juicer.core.data import add_same_content_to_new_column
             dataset = dataset.map(add_same_content_to_new_column,
@@ -390,14 +376,7 @@
         raise NotImplementedError
 
     def run(self, dataset, *, exporter=None, tracer=None):
-<<<<<<< HEAD
-        from data_juicer.core import NestedDataset
-        if not isinstance(dataset, NestedDataset):
-            dataset = NestedDataset(dataset)
-
-=======
         dataset = super(Deduplicator, self).run(dataset)
->>>>>>> 467cb966
         dataset = dataset.map(self.compute_hash,
                               num_proc=self.runtime_np(),
                               with_rank=self.use_cuda(),
@@ -436,14 +415,7 @@
         raise NotImplementedError
 
     def run(self, dataset, *, exporter=None, tracer=None):
-<<<<<<< HEAD
-        from data_juicer.core import NestedDataset
-        if not isinstance(dataset, NestedDataset):
-            dataset = NestedDataset(dataset)
-
-=======
         dataset = super(Selector, self).run(dataset)
->>>>>>> 467cb966
         new_dataset = self.process(dataset)
         if tracer:
             tracer.trace_filter(self._name, dataset, new_dataset)
