import copy
import traceback
from functools import wraps

import pyarrow as pa
from loguru import logger

<<<<<<< HEAD
from data_juicer import use_cuda
from data_juicer.utils.constant import Fields
=======
from data_juicer import is_cuda_available
>>>>>>> 166b4ed2
from data_juicer.utils.mm_utils import size_to_bytes
from data_juicer.utils.process_utils import calculate_np
from data_juicer.utils.registry import Registry

OPERATORS = Registry('Operators')
UNFORKABLE = Registry('Unforkable')


def convert_list_dict_to_dict_list(samples):
    # reconstruct samples from "list of dicts" to "dict of lists"
    keys = samples[0].keys()
    res_samples = {}
    for key in keys:
        res_samples[key] = [s[key] for s in samples]
    return res_samples


def convert_dict_list_to_list_dict(samples):
    # reconstruct samples from "dict of lists" to "list of dicts"
    reconstructed_samples = []
    keys = list(samples.keys())
    # take any key, since they should be of same length
    for i in range(len(samples[keys[0]])):
        reconstructed_samples.append({key: samples[key][i] for key in samples})
    return reconstructed_samples


def convert_arrow_to_python(method):

    @wraps(method)
    def wrapper(sample, *args, **kwargs):
        if isinstance(sample, pa.Table):
            sample = sample.to_pydict()
        return method(sample, *args, **kwargs)

    return wrapper


def catch_map_batches_exception(method):
    """
    For batched-map sample-level fault tolerance.
    """

    @wraps(method)
    @convert_arrow_to_python
    def wrapper(samples, *args, **kwargs):
        try:
            return method(samples, *args, **kwargs)
        except Exception as e:
            from loguru import logger
            logger.error(
                f'An error occurred in mapper operation when processing '
                f'samples {samples}, {type(e)}: {e}')
            ret = {key: [] for key in samples.keys()}
            ret[Fields.stats] = []
            ret[Fields.source_file] = []
            return ret

    return wrapper


def catch_map_single_exception(method):
    """
    For single-map sample-level fault tolerance.
    The input sample is expected batch_size = 1.
    """

    def is_batched(sample):
        val_iter = iter(sample.values())
        first_val = next(val_iter)
        if not isinstance(first_val, list):
            return False
        first_len = len(first_val)
        return all(
            isinstance(val, list) and len(val) == first_len
            for val in val_iter)

    @wraps(method)
    @convert_arrow_to_python
    def wrapper(sample, *args, **kwargs):
        if is_batched(sample):
            try:
                sample = convert_dict_list_to_list_dict(sample)[0]
                res_sample = method(sample, *args, **kwargs)
                return convert_list_dict_to_dict_list([res_sample])
            except Exception as e:
                from loguru import logger
                logger.error(
                    f'An error occurred in mapper operation when processing '
                    f'sample {sample}, {type(e)}: {e}')
                ret = {key: [] for key in sample.keys()}
                ret[Fields.stats] = []
                ret[Fields.source_file] = []
                return ret
        else:
            # without fault tolerance
            return method(sample, *args, **kwargs)

    return wrapper


class OP:

<<<<<<< HEAD
    _batched_op = False
=======
    _accelerator = 'cpu'
>>>>>>> 166b4ed2

    def __init__(self, *args, **kwargs):
        """
        Base class of operators.

        :param text_key: the key name of field that stores sample texts
            to be processed.
        :param image_key: the key name of field that stores sample image list
            to be processed
        :param audio_key: the key name of field that stores sample audio list
            to be processed
        :param video_key: the key name of field that stores sample video list
            to be processed
        """
        # init data keys
        self.text_key = kwargs.get('text_key', 'text')
        self.image_key = kwargs.get('image_key', 'images')
        self.audio_key = kwargs.get('audio_key', 'audios')
        self.video_key = kwargs.get('video_key', 'videos')

        # whether the model can be accelerated using cuda
        _accelerator = kwargs.get('accelerator', None)
        if _accelerator is not None:
            self.accelerator = _accelerator
        else:
            self.accelerator = self._accelerator

        # parameters to determind the number of procs for this op
        self.num_proc = kwargs.get('num_proc', 0)
        self.cpu_required = kwargs.get('cpu_required', 1)
        self.mem_required = kwargs.get('mem_required', 0)
        if isinstance(self.mem_required, str):
            self.mem_required = size_to_bytes(self.mem_required) / 1024**3

        # nested wrappers
        from data_juicer.core.data import wrap_func_with_nested_access
        for name in ['process', 'compute_stats', 'compute_hash']:
            method = getattr(self, name, None)
            if method and callable(method):
                setattr(self, f'_{name}', method)
                method = wrap_func_with_nested_access(method)
                setattr(self, name, method)

    def __call__(self,
                 dataset,
                 *,
                 exporter=None,
                 checkpointer=None,
                 tracer=None):
        try:
            dataset = self.run(dataset, exporter=exporter, tracer=tracer)
            if checkpointer:
                checkpointer.record(self._name, self._process_kwargs)
            return dataset
        except:  # noqa: E722
            logger.error(f'An error occurred during Op [{self._name}].')
            traceback.print_exc()
            if checkpointer:
                logger.info('Writing checkpoint of dataset processed by '
                            'last op...')
                dataset.cleanup_cache_files()
                checkpointer.save_ckpt(dataset)
            exit(1)

    @classmethod
    def is_batched_op(cls):
        return cls._batched_op

    def process(self, *args, **kwargs):
        raise NotImplementedError

    def use_cuda(self):
<<<<<<< HEAD
        return self._accelerator == 'cuda' and use_cuda()

    def runtime_np(self):
        return calculate_np(self._name, self.mem_required, self.cpu_required,
                            self.num_proc, self.use_cuda())
=======
        return self.accelerator == 'cuda' and is_cuda_available()

    def use_actor(self):
        return self._use_actor
>>>>>>> 166b4ed2

    def remove_extra_parameters(self, param_dict, keys=None):
        """
            at the begining of the init of the mapper op, call
            self.remove_extra_parameters(locals())
            to get the init parameter dict of the op for convenience

        """
        if keys is None:
            param_dict = {
                k: v
                for k, v in param_dict.items() if not k.startswith('_')
            }
            param_dict.pop('self', None)
        else:
            param_dict = {k: v for k, v in param_dict.items() if k not in keys}
        return param_dict

    def add_parameters(self, init_parameter_dict, **extra_param_dict):
        """
            add parameters for each sample, need to keep extra_param_dict
            and init_parameter_dict unchanged.
        """
        related_parameters = copy.deepcopy(init_parameter_dict)
        related_parameters.update(extra_param_dict)
        return related_parameters


class Mapper(OP):

    def __init__(self, *args, **kwargs):
        """
        Base class that conducts data editing.

        :param text_key: the key name of field that stores sample texts
            to be processed.
        :param image_key: the key name of field that stores sample image list
            to be processed
        :param audio_key: the key name of field that stores sample audio list
            to be processed
        :param video_key: the key name of field that stores sample video list
            to be processed
        """
        super(Mapper, self).__init__(*args, **kwargs)

        # runtime wrappers
        if self.is_batched_op():
            self.process = catch_map_batches_exception(self.process)
        else:
            self.process = catch_map_single_exception(self.process)

    def process(self, sample):
        """
        For sample level, sample --> sample

        :param sample: sample to process
        :return: processed sample
        """
        raise NotImplementedError

    def run(self, dataset, *, exporter=None, tracer=None):
        new_dataset = dataset.map(
            self.process,
            num_proc=self.runtime_np(),
            with_rank=self.use_cuda(),
            desc=self._name + '_process',
        )
        if tracer:
            tracer.trace_mapper(self._name, dataset, new_dataset,
                                self.text_key)
        return new_dataset


class Filter(OP):

    def __init__(self, *args, **kwargs):
        """
        Base class that removes specific info.

        :param text_key: the key name of field that stores sample texts
            to be processed
        :param image_key: the key name of field that stores sample image list
            to be processed
        :param audio_key: the key name of field that stores sample audio list
            to be processed
        :param video_key: the key name of field that stores sample video list
            to be processed
        """
        super(Filter, self).__init__(*args, **kwargs)
        self.stats_export_path = kwargs.get('stats_export_path', None)

        # runtime wrappers
        if self.is_batched_op():
            self.compute_stats = catch_map_batches_exception(
                self.compute_stats)
        else:
            self.compute_stats = catch_map_single_exception(self.compute_stats)

    def compute_stats(self, sample, context=False):
        """
        Compute stats for the sample which is used as a metric to decide
        whether to filter this sample.

        :param sample: input sample.
        :param context: whether to store context information of intermediate
            vars in the sample temporarily.
        :return: sample with computed stats
        """
        raise NotImplementedError

    def process(self, sample):
        """
        For sample level, sample --> Boolean.

        :param sample: sample to decide whether to filter
        :return: true for keeping and false for filtering
        """
        raise NotImplementedError

    def run(self, dataset, *, exporter=None, tracer=None):
        if Fields.stats not in dataset.features:
            from data_juicer.core.data import add_same_content_to_new_column
            dataset = dataset.map(add_same_content_to_new_column,
                                  fn_kwargs={
                                      'new_column_name': Fields.stats,
                                      'initial_value': {}
                                  },
                                  num_proc=self.runtime_np(),
                                  desc='Adding new column for stats')
        dataset = dataset.map(self.compute_stats,
                              num_proc=self.runtime_np(),
                              with_rank=self.use_cuda(),
                              desc=self._name + '_compute_stats')
        if self.stats_export_path is not None:
            exporter.export_compute_stats(dataset, self.stats_export_path)
        new_dataset = dataset.filter(self.process,
                                     num_proc=self.runtime_np(),
                                     desc=self._name + '_process')
        if tracer:
            tracer.trace_filter(self._name, dataset, new_dataset)
        return new_dataset


class Deduplicator(OP):

    def __init__(self, *args, **kwargs):
        """
        Base class that conducts deduplication.

        :param text_key: the key name of field that stores sample texts
            to be processed
        :param image_key: the key name of field that stores sample image list
            to be processed
        :param audio_key: the key name of field that stores sample audio list
            to be processed
        :param video_key: the key name of field that stores sample video list
            to be processed
        """
        super(Deduplicator, self).__init__(*args, **kwargs)

        # runtime wrappers
        if self.is_batched_op():
            self.compute_hash = catch_map_batches_exception(self.compute_hash)
        else:
            self.compute_hash = catch_map_single_exception(self.compute_hash)

    def compute_hash(self, sample):
        """
        Compute hash values for the sample.

        :param sample: input sample
        :return: sample with computed hash value.
        """
        raise NotImplementedError

    def process(self, dataset, show_num=0):
        """
        For doc-level, dataset --> dataset.

        :param dataset: input dataset
        :param show_num: number of traced samples used when tracer is
            open.
        :return: deduplicated dataset and the sampled duplicate pairs.
        """
        raise NotImplementedError

    def run(self, dataset, *, exporter=None, tracer=None):
        dataset = dataset.map(self.compute_hash,
                              num_proc=self.runtime_np(),
                              with_rank=self.use_cuda(),
                              desc=self._name + '_compute_hash')
        show_num = tracer.show_num if tracer else 0
        new_dataset, dup_pairs = self.process(dataset, show_num)
        if tracer:
            tracer.trace_deduplicator(self._name, dup_pairs)
        return new_dataset


class Selector(OP):

    def __init__(self, *args, **kwargs):
        """
        Base class that conducts selection in dataset-level.

        :param text_key: the key name of field that stores sample texts
            to be processed
        :param image_key: the key name of field that stores sample image list
            to be processed
        :param audio_key: the key name of field that stores sample audio list
            to be processed
        :param video_key: the key name of field that stores sample video list
            to be processed
        """
        super(Selector, self).__init__(*args, **kwargs)

    def process(self, dataset):
        """
        Dataset --> dataset.

        :param dataset: input dataset
        :return: selected dataset.
        """
        raise NotImplementedError

    def run(self, dataset, *, exporter=None, tracer=None):
        new_dataset = self.process(dataset)
        if tracer:
            tracer.trace_filter(self._name, dataset, new_dataset)
        return new_dataset<|MERGE_RESOLUTION|>--- conflicted
+++ resolved
@@ -5,12 +5,8 @@
 import pyarrow as pa
 from loguru import logger
 
-<<<<<<< HEAD
-from data_juicer import use_cuda
+from data_juicer import is_cuda_available
 from data_juicer.utils.constant import Fields
-=======
-from data_juicer import is_cuda_available
->>>>>>> 166b4ed2
 from data_juicer.utils.mm_utils import size_to_bytes
 from data_juicer.utils.process_utils import calculate_np
 from data_juicer.utils.registry import Registry
@@ -114,11 +110,8 @@
 
 class OP:
 
-<<<<<<< HEAD
+    _accelerator = 'cpu'
     _batched_op = False
-=======
-    _accelerator = 'cpu'
->>>>>>> 166b4ed2
 
     def __init__(self, *args, **kwargs):
         """
@@ -147,7 +140,7 @@
             self.accelerator = self._accelerator
 
         # parameters to determind the number of procs for this op
-        self.num_proc = kwargs.get('num_proc', 0)
+        self.num_proc = kwargs.get('num_proc', None)
         self.cpu_required = kwargs.get('cpu_required', 1)
         self.mem_required = kwargs.get('mem_required', 0)
         if isinstance(self.mem_required, str):
@@ -191,18 +184,15 @@
         raise NotImplementedError
 
     def use_cuda(self):
-<<<<<<< HEAD
-        return self._accelerator == 'cuda' and use_cuda()
+        return self.accelerator == 'cuda' and is_cuda_available()
 
     def runtime_np(self):
-        return calculate_np(self._name, self.mem_required, self.cpu_required,
-                            self.num_proc, self.use_cuda())
-=======
-        return self.accelerator == 'cuda' and is_cuda_available()
-
-    def use_actor(self):
-        return self._use_actor
->>>>>>> 166b4ed2
+        op_proc = calculate_np(self._name, self.mem_required,
+                               self.cpu_required, self.num_proc,
+                               self.use_cuda())
+        logger.debug(
+            f'Op [{self._name}] running with number of procs:{op_proc}')
+        return op_proc
 
     def remove_extra_parameters(self, param_dict, keys=None):
         """
