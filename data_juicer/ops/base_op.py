import copy
import traceback
from functools import wraps

import numpy as np
import pyarrow as pa
from loguru import logger

from data_juicer import is_cuda_available
from data_juicer.utils.constant import Fields
from data_juicer.utils.mm_utils import size_to_bytes
from data_juicer.utils.process_utils import calculate_np
from data_juicer.utils.registry import Registry

OPERATORS = Registry('Operators')
UNFORKABLE = Registry('Unforkable')
NON_STATS_FILTERS = Registry('Non-stats Filters')
TAGGING_OPS = Registry('Tagging Operators')


def convert_list_dict_to_dict_list(samples):
    # reconstruct samples from "list of dicts" to "dict of lists"
    keys = samples[0].keys()
    res_samples = {}
    for key in keys:
        res_samples[key] = [s[key] for s in samples]
    return res_samples


def convert_dict_list_to_list_dict(samples):
    # reconstruct samples from "dict of lists" to "list of dicts"
    reconstructed_samples = []
    keys = list(samples.keys())
    # take any key, since they should be of same length
    for i in range(len(samples[keys[0]])):
        reconstructed_samples.append({key: samples[key][i] for key in samples})
    return reconstructed_samples


def convert_arrow_to_python(method):

    @wraps(method)
    def wrapper(sample, *args, **kwargs):
        if isinstance(sample, pa.Table):
            sample = sample.to_pydict()
        return method(sample, *args, **kwargs)

    return wrapper


def catch_map_batches_exception(method, skip_op_error=False):
    """
    For batched-map sample-level fault tolerance.
    """

    @wraps(method)
    @convert_arrow_to_python
    def wrapper(samples, *args, **kwargs):
        try:
            return method(samples, *args, **kwargs)
        except Exception as e:
            if not skip_op_error:
                raise
            from loguru import logger
            logger.error(
                f'An error occurred in mapper operation when processing '
                f'samples {samples}, {type(e)}: {e}')
            traceback.print_exc()
            ret = {key: [] for key in samples.keys()}
            ret[Fields.stats] = []
            ret[Fields.source_file] = []
            return ret

    return wrapper


def catch_map_single_exception(method,
                               return_sample=True,
                               skip_op_error=False):
    """
    For single-map sample-level fault tolerance.
    The input sample is expected batch_size = 1.
    """

    def is_batched(sample):
        val_iter = iter(sample.values())
        first_val = next(val_iter)
        if not isinstance(first_val, list):
            return False
        first_len = len(first_val)
        return all(
            isinstance(val, list) and len(val) == first_len
            for val in val_iter)

    @wraps(method)
    @convert_arrow_to_python
    def wrapper(sample, *args, **kwargs):
        if is_batched(sample):
            try:
                sample = convert_dict_list_to_list_dict(sample)[0]
                res = method(sample, *args, **kwargs)
                if return_sample:
                    return convert_list_dict_to_dict_list([res])
                else:
                    return [res]
            except Exception as e:
                if skip_op_error:
                    raise
                from loguru import logger
                logger.error(
                    f'An error occurred in mapper operation when processing '
                    f'sample {sample}, {type(e)}: {e}')
                traceback.print_exc()
                ret = {key: [] for key in sample.keys()}
                ret[Fields.stats] = []
                ret[Fields.source_file] = []
                return ret
        else:
            # without fault tolerance
            return method(sample, *args, **kwargs)

    return wrapper


class OP:

    _accelerator = 'cpu'
    _batched_op = False

    def __init__(self, *args, **kwargs):
        """
        Base class of operators.

        :param text_key: the key name of field that stores sample texts
            to be processed.
        :param image_key: the key name of field that stores sample image list
            to be processed
        :param audio_key: the key name of field that stores sample audio list
            to be processed
        :param video_key: the key name of field that stores sample video list
            to be processed
        :param query_key: the key name of field that stores sample queris
        :param response_key: the key name of field that stores responses
        :param history_key: the key name of field that stores history of
            queries and responses
        :param index_key: index the samples before process if not None
        :param batch_size: the batch size for processing
        :param work_dir: the working directory for this operator
        """
        # init data keys
        self.text_key = kwargs.get('text_key', 'text')
        self.image_key = kwargs.get('image_key', 'images')
        self.audio_key = kwargs.get('audio_key', 'audios')
        self.video_key = kwargs.get('video_key', 'videos')

        self.query_key = kwargs.get('query_key', 'query')
        self.response_key = kwargs.get('response_key', 'response')
        self.history_key = kwargs.get('history_key', 'history')

        self.index_key = kwargs.get('index_key', None)

        self.batch_size = kwargs.get('batch_size', 1000)
        self.work_dir = kwargs.get('work_dir', None)

        # for unittest, do not skip the error.
        # It would be set to be True in config init.
        self.skip_op_error = kwargs.get('skip_op_error', False)

        # whether the model can be accelerated using cuda
        _accelerator = kwargs.get('accelerator', None)
        if _accelerator is not None:
            self.accelerator = _accelerator
        else:
            self.accelerator = self._accelerator

        # parameters to determind the number of procs for this op
        self.num_proc = kwargs.get('num_proc', None)
        self.cpu_required = kwargs.get('cpu_required', 1)
        self.mem_required = kwargs.get('mem_required', 0)
        if isinstance(self.mem_required, str):
            self.mem_required = size_to_bytes(self.mem_required) / 1024**3

        self.turbo = kwargs.get('turbo', False)

        # nested wrappers
        from data_juicer.core.data import wrap_func_with_nested_access
        for name in ['process', 'compute_stats', 'compute_hash']:
            method = getattr(self, name, None)
            if method and callable(method):
                setattr(self, f'_{name}', method)
                method = wrap_func_with_nested_access(method)
                setattr(self, name, method)

    def is_batched_op(self):
        return self._batched_op

    def process(self, *args, **kwargs):
        raise NotImplementedError

    def use_cuda(self):
        return self.accelerator == 'cuda' and is_cuda_available()

    def runtime_np(self):
        op_proc = calculate_np(self._name, self.mem_required,
                               self.cpu_required, self.num_proc,
                               self.use_cuda())
        logger.debug(
            f'Op [{self._name}] running with number of procs:{op_proc}')
        return op_proc

    def remove_extra_parameters(self, param_dict, keys=None):
        """
            at the begining of the init of the mapper op, call
            self.remove_extra_parameters(locals())
            to get the init parameter dict of the op for convenience

        """
        if keys is None:
            param_dict = {
                k: v
                for k, v in param_dict.items() if not k.startswith('_')
            }
            param_dict.pop('self', None)
        else:
            param_dict = {k: v for k, v in param_dict.items() if k not in keys}
        return param_dict

    def add_parameters(self, init_parameter_dict, **extra_param_dict):
        """
            add parameters for each sample, need to keep extra_param_dict
            and init_parameter_dict unchanged.
        """
        related_parameters = copy.deepcopy(init_parameter_dict)
        related_parameters.update(extra_param_dict)
        return related_parameters

    def run(self, dataset):
        from data_juicer.core.data import NestedDataset
        if not isinstance(dataset, NestedDataset):
            dataset = NestedDataset(dataset)
        # add meta field for OPs that produce tags
        if self._name in TAGGING_OPS.modules \
                and Fields.meta not in dataset.features:
            from data_juicer.core.data import add_same_content_to_new_column
            dataset = dataset.map(add_same_content_to_new_column,
                                  fn_kwargs={
                                      'new_column_name': Fields.meta,
                                      'initial_value': {}
                                  },
                                  num_proc=self.runtime_np(),
                                  batch_size=self.batch_size,
                                  desc='Adding new column for meta')
        if self.index_key is not None:

            def add_index(sample, idx):
                sample[self.index_key] = idx
                return sample

            dataset = dataset.map(add_index, with_indices=True)

        return dataset

    def empty_history(self):
        return np.empty((0, 0), dtype=str)


class Mapper(OP):

    def __init__(self, *args, **kwargs):
        """
        Base class that conducts data editing.

        :param text_key: the key name of field that stores sample texts
            to be processed.
        :param image_key: the key name of field that stores sample image list
            to be processed
        :param audio_key: the key name of field that stores sample audio list
            to be processed
        :param video_key: the key name of field that stores sample video list
            to be processed
        :param query_key: the key name of field that stores sample queris
        :param response_key: the key name of field that stores responses
        :param history_key: the key name of field that stores history of
            queries and responses
        """
        super(Mapper, self).__init__(*args, **kwargs)

        # runtime wrappers
        if self.is_batched_op():
            self.process = catch_map_batches_exception(
                self.process_batched, skip_op_error=self.skip_op_error)
        else:
            self.process = catch_map_single_exception(
                self.process_single, skip_op_error=self.skip_op_error)

    # set the process method is not allowed to be overridden
    def __init_subclass__(cls, **kwargs):
        not_allowed_list = ['process']
        for method_name in not_allowed_list:
            if method_name in cls.__dict__:
                raise TypeError(
                    f'Method {method_name} cannot be overridden by subclass '
                    f'{cls.__name__}. Please implement {method_name}_single '
                    f'or {method_name}_batched.')

    def __call__(self, *args, **kwargs):
        return self.process(*args, **kwargs)

    def process_batched(self, samples, *args, **kwargs):
        keys = samples.keys()
        first_key = next(iter(keys))
        num_samples = len(samples[first_key])

        new_keys = {}
        for i in range(num_samples):
            this_sample = {key: samples[key][i] for key in keys}
            res_sample = self.process_single(this_sample, *args, **kwargs)
            res_keys = res_sample.keys()
            for key in res_keys:
                if key not in keys:
                    if key not in new_keys:
                        new_keys.update({key: []})
                    new_keys[key].append(res_sample[key])
                else:
                    samples[key][i] = res_sample[key]

        for k, v in new_keys.items():
            samples[k] = v

        return samples

    def process_single(self, sample):
        """
        For sample level, sample --> sample

        :param sample: sample to process
        :return: processed sample
        """
        raise NotImplementedError

    def run(self, dataset, *, exporter=None, tracer=None):
        dataset = super(Mapper, self).run(dataset)
        new_dataset = dataset.map(
            self.process,
            num_proc=self.runtime_np(),
            with_rank=self.use_cuda(),
            batch_size=self.batch_size,
            desc=self._name + '_process',
        )
        if tracer:
            tracer.trace_mapper(self._name, dataset, new_dataset,
                                self.text_key)
        return new_dataset


class Filter(OP):

    def __init__(self, *args, **kwargs):
        """
        Base class that removes specific info.

        :param text_key: the key name of field that stores sample texts
            to be processed
        :param image_key: the key name of field that stores sample image list
            to be processed
        :param audio_key: the key name of field that stores sample audio list
            to be processed
        :param video_key: the key name of field that stores sample video list
            to be processed
        :param query_key: the key name of field that stores sample queris
        :param response_key: the key name of field that stores responses
        :param history_key: the key name of field that stores history of
            queries and responses
        """
        super(Filter, self).__init__(*args, **kwargs)
        self.stats_export_path = kwargs.get('stats_export_path', None)

        # runtime wrappers
        if self.is_batched_op():
            self.compute_stats = catch_map_batches_exception(
                self.compute_stats_batched, skip_op_error=self.skip_op_error)
            self.process = catch_map_batches_exception(
                self.process_batched, skip_op_error=self.skip_op_error)
        else:
            self.compute_stats = catch_map_single_exception(
                self.compute_stats_single, skip_op_error=self.skip_op_error)
            self.process = catch_map_single_exception(
                self.process_single,
                return_sample=False,
                skip_op_error=self.skip_op_error)

    # set the process method is not allowed to be overridden
    def __init_subclass__(cls, **kwargs):
        not_allowed_list = ['compute_stats', 'process']
        for method_name in not_allowed_list:
            if method_name in cls.__dict__:
                raise TypeError(
                    f'Method {method_name} cannot be overridden by subclass '
                    f'{cls.__name__}. Please implement {method_name}_single '
                    f'or {method_name}_batched.')

    def __call__(self, *args, **kwargs):
        return self.compute_stats(*args, **kwargs)

    def compute_stats_batched(self, samples, *args, **kwargs):
        keys = samples.keys()
        num_samples = len(samples[Fields.stats])
        for i in range(num_samples):
            this_sample = {key: samples[key][i] for key in keys}
            res_sample = self.compute_stats_single(this_sample, *args,
                                                   **kwargs)
            samples[Fields.stats][i] = res_sample[Fields.stats]
            if 'context' in kwargs and kwargs['context']:
                samples[Fields.context][i] = res_sample[Fields.context]

        return samples

    def process_batched(self, samples):
        return map(lambda stat: self.process_single({Fields.stats: stat}),
                   samples[Fields.stats])

    def compute_stats_single(self, sample, context=False):
        """
        Compute stats for the sample which is used as a metric to decide
        whether to filter this sample.

        :param sample: input sample.
        :param context: whether to store context information of intermediate
            vars in the sample temporarily.
        :return: sample with computed stats
        """
        raise NotImplementedError

    def process_single(self, sample):
        """
        For sample level, sample --> Boolean.

        :param sample: sample to decide whether to filter
        :return: true for keeping and false for filtering
        """
        raise NotImplementedError

    def run(self, dataset, *, exporter=None, tracer=None, reduce=True):
        dataset = super(Filter, self).run(dataset)
        # add stats field for Filters that produce stats
        if self._name not in NON_STATS_FILTERS.modules \
                and Fields.stats not in dataset.features:
            from data_juicer.core.data import add_same_content_to_new_column
            dataset = dataset.map(add_same_content_to_new_column,
                                  fn_kwargs={
                                      'new_column_name': Fields.stats,
                                      'initial_value': {}
                                  },
                                  num_proc=self.runtime_np(),
                                  batch_size=self.batch_size,
                                  desc='Adding new column for stats')
        dataset = dataset.map(self.compute_stats,
                              num_proc=self.runtime_np(),
                              with_rank=self.use_cuda(),
                              batch_size=self.batch_size,
                              desc=self._name + '_compute_stats')
        if exporter and self.stats_export_path is not None:
            exporter.export_compute_stats(dataset, self.stats_export_path)
        if reduce:
            new_dataset = dataset.filter(self.process,
                                         num_proc=self.runtime_np(),
                                         batch_size=self.batch_size,
                                         desc=self._name + '_process')
            if tracer:
                tracer.trace_filter(self._name, dataset, new_dataset)
            return new_dataset
        else:
            return dataset


class Deduplicator(OP):

    def __init__(self, *args, **kwargs):
        """
        Base class that conducts deduplication.

        :param text_key: the key name of field that stores sample texts
            to be processed
        :param image_key: the key name of field that stores sample image list
            to be processed
        :param audio_key: the key name of field that stores sample audio list
            to be processed
        :param video_key: the key name of field that stores sample video list
            to be processed
        :param query_key: the key name of field that stores sample queris
        :param response_key: the key name of field that stores responses
        :param history_key: the key name of field that stores history of
            queries and responses
        """
        super(Deduplicator, self).__init__(*args, **kwargs)

        # runtime wrappers
        if self.is_batched_op():
            self.compute_hash = catch_map_batches_exception(
                self.compute_hash, skip_op_error=self.skip_op_error)
        else:
            self.compute_hash = catch_map_single_exception(
                self.compute_hash, skip_op_error=self.skip_op_error)

    def compute_hash(self, sample):
        """
        Compute hash values for the sample.

        :param sample: input sample
        :return: sample with computed hash value.
        """
        raise NotImplementedError

    def process(self, dataset, show_num=0):
        """
        For doc-level, dataset --> dataset.

        :param dataset: input dataset
        :param show_num: number of traced samples used when tracer is
            open.
        :return: deduplicated dataset and the sampled duplicate pairs.
        """
        raise NotImplementedError

    def run(self, dataset, *, exporter=None, tracer=None, reduce=True):
        dataset = super(Deduplicator, self).run(dataset)
        dataset = dataset.map(self.compute_hash,
                              num_proc=self.runtime_np(),
                              with_rank=self.use_cuda(),
                              desc=self._name + '_compute_hash')
        if reduce:
            show_num = tracer.show_num if tracer else 0
            new_dataset, dup_pairs = self.process(dataset, show_num)
            if tracer:
                tracer.trace_deduplicator(self._name, dup_pairs)
            return new_dataset
        else:
            return dataset


class Selector(OP):

    def __init__(self, *args, **kwargs):
        """
        Base class that conducts selection in dataset-level.

        :param text_key: the key name of field that stores sample texts
            to be processed
        :param image_key: the key name of field that stores sample image list
            to be processed
        :param audio_key: the key name of field that stores sample audio list
            to be processed
        :param video_key: the key name of field that stores sample video list
            to be processed
        :param query_key: the key name of field that stores sample queris
        :param response_key: the key name of field that stores responses
        :param history_key: the key name of field that stores history of
            queries and responses
        """
        super(Selector, self).__init__(*args, **kwargs)

    def process(self, dataset):
        """
        Dataset --> dataset.

        :param dataset: input dataset
        :return: selected dataset.
        """
        raise NotImplementedError

    def run(self, dataset, *, exporter=None, tracer=None):
        dataset = super(Selector, self).run(dataset)
        new_dataset = self.process(dataset)
        if tracer:
            tracer.trace_filter(self._name, dataset, new_dataset)
        return new_dataset


class Grouper(OP):

    def __init__(self, *args, **kwargs):
        """
        Base class that group samples.

        :param text_key: the key name of field that stores sample texts
            to be processed
        :param image_key: the key name of field that stores sample image list
            to be processed
        :param audio_key: the key name of field that stores sample audio list
            to be processed
        :param video_key: the key name of field that stores sample video list
            to be processed
        :param query_key: the key name of field that stores sample queris
        :param response_key: the key name of field that stores responses
        :param history_key: the key name of field that stores history of
            queries and responses
        """
        super(Grouper, self).__init__(*args, **kwargs)

    def process(self, dataset):
        """
        Dataset --> dataset.

        :param dataset: input dataset
        :return: dataset of batched samples.
        """
        raise NotImplementedError

    def run(self, dataset, *, exporter=None, tracer=None):
        dataset = super(Grouper, self).run(dataset)
        batched_samples = self.process(dataset)
        from data_juicer.core.data import NestedDataset
        new_dataset = NestedDataset.from_list(batched_samples)
        if tracer:
            tracer.trace_filter(self._name, dataset, new_dataset)
        return new_dataset


class Aggregator(OP):

    def __init__(self, *args, **kwargs):
        """
        Base class that group samples.

        :param text_key: the key name of field that stores sample texts
            to be processed
        :param image_key: the key name of field that stores sample image list
            to be processed
        :param audio_key: the key name of field that stores sample audio list
            to be processed
        :param video_key: the key name of field that stores sample video list
            to be processed
        :param query_key: the key name of field that stores sample queris
        :param response_key: the key name of field that stores responses
        :param history_key: the key name of field that stores history of
            queries and responses
        """
        super(Aggregator, self).__init__(*args, **kwargs)
        self.process = catch_map_single_exception(
            self.process_single, skip_op_error=self.skip_op_error)

    def process_single(self, sample):
        """
        For sample level, batched sample --> sample,
        the input must be the output of some Grouper OP.

        :param sample: batched sample to aggregate
        :return: aggregated sample
        """
        raise NotImplementedError

    def run(self, dataset, *, exporter=None, tracer=None):
        dataset = super(Aggregator, self).run(dataset)
<<<<<<< HEAD
        # add agg field for OPs that produce aggregations
        if Fields.agg not in dataset.features:
            from data_juicer.core.data import add_same_content_to_new_column
            dataset = dataset.map(add_same_content_to_new_column,
                                  fn_kwargs={
                                      'new_column_name': Fields.agg,
=======
        # add batched meta field for OPs that produce aggregations
        if Fields.batch_meta not in dataset.features:
            from data_juicer.core.data import add_same_content_to_new_column
            dataset = dataset.map(add_same_content_to_new_column,
                                  fn_kwargs={
                                      'new_column_name': Fields.batch_meta,
>>>>>>> fb98c561
                                      'initial_value': {}
                                  },
                                  num_proc=self.runtime_np(),
                                  batch_size=self.batch_size,
                                  desc='Adding new column for aggregation')
        new_dataset = dataset.map(
            self.process,
            num_proc=self.runtime_np(),
            with_rank=self.use_cuda(),
            batch_size=self.batch_size,
            desc=self._name + '_process',
        )
        if tracer:
            tracer.trace_mapper(self._name, dataset, new_dataset,
                                self.text_key)
        return new_dataset<|MERGE_RESOLUTION|>--- conflicted
+++ resolved
@@ -651,21 +651,12 @@
 
     def run(self, dataset, *, exporter=None, tracer=None):
         dataset = super(Aggregator, self).run(dataset)
-<<<<<<< HEAD
-        # add agg field for OPs that produce aggregations
-        if Fields.agg not in dataset.features:
-            from data_juicer.core.data import add_same_content_to_new_column
-            dataset = dataset.map(add_same_content_to_new_column,
-                                  fn_kwargs={
-                                      'new_column_name': Fields.agg,
-=======
         # add batched meta field for OPs that produce aggregations
         if Fields.batch_meta not in dataset.features:
             from data_juicer.core.data import add_same_content_to_new_column
             dataset = dataset.map(add_same_content_to_new_column,
                                   fn_kwargs={
                                       'new_column_name': Fields.batch_meta,
->>>>>>> fb98c561
                                       'initial_value': {}
                                   },
                                   num_proc=self.runtime_np(),
