import copy
import traceback
from functools import wraps

import numpy as np
import pyarrow as pa
from loguru import logger

from data_juicer import is_cuda_available
from data_juicer.utils.constant import Fields
from data_juicer.utils.mm_utils import size_to_bytes
from data_juicer.utils.process_utils import calculate_np
from data_juicer.utils.registry import Registry

OPERATORS = Registry('Operators')
UNFORKABLE = Registry('Unforkable')
NON_STATS_FILTERS = Registry('Non-stats Filters')
TAGGING_OPS = Registry('Tagging Operators')


def convert_list_dict_to_dict_list(samples):
    # reconstruct samples from "list of dicts" to "dict of lists"
    keys = samples[0].keys()
    res_samples = {}
    for key in keys:
        res_samples[key] = [s[key] for s in samples]
    return res_samples


def convert_dict_list_to_list_dict(samples):
    # reconstruct samples from "dict of lists" to "list of dicts"
    reconstructed_samples = []
    keys = list(samples.keys())
    # take any key, since they should be of same length
    for i in range(len(samples[keys[0]])):
        reconstructed_samples.append({key: samples[key][i] for key in samples})
    return reconstructed_samples


def convert_arrow_to_python(method):

    @wraps(method)
    def wrapper(sample, *args, **kwargs):
        if isinstance(sample, pa.Table):
            sample = sample.to_pydict()
        return method(sample, *args, **kwargs)

    return wrapper


def catch_map_batches_exception(method):
    """
    For batched-map sample-level fault tolerance.
    """

    @wraps(method)
    @convert_arrow_to_python
    def wrapper(samples, *args, **kwargs):
        try:
            return method(samples, *args, **kwargs)
        except Exception as e:
            from loguru import logger
            logger.error(
                f'An error occurred in mapper operation when processing '
                f'samples {samples}, {type(e)}: {e}')
            traceback.print_exc()
            ret = {key: [] for key in samples.keys()}
            ret[Fields.stats] = []
            ret[Fields.source_file] = []
            return ret

    return wrapper


def catch_map_single_exception(method, return_sample=True):
    """
    For single-map sample-level fault tolerance.
    The input sample is expected batch_size = 1.
    """

    def is_batched(sample):
        val_iter = iter(sample.values())
        first_val = next(val_iter)
        if not isinstance(first_val, list):
            return False
        first_len = len(first_val)
        return all(
            isinstance(val, list) and len(val) == first_len
            for val in val_iter)

    @wraps(method)
    @convert_arrow_to_python
    def wrapper(sample, *args, **kwargs):
        if is_batched(sample):
            try:
                sample = convert_dict_list_to_list_dict(sample)[0]
                res = method(sample, *args, **kwargs)
                if return_sample:
                    return convert_list_dict_to_dict_list([res])
                else:
                    return [res]
            except Exception as e:
                from loguru import logger
                logger.error(
                    f'An error occurred in mapper operation when processing '
                    f'sample {sample}, {type(e)}: {e}')
                traceback.print_exc()
                ret = {key: [] for key in sample.keys()}
                ret[Fields.stats] = []
                ret[Fields.source_file] = []
                return ret
        else:
            # without fault tolerance
            return method(sample, *args, **kwargs)

    return wrapper


class OP:

    _accelerator = 'cpu'
    _batched_op = False

    def __init__(self, *args, **kwargs):
        """
        Base class of operators.

        :param text_key: the key name of field that stores sample texts
            to be processed.
        :param image_key: the key name of field that stores sample image list
            to be processed
        :param audio_key: the key name of field that stores sample audio list
            to be processed
        :param video_key: the key name of field that stores sample video list
            to be processed
        :param query_key: the key name of field that stores sample queris
        :param response_key: the key name of field that stores responses
        :param history_key: the key name of field that stores history of
            queries and responses
        :param index_key: index the samples before process if not None
        """
        # init data keys
        self.text_key = kwargs.get('text_key', 'text')
        self.image_key = kwargs.get('image_key', 'images')
        self.audio_key = kwargs.get('audio_key', 'audios')
        self.video_key = kwargs.get('video_key', 'videos')

        self.query_key = kwargs.get('query_key', 'query')
        self.response_key = kwargs.get('response_key', 'response')
        self.history_key = kwargs.get('history_key', 'history')

        self.index_key = kwargs.get('index_key', None)

        self.batch_size = kwargs.get('batch_size', 1000)

        # whether the model can be accelerated using cuda
        _accelerator = kwargs.get('accelerator', None)
        if _accelerator is not None:
            self.accelerator = _accelerator
        else:
            self.accelerator = self._accelerator

        # parameters to determind the number of procs for this op
        self.num_proc = kwargs.get('num_proc', None)
        self.cpu_required = kwargs.get('cpu_required', 1)
        self.mem_required = kwargs.get('mem_required', 0)
        if isinstance(self.mem_required, str):
            self.mem_required = size_to_bytes(self.mem_required) / 1024**3

        self.turbo = kwargs.get('turbo', False)

        # nested wrappers
        from data_juicer.core.data import wrap_func_with_nested_access
        for name in ['process', 'compute_stats', 'compute_hash']:
            method = getattr(self, name, None)
            if method and callable(method):
                setattr(self, f'_{name}', method)
                method = wrap_func_with_nested_access(method)
                setattr(self, name, method)

    def is_batched_op(self):
        return self._batched_op

    def process(self, *args, **kwargs):
        raise NotImplementedError

    def use_cuda(self):
        return self.accelerator == 'cuda' and is_cuda_available()

    def runtime_np(self):
        op_proc = calculate_np(self._name, self.mem_required,
                               self.cpu_required, self.num_proc,
                               self.use_cuda())
        logger.debug(
            f'Op [{self._name}] running with number of procs:{op_proc}')
        return op_proc

    def remove_extra_parameters(self, param_dict, keys=None):
        """
            at the begining of the init of the mapper op, call
            self.remove_extra_parameters(locals())
            to get the init parameter dict of the op for convenience

        """
        if keys is None:
            param_dict = {
                k: v
                for k, v in param_dict.items() if not k.startswith('_')
            }
            param_dict.pop('self', None)
        else:
            param_dict = {k: v for k, v in param_dict.items() if k not in keys}
        return param_dict

    def add_parameters(self, init_parameter_dict, **extra_param_dict):
        """
            add parameters for each sample, need to keep extra_param_dict
            and init_parameter_dict unchanged.
        """
        related_parameters = copy.deepcopy(init_parameter_dict)
        related_parameters.update(extra_param_dict)
        return related_parameters

    def run(self, dataset):
        from data_juicer.core.data import NestedDataset
        if not isinstance(dataset, NestedDataset):
            dataset = NestedDataset(dataset)
<<<<<<< HEAD
        # add meta field for OPs that produce tags
        if self._name in TAGGING_OPS.modules \
                and Fields.meta not in dataset.features:
            from data_juicer.core.data import add_same_content_to_new_column
            dataset = dataset.map(add_same_content_to_new_column,
                                  fn_kwargs={
                                      'new_column_name': Fields.meta,
                                      'initial_value': {}
                                  },
                                  num_proc=self.runtime_np(),
                                  batch_size=self.batch_size,
                                  desc='Adding new column for meta')
=======
        if self.index_key is not None:

            def add_index(sample, idx):
                sample[self.index_key] = idx
                return sample

            dataset = dataset.map(add_index, with_indices=True)

>>>>>>> b4811a0f
        return dataset

    def empty_history(self):
        return np.empty((0, 0), dtype=str)


class Mapper(OP):

    def __init__(self, *args, **kwargs):
        """
        Base class that conducts data editing.

        :param text_key: the key name of field that stores sample texts
            to be processed.
        :param image_key: the key name of field that stores sample image list
            to be processed
        :param audio_key: the key name of field that stores sample audio list
            to be processed
        :param video_key: the key name of field that stores sample video list
            to be processed
        :param query_key: the key name of field that stores sample queris
        :param response_key: the key name of field that stores responses
        :param history_key: the key name of field that stores history of
            queries and responses
        """
        super(Mapper, self).__init__(*args, **kwargs)

        # runtime wrappers
        if self.is_batched_op():
            self.process = catch_map_batches_exception(self.process_batched)
        else:
            self.process = catch_map_single_exception(self.process_single)

    # set the process method is not allowed to be overridden
    def __init_subclass__(cls, **kwargs):
        not_allowed_list = ['process']
        for method_name in not_allowed_list:
            if method_name in cls.__dict__:
                raise TypeError(
                    f'Method {method_name} cannot be overridden by subclass '
                    f'{cls.__name__}. Please implement {method_name}_single '
                    f'or {method_name}_batched.')

    def process_batched(self, samples, *args, **kwargs):
        keys = samples.keys()
        first_key = next(iter(keys))
        num_samples = len(samples[first_key])

        new_keys = {}
        for i in range(num_samples):
            this_sample = {key: samples[key][i] for key in keys}
            res_sample = self.process_single(this_sample, *args, **kwargs)
            res_keys = res_sample.keys()
            for key in res_keys:
                if key not in keys:
                    if key not in new_keys:
                        new_keys.update({key: []})
                    new_keys[key].append(res_sample[key])
                else:
                    samples[key][i] = res_sample[key]

        for k, v in new_keys.items():
            samples[k] = v

        return samples

    def process_single(self, sample):
        """
        For sample level, sample --> sample

        :param sample: sample to process
        :return: processed sample
        """
        raise NotImplementedError

    def run(self, dataset, *, exporter=None, tracer=None):
        dataset = super(Mapper, self).run(dataset)
        new_dataset = dataset.map(
            self.process,
            num_proc=self.runtime_np(),
            with_rank=self.use_cuda(),
            batch_size=self.batch_size,
            desc=self._name + '_process',
        )
        if tracer:
            tracer.trace_mapper(self._name, dataset, new_dataset,
                                self.text_key)
        return new_dataset


class Filter(OP):

    def __init__(self, *args, **kwargs):
        """
        Base class that removes specific info.

        :param text_key: the key name of field that stores sample texts
            to be processed
        :param image_key: the key name of field that stores sample image list
            to be processed
        :param audio_key: the key name of field that stores sample audio list
            to be processed
        :param video_key: the key name of field that stores sample video list
            to be processed
        :param query_key: the key name of field that stores sample queris
        :param response_key: the key name of field that stores responses
        :param history_key: the key name of field that stores history of
            queries and responses
        """
        super(Filter, self).__init__(*args, **kwargs)
        self.stats_export_path = kwargs.get('stats_export_path', None)

        # runtime wrappers
        if self.is_batched_op():
            self.compute_stats = catch_map_batches_exception(
                self.compute_stats_batched)
            self.process = catch_map_batches_exception(self.process_batched)
        else:
            self.compute_stats = catch_map_single_exception(
                self.compute_stats_single)
            self.process = catch_map_single_exception(self.process_single,
                                                      return_sample=False)

    # set the process method is not allowed to be overridden
    def __init_subclass__(cls, **kwargs):
        not_allowed_list = ['compute_stats', 'process']
        for method_name in not_allowed_list:
            if method_name in cls.__dict__:
                raise TypeError(
                    f'Method {method_name} cannot be overridden by subclass '
                    f'{cls.__name__}. Please implement {method_name}_single '
                    f'or {method_name}_batched.')

    def compute_stats_batched(self, samples, *args, **kwargs):
        keys = samples.keys()
        num_samples = len(samples[Fields.stats])
        for i in range(num_samples):
            this_sample = {key: samples[key][i] for key in keys}
            res_sample = self.compute_stats_single(this_sample, *args,
                                                   **kwargs)
            samples[Fields.stats][i] = res_sample[Fields.stats]
            if 'context' in kwargs and kwargs['context']:
                samples[Fields.context][i] = res_sample[Fields.context]

        return samples

    def process_batched(self, samples):
        return map(lambda stat: self.process_single({Fields.stats: stat}),
                   samples[Fields.stats])

    def compute_stats_single(self, sample, context=False):
        """
        Compute stats for the sample which is used as a metric to decide
        whether to filter this sample.

        :param sample: input sample.
        :param context: whether to store context information of intermediate
            vars in the sample temporarily.
        :return: sample with computed stats
        """
        raise NotImplementedError

    def process_single(self, sample):
        """
        For sample level, sample --> Boolean.

        :param sample: sample to decide whether to filter
        :return: true for keeping and false for filtering
        """
        raise NotImplementedError

    def run(self, dataset, *, exporter=None, tracer=None, reduce=True):
        dataset = super(Filter, self).run(dataset)
        # add stats field for Filters that produce stats
        if self._name not in NON_STATS_FILTERS.modules \
                and Fields.stats not in dataset.features:
            from data_juicer.core.data import add_same_content_to_new_column
            dataset = dataset.map(add_same_content_to_new_column,
                                  fn_kwargs={
                                      'new_column_name': Fields.stats,
                                      'initial_value': {}
                                  },
                                  num_proc=self.runtime_np(),
                                  batch_size=self.batch_size,
                                  desc='Adding new column for stats')
        dataset = dataset.map(self.compute_stats,
                              num_proc=self.runtime_np(),
                              with_rank=self.use_cuda(),
                              batch_size=self.batch_size,
                              desc=self._name + '_compute_stats')
        if exporter and self.stats_export_path is not None:
            exporter.export_compute_stats(dataset, self.stats_export_path)
        if reduce:
            new_dataset = dataset.filter(self.process,
                                         num_proc=self.runtime_np(),
                                         batch_size=self.batch_size,
                                         desc=self._name + '_process')
            if tracer:
                tracer.trace_filter(self._name, dataset, new_dataset)
            return new_dataset
        else:
            return dataset


class Deduplicator(OP):

    def __init__(self, *args, **kwargs):
        """
        Base class that conducts deduplication.

        :param text_key: the key name of field that stores sample texts
            to be processed
        :param image_key: the key name of field that stores sample image list
            to be processed
        :param audio_key: the key name of field that stores sample audio list
            to be processed
        :param video_key: the key name of field that stores sample video list
            to be processed
        :param query_key: the key name of field that stores sample queris
        :param response_key: the key name of field that stores responses
        :param history_key: the key name of field that stores history of
            queries and responses
        """
        super(Deduplicator, self).__init__(*args, **kwargs)

        # runtime wrappers
        if self.is_batched_op():
            self.compute_hash = catch_map_batches_exception(self.compute_hash)
        else:
            self.compute_hash = catch_map_single_exception(self.compute_hash)

    def compute_hash(self, sample):
        """
        Compute hash values for the sample.

        :param sample: input sample
        :return: sample with computed hash value.
        """
        raise NotImplementedError

    def process(self, dataset, show_num=0):
        """
        For doc-level, dataset --> dataset.

        :param dataset: input dataset
        :param show_num: number of traced samples used when tracer is
            open.
        :return: deduplicated dataset and the sampled duplicate pairs.
        """
        raise NotImplementedError

    def run(self, dataset, *, exporter=None, tracer=None, reduce=True):
        dataset = super(Deduplicator, self).run(dataset)
        dataset = dataset.map(self.compute_hash,
                              num_proc=self.runtime_np(),
                              with_rank=self.use_cuda(),
                              desc=self._name + '_compute_hash')
        if reduce:
            show_num = tracer.show_num if tracer else 0
            new_dataset, dup_pairs = self.process(dataset, show_num)
            if tracer:
                tracer.trace_deduplicator(self._name, dup_pairs)
            return new_dataset
        else:
            return dataset


class Selector(OP):

    def __init__(self, *args, **kwargs):
        """
        Base class that conducts selection in dataset-level.

        :param text_key: the key name of field that stores sample texts
            to be processed
        :param image_key: the key name of field that stores sample image list
            to be processed
        :param audio_key: the key name of field that stores sample audio list
            to be processed
        :param video_key: the key name of field that stores sample video list
            to be processed
        :param query_key: the key name of field that stores sample queris
        :param response_key: the key name of field that stores responses
        :param history_key: the key name of field that stores history of
            queries and responses
        """
        super(Selector, self).__init__(*args, **kwargs)

    def process(self, dataset):
        """
        Dataset --> dataset.

        :param dataset: input dataset
        :return: selected dataset.
        """
        raise NotImplementedError

    def run(self, dataset, *, exporter=None, tracer=None):
        dataset = super(Selector, self).run(dataset)
        new_dataset = self.process(dataset)
        if tracer:
            tracer.trace_filter(self._name, dataset, new_dataset)
        return new_dataset


class Grouper(OP):

    def __init__(self, *args, **kwargs):
        """
        Base class that group samples.

        :param text_key: the key name of field that stores sample texts
            to be processed
        :param image_key: the key name of field that stores sample image list
            to be processed
        :param audio_key: the key name of field that stores sample audio list
            to be processed
        :param video_key: the key name of field that stores sample video list
            to be processed
        :param query_key: the key name of field that stores sample queris
        :param response_key: the key name of field that stores responses
        :param history_key: the key name of field that stores history of
            queries and responses
        """
        super(Grouper, self).__init__(*args, **kwargs)

    def process(self, dataset):
        """
        Dataset --> dataset.

        :param dataset: input dataset
        :return: dataset of batched samples.
        """
        raise NotImplementedError

    def run(self, dataset, *, exporter=None, tracer=None):
        dataset = super(Grouper, self).run(dataset)
        batched_samples = self.process(dataset)
        from data_juicer.core.data import NestedDataset
        new_dataset = NestedDataset.from_list(batched_samples)
        if tracer:
            tracer.trace_filter(self._name, dataset, new_dataset)
        return new_dataset


class Aggregator(OP):

    def __init__(self, *args, **kwargs):
        """
        Base class that group samples.

        :param text_key: the key name of field that stores sample texts
            to be processed
        :param image_key: the key name of field that stores sample image list
            to be processed
        :param audio_key: the key name of field that stores sample audio list
            to be processed
        :param video_key: the key name of field that stores sample video list
            to be processed
        :param query_key: the key name of field that stores sample queris
        :param response_key: the key name of field that stores responses
        :param history_key: the key name of field that stores history of
            queries and responses
        """
        super(Aggregator, self).__init__(*args, **kwargs)
        self.process = catch_map_single_exception(self.process_single)

    def process_single(self, sample):
        """
        For sample level, batched sample --> sample,
        the input must be the output of some Grouper OP.

        :param sample: batched sample to aggregate
        :return: aggregated sample
        """
        raise NotImplementedError

    def run(self, dataset, *, exporter=None, tracer=None):
        dataset = super(Aggregator, self).run(dataset)
        new_dataset = dataset.map(
            self.process,
            num_proc=self.runtime_np(),
            with_rank=self.use_cuda(),
            batch_size=self.batch_size,
            desc=self._name + '_process',
        )
        if tracer:
            tracer.trace_mapper(self._name, dataset, new_dataset,
                                self.text_key)
        return new_dataset<|MERGE_RESOLUTION|>--- conflicted
+++ resolved
@@ -225,7 +225,6 @@
         from data_juicer.core.data import NestedDataset
         if not isinstance(dataset, NestedDataset):
             dataset = NestedDataset(dataset)
-<<<<<<< HEAD
         # add meta field for OPs that produce tags
         if self._name in TAGGING_OPS.modules \
                 and Fields.meta not in dataset.features:
@@ -238,7 +237,6 @@
                                   num_proc=self.runtime_np(),
                                   batch_size=self.batch_size,
                                   desc='Adding new column for meta')
-=======
         if self.index_key is not None:
 
             def add_index(sample, idx):
@@ -247,7 +245,6 @@
 
             dataset = dataset.map(add_index, with_indices=True)
 
->>>>>>> b4811a0f
         return dataset
 
     def empty_history(self):
