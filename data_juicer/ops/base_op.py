--- conflicted
+++ resolved
@@ -47,11 +47,7 @@
     return wrapper
 
 
-<<<<<<< HEAD
-def catch_map_batches_exception(method, skip_op_error=False):
-=======
-def catch_map_batches_exception(method, op_name=None):
->>>>>>> 2810875e
+def catch_map_batches_exception(method, skip_op_error=False, op_name=None):
     """
     For batched-map sample-level fault tolerance.
     """
@@ -78,13 +74,10 @@
     return wrapper
 
 
-<<<<<<< HEAD
 def catch_map_single_exception(method,
                                return_sample=True,
-                               skip_op_error=False):
-=======
-def catch_map_single_exception(method, return_sample=True, op_name=None):
->>>>>>> 2810875e
+                               skip_op_error=False,
+                               op_name=None):
     """
     For single-map sample-level fault tolerance.
     The input sample is expected batch_size = 1.
@@ -296,19 +289,15 @@
 
         # runtime wrappers
         if self.is_batched_op():
-<<<<<<< HEAD
             self.process = catch_map_batches_exception(
-                self.process_batched, skip_op_error=self.skip_op_error)
+                self.process_batched,
+                skip_op_error=self.skip_op_error,
+                op_name=self._name)
         else:
             self.process = catch_map_single_exception(
-                self.process_single, skip_op_error=self.skip_op_error)
-=======
-            self.process = catch_map_batches_exception(self.process_batched,
-                                                       op_name=self._name)
-        else:
-            self.process = catch_map_single_exception(self.process_single,
-                                                      op_name=self._name)
->>>>>>> 2810875e
+                self.process_single,
+                skip_op_error=self.skip_op_error,
+                op_name=self._name)
 
     # set the process method is not allowed to be overridden
     def __init_subclass__(cls, **kwargs):
@@ -395,28 +384,23 @@
         # runtime wrappers
         if self.is_batched_op():
             self.compute_stats = catch_map_batches_exception(
-<<<<<<< HEAD
-                self.compute_stats_batched, skip_op_error=self.skip_op_error)
+                self.compute_stats_batched,
+                skip_op_error=self.skip_op_error,
+                op_name=self._name)
             self.process = catch_map_batches_exception(
-                self.process_batched, skip_op_error=self.skip_op_error)
+                self.process_batched,
+                skip_op_error=self.skip_op_error,
+                op_name=self._name)
         else:
             self.compute_stats = catch_map_single_exception(
-                self.compute_stats_single, skip_op_error=self.skip_op_error)
+                self.compute_stats_single,
+                skip_op_error=self.skip_op_error,
+                op_name=self._name)
             self.process = catch_map_single_exception(
                 self.process_single,
                 return_sample=False,
-                skip_op_error=self.skip_op_error)
-=======
-                self.compute_stats_batched, op_name=self._name)
-            self.process = catch_map_batches_exception(self.process_batched,
-                                                       op_name=self._name)
-        else:
-            self.compute_stats = catch_map_single_exception(
-                self.compute_stats_single, op_name=self._name)
-            self.process = catch_map_single_exception(self.process_single,
-                                                      return_sample=False,
-                                                      op_name=self._name)
->>>>>>> 2810875e
+                skip_op_error=self.skip_op_error,
+                op_name=self._name)
 
     # set the process method is not allowed to be overridden
     def __init_subclass__(cls, **kwargs):
@@ -525,19 +509,15 @@
 
         # runtime wrappers
         if self.is_batched_op():
-<<<<<<< HEAD
             self.compute_hash = catch_map_batches_exception(
-                self.compute_hash, skip_op_error=self.skip_op_error)
+                self.compute_hash,
+                skip_op_error=self.skip_op_error,
+                op_name=self._name)
         else:
             self.compute_hash = catch_map_single_exception(
-                self.compute_hash, skip_op_error=self.skip_op_error)
-=======
-            self.compute_hash = catch_map_batches_exception(self.compute_hash,
-                                                            op_name=self._name)
-        else:
-            self.compute_hash = catch_map_single_exception(self.compute_hash,
-                                                           op_name=self._name)
->>>>>>> 2810875e
+                self.compute_hash,
+                skip_op_error=self.skip_op_error,
+                op_name=self._name)
 
     def compute_hash(self, sample):
         """
@@ -673,13 +653,10 @@
             queries and responses
         """
         super(Aggregator, self).__init__(*args, **kwargs)
-<<<<<<< HEAD
         self.process = catch_map_single_exception(
-            self.process_single, skip_op_error=self.skip_op_error)
-=======
-        self.process = catch_map_single_exception(self.process_single,
-                                                  op_name=self._name)
->>>>>>> 2810875e
+            self.process_single,
+            skip_op_error=self.skip_op_error,
+            op_name=self._name)
 
     def process_single(self, sample):
         """
