<<<<<<< HEAD
from data_juicer.utils.availability_utils import AvailabilityChecking

=======
>>>>>>> 62c5fb5e
from ..base_op import OPERATORS, Mapper

OP_NAME = 'chinese_convert_mapper'

<<<<<<< HEAD
with AvailabilityChecking(['opencc'], OP_NAME):
    import opencc


@OPERATORS.register_module(OP_NAME)
=======
def prepare_converter(mode):
    global OPENCC_CONVERTER
    import opencc
    OPENCC_CONVERTER = opencc.OpenCC(mode + '.json')


@OPERATORS.register_module('chinese_convert_mapper')
>>>>>>> 62c5fb5e
class ChineseConvertMapper(Mapper):
    """Mapper to convert Chinese between Traditional Chinese, Simplified Chinese
    and Japanese Kanji."""

    def __init__(self, mode: str = 's2t', *args, **kwargs):
        """
        Initialization method.

        :param mode: Choose the mode to convert Chinese,
        s2t: Simplified Chinese to Traditional Chinese,
        t2s: Traditional Chinese to Simplified Chinese,
        s2tw: Simplified Chinese to Traditional Chinese (Taiwan Standard),
        tw2s: Traditional Chinese (Taiwan Standard) to Simplified Chinese,
        s2hk: Simplified Chinese to Traditional Chinese (Hong Kong variant),
        hk2s: Traditional Chinese (Hong Kong variant) to Simplified Chinese,
        s2twp: Simplified Chinese to Traditional Chinese (Taiwan Standard)
               with Taiwanese idiom,
        tw2sp: Traditional Chinese (Taiwan Standard) to Simplified Chinese
               with Mainland Chinese idiom,
        t2tw: Traditional Chinese to Traditional Chinese (Taiwan Standard),
        tw2t: Traditional Chinese (Taiwan standard) to Traditional Chinese,
        hk2t: Traditional Chinese (Hong Kong variant) to Traditional Chinese,
        t2hk: Traditional Chinese to Traditional Chinese (Hong Kong variant),
        t2jp: Traditional Chinese Characters (Kyūjitai) to New Japanese Kanji,
        jp2t: New Japanese Kanji (Shinjitai) to Traditional Chinese Characters,
        :param args: extra args
        :param kwargs: extra args
        """
        super().__init__(*args, **kwargs)
        mode_list = [
            's2t', 't2s', 's2tw', 'tw2s', 's2hk', 'hk2s', 's2twp', 'tw2sp',
            't2tw', 'tw2t', 'hk2t', 't2hk', 't2jp', 'jp2t'
        ]
        assert mode in mode_list, 'Please make sure mode is one of {}'.format(
            mode_list)
        prepare_converter(mode)

    def process(self, sample):

        sample[self.text_key] = OPENCC_CONVERTER.convert(sample[self.text_key])
        return sample<|MERGE_RESOLUTION|>--- conflicted
+++ resolved
@@ -1,27 +1,19 @@
-<<<<<<< HEAD
 from data_juicer.utils.availability_utils import AvailabilityChecking
 
-=======
->>>>>>> 62c5fb5e
 from ..base_op import OPERATORS, Mapper
 
 OP_NAME = 'chinese_convert_mapper'
 
-<<<<<<< HEAD
 with AvailabilityChecking(['opencc'], OP_NAME):
-    import opencc
+    import opencc  # noqa: F401
+
+
+def prepare_converter(mode):
+    global OPENCC_CONVERTER
+    OPENCC_CONVERTER = opencc.OpenCC(mode + '.json')
 
 
 @OPERATORS.register_module(OP_NAME)
-=======
-def prepare_converter(mode):
-    global OPENCC_CONVERTER
-    import opencc
-    OPENCC_CONVERTER = opencc.OpenCC(mode + '.json')
-
-
-@OPERATORS.register_module('chinese_convert_mapper')
->>>>>>> 62c5fb5e
 class ChineseConvertMapper(Mapper):
     """Mapper to convert Chinese between Traditional Chinese, Simplified Chinese
     and Japanese Kanji."""
