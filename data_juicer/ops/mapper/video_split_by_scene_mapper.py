import math
import re
from itertools import chain

from jsonargparse.typing import NonNegativeFloat, NonNegativeInt

from data_juicer.utils.availability_utils import AvailabilityChecking
<<<<<<< HEAD
from data_juicer.utils.file_utils import add_suffix_to_filename, transfer_filename
=======
from data_juicer.utils.constant import Fields
from data_juicer.utils.file_utils import (add_suffix_to_filename,
                                          transfer_filename)
>>>>>>> 9b337fc6
from data_juicer.utils.mm_utils import SpecialTokens

from ..base_op import OPERATORS, Mapper

OP_NAME = 'video_split_by_scene_mapper'

with AvailabilityChecking(['scenedetect[opencv]'], OP_NAME):
    import scenedetect.detectors
    from scenedetect import detect, split_video_ffmpeg


def replace_func(match, scene_counts_iter):
    try:
        count = next(scene_counts_iter)
        return SpecialTokens.video * count
    except StopIteration:
        return match.group(0)


@OPERATORS.register_module(OP_NAME)
class VideoSplitBySceneMapper(Mapper):
    """Mapper to cut videos into scene clips.
    """

    # Define shared detector keys and their properties
    avaliable_detectors = {
        'ContentDetector': ['weights', 'luma_only', 'kernel_size'],
        'AdaptiveDetector': [
            'window_width', 'min_content_val', 'weights', 'luma_only',
            'kernel_size', 'video_manager', 'min_delta_hsv'
        ],
        'ThresholdDetector':
        ['fade_bias', 'add_final_scene', 'method', 'block_size']
    }

    def __init__(self,
                 detector: str = 'ContentDetector',
                 threshold: NonNegativeFloat = 27.0,
                 min_scene_len: NonNegativeInt = 15,
                 show_progress: bool = False,
                 *args,
                 **kwargs):
        """
        Initialization method.

        :param detector: Algorithm from `scenedetect.detectors`. Should be one
            of ['ContentDetector', 'ThresholdDetector', 'AdaptiveDetector`].
        :param threshold: Threshold passed to the detector.
        :param min_scene_len: Minimum length of any scene.
        :param show_progress: Whether to show progress from scenedetect.
        :param args: extra args
        :param kwargs: extra args
        """
        super().__init__(*args, **kwargs)
        self._init_parameters = self.remove_extra_parameters(locals())

        if detector not in self.avaliable_detectors:
            raise ValueError(
                f'Scene detector {detector} is not supported. '
                f'Can only be one of {list(self.avaliable_detectors.keys())}')

        self.detector = detector
        self.threshold = threshold
        self.min_scene_len = min_scene_len
        self.show_progress = show_progress

        # prepare detector args
        avaliable_kwargs = self.avaliable_detectors[self.detector]
        self.detector_class = getattr(scenedetect.detectors, self.detector)
        self.detector_kwargs = {
            key: kwargs[key]
            for key in avaliable_kwargs if key in kwargs
        }

    def process(self, sample, context=False):
        # there is no video in this sample
        if self.video_key not in sample or not sample[self.video_key]:
            sample[Fields.source_file] = []
            return sample

        # load videos
        loaded_video_keys = sample[self.video_key]
        output_video_keys = {}
        scene_counts = {}

        for video_key in loaded_video_keys:

            # skip duplicate
            if video_key in output_video_keys:
                continue

            redirected_video_key = transfer_filename(video_key, OP_NAME,
                                                     **self._init_parameters)
            output_template = add_suffix_to_filename(redirected_video_key,
                                                     '_$SCENE_NUMBER')

            # detect scenes
            detector = self.detector_class(self.threshold, self.min_scene_len,
                                           **self.detector_kwargs)
            scene_list = detect(video_key,
                                detector,
                                show_progress=self.show_progress,
                                start_in_scene=True)
            scene_counts[video_key] = len(scene_list)

            if len(scene_list) > 1:
                # sync with split_video_ffmpeg internal
                scene_num_format = f'%0{max(3, math.floor(math.log(len(scene_list), 10)) + 1)}d'  # noqa: E501
                output_video_keys[video_key] = [
                    output_template.replace('$SCENE_NUMBER',
                                            scene_num_format % (i + 1))
                    for i in range(len(scene_list))
                ]
                # split video into clips
                split_video_ffmpeg(input_video_path=video_key,
                                   scene_list=scene_list,
                                   output_file_template=output_template,
                                   show_progress=self.show_progress)
            else:
                output_video_keys[video_key] = [video_key]

        # replace splited video tokens
        if self.text_key in sample:
            scene_counts_iter = iter(
                [scene_counts[key] for key in loaded_video_keys])
            updated_text = re.sub(
                re.escape(SpecialTokens.video),
                lambda match: replace_func(match, scene_counts_iter),
                sample[self.text_key])
            sample[self.text_key] = updated_text

        # when the file is modified, its source file needs to be updated.
        sample[Fields.source_file] = []
        for value in loaded_video_keys:
            sample[Fields.source_file].extend([value] *
                                              len(output_video_keys[value]))

        sample[self.video_key] = list(
            chain.from_iterable(
                [output_video_keys[key] for key in loaded_video_keys]))
        return sample<|MERGE_RESOLUTION|>--- conflicted
+++ resolved
@@ -5,13 +5,8 @@
 from jsonargparse.typing import NonNegativeFloat, NonNegativeInt
 
 from data_juicer.utils.availability_utils import AvailabilityChecking
-<<<<<<< HEAD
+from data_juicer.utils.constant import Fields
 from data_juicer.utils.file_utils import add_suffix_to_filename, transfer_filename
-=======
-from data_juicer.utils.constant import Fields
-from data_juicer.utils.file_utils import (add_suffix_to_filename,
-                                          transfer_filename)
->>>>>>> 9b337fc6
 from data_juicer.utils.mm_utils import SpecialTokens
 
 from ..base_op import OPERATORS, Mapper
