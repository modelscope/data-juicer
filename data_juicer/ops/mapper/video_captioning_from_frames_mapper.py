--- conflicted
+++ resolved
@@ -39,11 +39,8 @@
     an image-to-text model and sampled video frames. Captions from different
     frames will be concatenated to a single string."""
 
-<<<<<<< HEAD
+    _accelerator = 'cuda'
     _batched_op = True
-=======
-    _accelerator = 'cuda'
->>>>>>> 166b4ed2
 
     def __init__(
         self,
@@ -117,12 +114,6 @@
         """
         super().__init__(*args, **kwargs)
 
-<<<<<<< HEAD
-        self._accelerator = 'cuda'
-=======
-        self._batched_op = True
->>>>>>> 166b4ed2
-
         if keep_candidate_mode not in [
                 'random_any', 'similar_one_simhash', 'all'
         ]:
