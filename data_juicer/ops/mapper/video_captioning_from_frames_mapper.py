--- conflicted
+++ resolved
@@ -10,20 +10,6 @@
 
 from data_juicer.utils.constant import HashKeys
 from data_juicer.utils.lazy_loader import LazyLoader
-<<<<<<< HEAD
-from data_juicer.utils.mm_utils import (
-    SpecialTokens,
-    close_video,
-    extract_key_frames,
-    extract_video_frames_uniformly,
-    insert_texts_after_placeholders,
-    load_data_with_context,
-    load_video,
-    remove_non_special_tokens,
-    remove_special_tokens,
-)
-from data_juicer.utils.model_utils import get_model, prepare_model
-=======
 from data_juicer.utils.mm_utils import (SpecialTokens, close_video,
                                         extract_key_frames,
                                         extract_video_frames_uniformly,
@@ -32,7 +18,6 @@
                                         remove_non_special_tokens,
                                         remove_special_tokens)
 from data_juicer.utils.model_utils import get_model, prepare_model, torch
->>>>>>> 25be6a13
 
 from ..base_op import OPERATORS, Mapper
 from ..op_fusion import LOADED_VIDEOS
