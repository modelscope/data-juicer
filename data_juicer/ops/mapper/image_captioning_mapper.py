--- conflicted
+++ resolved
@@ -34,11 +34,8 @@
     """Mapper to generate samples whose captions are generated based on
     another model and the figure."""
 
-<<<<<<< HEAD
+    _accelerator = 'cuda'
     _batched_op = True
-=======
-    _accelerator = 'cuda'
->>>>>>> 166b4ed2
 
     def __init__(self,
                  hf_img2seq='Salesforce/blip2-opt-2.7b',
