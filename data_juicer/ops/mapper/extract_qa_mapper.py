--- conflicted
+++ resolved
@@ -92,7 +92,6 @@
             self.pattern = pattern
 
         self.qa_format = qa_format
-<<<<<<< HEAD
         self.enable_vllm = enable_vllm
 
         if enable_vllm:
@@ -116,11 +115,6 @@
                 model_type='huggingface',
                 pretrained_model_name_or_path=hf_model)
             self.sampling_params = sampling_params
-=======
-        self.model_key = prepare_model(model_type='huggingface',
-                                       pretrained_model_name_or_path=hf_model,
-                                       trust_remote_code=trust_remote_code)
->>>>>>> 3eaba7f9
 
     def _extract_qa(self, output):
         """Extract qestion and answer pair from model output response."""
