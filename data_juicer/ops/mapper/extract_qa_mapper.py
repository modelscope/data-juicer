import json
import logging
import re

from data_juicer.ops.base_op import OPERATORS, Mapper
from data_juicer.utils.model_utils import get_model, prepare_model


@OPERATORS.register_module('extract_qa_mapper')
class ExtractQAMapper(Mapper):
    """
    Mapper to extract question and answer pair from text samples.
    Recommended model list: [
        'alibaba-pai/pai-llama3-8b-doc2qa',
        'alibaba-pai/pai-baichuan2-7b-doc2qa',
        'alibaba-pai/pai-qwen1_5-4b-doc2qa',
        'alibaba-pai/pai-qwen1_5-7b-doc2qa',
        'alibaba-pai/pai-qwen1_5-1b8-doc2qa',
        'alibaba-pai/pai-qwen1_5-0b5-doc2qa'
    ]
    These recommended models are all trained with Chinese data
    and are suitable for Chinese.
    """

    _accelerator = 'cuda'
    _batched_op = True

    def __init__(self,
                 hf_model: str = 'alibaba-pai/pai-qwen1_5-7b-doc2qa',
                 pattern: str = None,
                 qa_format: str = 'chatml',
                 enable_vllm=False,
                 tensor_parallel_size=1,
                 *args,
                 **kwargs):
        """
        Initialization method.
        :param hf_model: Hugginface model id.
        :param pattern: regular expression pattern to search for within text.
        :param qa_format: Output format of question and answer pair.
        :param enable_vllm: Whether to use vllm for inference acceleration.
        :param tensor_parallel_size: It is only valid when enable_vllm is True.
            The number of GPUs to use for distributed execution with tensor
            parallelism.
        :param args: extra args
        :param kwargs: extra args

        The default data format parsed by this interface is as follows:
        Model Input:
            蒙古国的首都是乌兰巴托（Ulaanbaatar）
            冰岛的首都是雷克雅未克（Reykjavik）
        Model Output:
            蒙古国的首都是乌兰巴托（Ulaanbaatar）
            冰岛的首都是雷克雅未克（Reykjavik）
            Human: 请问蒙古国的首都是哪里？
            Assistant: 你好，根据提供的信息，蒙古国的首都是乌兰巴托（Ulaanbaatar）。
            Human: 冰岛的首都是哪里呢？
            Assistant: 冰岛的首都是雷克雅未克（Reykjavik）。
            ...
        """

        super().__init__(*args, **kwargs)
<<<<<<< HEAD
        self._accelerator = 'cuda'
=======
>>>>>>> 9f97231e

        if pattern is None:
            self.pattern = r'Human: (.*?)\nAssistant: (.*?)(?=\nHuman|$)'
        else:
            self.pattern = pattern

        self.qa_format = qa_format
        self.enable_vllm = enable_vllm

        if enable_vllm:
            from vllm import SamplingParams
            self.model_key = prepare_model(
                model_type='vllm',
                pretrained_model_name_or_path=hf_model,
                tensor_parallel_size=tensor_parallel_size)
            self.sampling_params = SamplingParams(max_tokens=2048)
        else:
            self.model_key = prepare_model(
                model_type='huggingface',
                pretrained_model_name_or_path=hf_model)

    def _extract_qa(self, output):
        """Extract qestion and answer pair from model output response."""
        qa_list = []

        pat = re.compile(self.pattern, re.DOTALL)
        qa_pairs = pat.findall(output)

        for _, qa in enumerate(qa_pairs, 1):
            user, assistant = qa
            qa_list.append((user.strip(), assistant.strip()))

        return qa_list

    def process(self, sample, rank=None):
        model, processor = get_model(self.model_key, rank, self.use_cuda())

        if self.enable_vllm:
            response = model.generate([sample[self.text_key]],
                                      self.sampling_params)
            output = response[0].outputs[0].text
        else:
            inputs = processor(sample[self.text_key],
                               return_tensors='pt').to(model.device)
            response = model.generate(**inputs)
            output = processor.decode(response.cpu()[0],
                                      skip_special_tokens=True)

        qa_list = self._extract_qa(output)

        if not len(qa_list):
            logging.info(
                'No question and answer data was extracted from this sample!')

        dialogue_data = []
        if self.qa_format == 'chatml':
            for qa in qa_list:
                dialogue_data.append({
                    'messages': [{
                        'role': 'user',
                        'content': qa[0]
                    }, {
                        'role': 'assistant',
                        'content': qa[1]
                    }]
                })
        else:
            raise ValueError(f'Not support {self.qa_format}!')

        sample[self.text_key] = json.dumps(dialogue_data, ensure_ascii=False)

        return sample<|MERGE_RESOLUTION|>--- conflicted
+++ resolved
@@ -60,10 +60,7 @@
         """
 
         super().__init__(*args, **kwargs)
-<<<<<<< HEAD
         self._accelerator = 'cuda'
-=======
->>>>>>> 9f97231e
 
         if pattern is None:
             self.pattern = r'Human: (.*?)\nAssistant: (.*?)(?=\nHuman|$)'
