import math
import os
import sys

<<<<<<< HEAD
import lazy_loader as lazy
from jsonargparse.typing import PositiveInt
=======
from pydantic import PositiveInt
>>>>>>> 97d70e16

from data_juicer.utils.constant import Fields
from data_juicer.utils.file_utils import transfer_filename
from data_juicer.utils.logger_utils import HiddenPrints
from data_juicer.utils.mm_utils import close_video, load_video

from ..base_op import AUTOINSTALL, OPERATORS, Mapper
from ..op_fusion import LOADED_VIDEOS

OP_NAME = 'video_resize_resolution_mapper'

with HiddenPrints():
    ffmpeg = lazy.load('ffmpeg')


@OPERATORS.register_module(OP_NAME)
@LOADED_VIDEOS.register_module(OP_NAME)
class VideoResizeResolutionMapper(Mapper):
    """
        Mapper to resize videos resolution. We leave the super resolution
        with deep learning for future works.
    """

    def __init__(self,
                 min_width: int = 1,
                 max_width: int = sys.maxsize,
                 min_height: int = 1,
                 max_height: int = sys.maxsize,
                 force_original_aspect_ratio: str = 'disable',
                 force_divisible_by: PositiveInt = 2,
                 *args,
                 **kwargs):
        """
        Initialization method.

        :param min_width: Videos with width less than 'min_width' will be
            mapped to videos with equal or bigger width.
        :param max_width: Videos with width more than 'max_width' will be
            mapped to videos with equal of smaller width.
        :param min_height: Videos with height less than 'min_height' will be
            mapped to videos with equal or bigger height.
        :param max_height: Videos with height more than 'max_height' will be
            mapped to videos with equal or smaller height.
        :param force_original_aspect_ratio: Enable decreasing or \
            increasing output video width or height if necessary \
            to keep the original aspect ratio, including ['disable', \
            'decrease', 'increase'].
        :param force_divisible_by: Ensures that both the output dimensions, \
            width and height, are divisible by the given integer when used \
            together with force_original_aspect_ratio, must be a positive \
            even number.
        :param args: extra args
        :param kwargs: extra args
        """
        super().__init__(*args, **kwargs)
        AUTOINSTALL.check(['ffmpeg-python'])
        self._init_parameters = self.remove_extra_parameters(locals())

        force_original_aspect_ratio = force_original_aspect_ratio.lower()

        if force_original_aspect_ratio not in [
                'disable', 'decrease', 'increase'
        ]:
            raise ValueError(
                f'force_original_aspect_ratio [{force_original_aspect_ratio}]'
                f' is not supported. '
                f"Can only be one of ['disable', 'decrease', 'increase']. ")
        if (force_divisible_by <= 1 or force_divisible_by % 2
                == 1) and force_original_aspect_ratio != 'disable':
            raise ValueError(
                f'force_divisible_by [{force_divisible_by}] must be a positive'
                f' even number. ')

        self.min_width = min_width
        self.max_width = max_width
        self.min_height = min_height
        self.max_height = max_height
        self.scale_method = 'scale'
        self.force_original_aspect_ratio = force_original_aspect_ratio
        self.force_divisible_by = force_divisible_by

    def process(self, sample, context=False):
        # there is no video in this sample
        if self.video_key not in sample or not sample[self.video_key]:
            sample[Fields.source_file] = []
            return sample

        if Fields.source_file not in sample or not sample[Fields.source_file]:
            sample[Fields.source_file] = sample[self.video_key]

        loaded_video_keys = sample[self.video_key]

        for index, video_key in enumerate(loaded_video_keys):

            container = load_video(video_key)
            video = container.streams.video[0]
            width = video.codec_context.width
            height = video.codec_context.height
            origin_ratio = width / height
            close_video(container)

            if width >= self.min_width and width <= self.max_width and \
               height >= self.min_height and height <= self.max_height:
                continue

            # keep the original aspect ratio as possible
            if width < self.min_width:
                height = self.min_width / origin_ratio
                width = self.min_width
            if width > self.max_width:
                height = self.max_width / origin_ratio
                width = self.max_width
            if height < self.min_height:
                width = self.min_height * origin_ratio
                height = self.min_height
            if height > self.max_height:
                width = self.max_height * origin_ratio
                height = self.max_height

            # the width and height of a video must be divisible by 2.
            if self.force_original_aspect_ratio == 'disable':
                force_divisible_by = 2
            else:
                force_divisible_by = self.force_divisible_by

            # make sure in the range if possible
            width = int(max(width, self.min_width))
            width = math.ceil(width / force_divisible_by) * force_divisible_by
            width = int(min(width, self.max_width))
            width = int(width / force_divisible_by) * force_divisible_by
            height = int(max(height, self.min_height))
            height = math.ceil(
                height / force_divisible_by) * force_divisible_by
            height = int(min(height, self.max_height))
            height = int(height / force_divisible_by) * force_divisible_by

            # keep the origin aspect ratio
            if self.force_original_aspect_ratio == 'increase':
                if width / height < origin_ratio:
                    width = height * origin_ratio
                elif width / height > origin_ratio:
                    height = width / origin_ratio
            elif self.force_original_aspect_ratio == 'decrease':
                if width / height < origin_ratio:
                    height = width / origin_ratio
                elif width / height > origin_ratio:
                    width = height * origin_ratio
            width = int(round(width / force_divisible_by)) * force_divisible_by
            height = int(round(
                height / force_divisible_by)) * force_divisible_by

            # resize
            resized_video_key = transfer_filename(video_key, OP_NAME,
                                                  **self._init_parameters)
            if (not os.path.exists(resized_video_key)
                    or resized_video_key not in loaded_video_keys):
                args = ['-nostdin', '-v', 'quiet',
                        '-y']  # close the ffmpeg log
                stream = ffmpeg.input(video_key)
                stream = stream.filter('scale', width=width, height=height)
                stream = stream.output(resized_video_key).global_args(*args)
                stream.run()

            loaded_video_keys[index] = resized_video_key

        # when the file is modified, its source file needs to be updated.
        for i, value in enumerate(sample[self.video_key]):
            if sample[Fields.source_file][i] != value:
                if loaded_video_keys[i] != value:
                    sample[Fields.source_file][i] = value

        sample[self.video_key] = loaded_video_keys
        return sample<|MERGE_RESOLUTION|>--- conflicted
+++ resolved
@@ -2,12 +2,8 @@
 import os
 import sys
 
-<<<<<<< HEAD
 import lazy_loader as lazy
-from jsonargparse.typing import PositiveInt
-=======
 from pydantic import PositiveInt
->>>>>>> 97d70e16
 
 from data_juicer.utils.constant import Fields
 from data_juicer.utils.file_utils import transfer_filename
