--- conflicted
+++ resolved
@@ -1,11 +1,7 @@
 from collections import Counter
 
-<<<<<<< HEAD
 import numpy as np
-from jsonargparse.typing import PositiveInt
-=======
 from pydantic import PositiveInt
->>>>>>> b3fb9426
 
 from data_juicer.utils.availability_utils import AvailabilityChecking
 from data_juicer.utils.constant import Fields
@@ -41,7 +37,7 @@
     def __init__(self,
                  frame_sampling_method: str = 'all_keyframes',
                  frame_num: PositiveInt = 3,
-                 tag_field_name=Fields.video_frame_tags,
+                 tag_field_name: str = Fields.video_frame_tags,
                  *args,
                  **kwargs):
         """
