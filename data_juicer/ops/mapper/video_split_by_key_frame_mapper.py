import copy
import re

<<<<<<< HEAD
from data_juicer.utils.file_utils import add_suffix_to_filename, transfer_filename
from data_juicer.utils.mm_utils import SpecialTokens, cut_video_by_seconds, get_key_frame_seconds, load_video
=======
from data_juicer.utils.constant import Fields
from data_juicer.utils.file_utils import (add_suffix_to_filename,
                                          transfer_filename)
from data_juicer.utils.mm_utils import (SpecialTokens, cut_video_by_seconds,
                                        get_key_frame_seconds, load_video)
>>>>>>> 9b337fc6

from ..base_op import OPERATORS, Mapper
from ..op_fusion import LOADED_VIDEOS


def create_replacer(replacements):

    def replacer(match):
        return replacements.pop(0)

    return replacer


OP_NAME = 'video_split_by_key_frame_mapper'


@OPERATORS.register_module(OP_NAME)
@LOADED_VIDEOS.register_module(OP_NAME)
class VideoSplitByKeyFrameMapper(Mapper):
    """Mapper to split video by key frame.
    """

    def __init__(self, keep_original_sample: bool = True, *args, **kwargs):
        """
        Initialization method.

        :param keep_original_sample: whether to keep the original sample. If
            it's set to False, there will be only split sample in the
            final datasets and the original sample will be removed. It's True
            in default.
        :param args: extra args
        :param kwargs: extra args
        """
        super().__init__(*args, **kwargs)
        self._init_parameters = self.remove_extra_parameters(locals())
        self._batched_op = True
        self.keep_original_sample = keep_original_sample
        self.extra_args = kwargs

    def get_split_key_frame(self, video_key, container):
        timestamps = get_key_frame_seconds(container)

        count = 0
        split_video_keys = []
        unique_video_key = transfer_filename(video_key, OP_NAME,
                                             **self._init_parameters)
        for i in range(1, len(timestamps)):
            split_video_key = add_suffix_to_filename(unique_video_key,
                                                     f'_{count}')
            if cut_video_by_seconds(container, split_video_key,
                                    timestamps[i - 1], timestamps[i]):
                split_video_keys.append(split_video_key)
                count += 1

        split_video_key = add_suffix_to_filename(unique_video_key, f'_{count}')
        if cut_video_by_seconds(container, split_video_key, timestamps[-1]):
            split_video_keys.append(split_video_key)
        return split_video_keys

    def _process_single_sample(self, sample):
        # there is no video in this sample
        if self.video_key not in sample or sample[
                self.video_key] is None or len(sample[self.video_key]) == 0:
            sample[Fields.source_file] = []
            return []

        if Fields.source_file not in sample or not sample[Fields.source_file]:
            sample[Fields.source_file] = sample[self.video_key]

        # the split results
        split_sample = copy.deepcopy(sample)
        split_sample[self.text_key] = ''
        split_sample[Fields.source_file] = []

        # load all video(s)
        loaded_video_keys = sample[self.video_key]
        videos = {}
        for loaded_video_key in loaded_video_keys:
            if loaded_video_key not in videos:
                # avoid loading the same videos
                video = load_video(loaded_video_key)
                videos[loaded_video_key] = video

        split_video_keys = []
        offset = 0
        # split each video chunk by chunk
        for chunk in sample[self.text_key].split(SpecialTokens.eoc):
            # skip empty chunks or contents after the last eoc token
            if not chunk.strip():
                continue
            else:
                video_count = chunk.count(SpecialTokens.video)
                place_holders = []
                for video_key in loaded_video_keys[offset:offset +
                                                   video_count]:
                    video = videos[video_key]
                    new_video_keys = self.get_split_key_frame(video_key, video)
                    video.close()
                    split_video_keys.extend(new_video_keys)
                    place_holders.append(SpecialTokens.video *
                                         len(new_video_keys))
                    split_sample[Fields.source_file].extend(
                        [video_key] * len(new_video_keys))

                # insert the generated text according to given mode
                replacer_function = create_replacer(place_holders)
                new_split_text_per_chunk = re.sub(SpecialTokens.video,
                                                  replacer_function, chunk)
                split_sample[
                    self.
                    text_key] += f'{new_split_text_per_chunk}{SpecialTokens.eoc}'  # noqa: E501
                offset += video_count

        split_sample[self.video_key] = split_video_keys
        return [split_sample]

    def process(self, samples):
        # reconstruct samples from "dict of lists" to "list of dicts"
        reconstructed_samples = []
        for i in range(len(samples[self.text_key])):
            reconstructed_samples.append(
                {key: samples[key][i]
                 for key in samples})
        samples_after_split = []
        # do split for each sample within the batch
        for ori_sample in reconstructed_samples:
            if self.keep_original_sample:
                samples_after_split.append(ori_sample)
            generated_samples = self._process_single_sample(ori_sample)
            if len(generated_samples) != 0:
                samples_after_split.extend(generated_samples)
        # reconstruct samples from "list of dicts" to "dict of lists"
        keys = samples_after_split[0].keys()
        res_samples = {}
        for key in keys:
            res_samples[key] = [s[key] for s in samples_after_split]

        return res_samples<|MERGE_RESOLUTION|>--- conflicted
+++ resolved
@@ -1,16 +1,9 @@
 import copy
 import re
 
-<<<<<<< HEAD
+from data_juicer.utils.constant import Fields
 from data_juicer.utils.file_utils import add_suffix_to_filename, transfer_filename
 from data_juicer.utils.mm_utils import SpecialTokens, cut_video_by_seconds, get_key_frame_seconds, load_video
-=======
-from data_juicer.utils.constant import Fields
-from data_juicer.utils.file_utils import (add_suffix_to_filename,
-                                          transfer_filename)
-from data_juicer.utils.mm_utils import (SpecialTokens, cut_video_by_seconds,
-                                        get_key_frame_seconds, load_video)
->>>>>>> 9b337fc6
 
 from ..base_op import OPERATORS, Mapper
 from ..op_fusion import LOADED_VIDEOS
