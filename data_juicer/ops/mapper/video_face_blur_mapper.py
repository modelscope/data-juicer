--- conflicted
+++ resolved
@@ -5,15 +5,10 @@
 from data_juicer.utils.availability_utils import AvailabilityChecking
 from data_juicer.utils.constant import Fields
 from data_juicer.utils.file_utils import transfer_filename
-<<<<<<< HEAD
-from data_juicer.utils.mm_utils import (detect_faces, load_data_with_context,
-                                        load_video, process_each_frame)
+from data_juicer.utils.mm_utils import (close_video, detect_faces,
+                                        load_data_with_context, load_video,
+                                        process_each_frame)
 from data_juicer.utils.model_utils import get_model, prepare_model
-=======
-from data_juicer.utils.mm_utils import (close_video, load_data_with_context,
-                                        load_video, pil_to_opencv,
-                                        process_each_frame)
->>>>>>> 06a61b64
 
 from ..base_op import OPERATORS, Mapper
 from ..op_fusion import LOADED_VIDEOS
