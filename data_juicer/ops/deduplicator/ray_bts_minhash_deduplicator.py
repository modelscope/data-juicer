import os
import time
from typing import List, Optional, Union

import numpy as np
import pyarrow as pa
import regex
from loguru import logger
from pydantic import Field, PositiveInt
from typing_extensions import Annotated

from data_juicer.utils.constant import HashKeys
from data_juicer.utils.lazy_loader import LazyLoader
from data_juicer.utils.model_utils import prepare_sentencepiece_model
from data_juicer.utils.resource_utils import (get_ray_gpu_count,
                                              get_ray_gpu_memory)

from ..base_op import OPERATORS, Deduplicator
from ..common.helper_func import split_on_whitespace
from .document_minhash_deduplicator import (
    MAX_HASH,
    MERSENNE_PRIME,
    optimal_param,
    sha1_hash32,
)

ray = LazyLoader("ray")

BATCH_SIZE = 1000


class IdGenerator:
    def __init__(self, start_id=0):
        self.next_id = start_id

    def get_next_id(self, count):
        current_id = self.next_id
        self.next_id += count
        return (current_id, self.next_id)


class EdgeBuffer:
    def __init__(self):
        self.edge_dict = {}

    def clear(self):
        self.edge_dict = {}

    def set_edges(self, edge_dict):
        self.edge_dict = edge_dict

    def get_edges(self, key):
        return self.edge_dict.pop(key, [])


class BTSUnionFind:
    """
    A distributed implementation of Union-Find with load balancing.

    The original paper on BTS Union-Find is available at:
    https://ieeexplore.ieee.org/document/10598116
    """

    def __init__(
        self,
        union_threshold,
        parallel_num,
        parallel_id,
        remote_edge_buffers,
        max_pending_edge_buffer_task,
        num_edge_buffer_task_returns,
    ):
        self.union_threshold = union_threshold
        self.parallel_num = parallel_num
        self.parallel_id = parallel_id
        self.hash_table = {}
        self.parent = {}
        self.old_parent = {}
        self.remote_edge_buffers = remote_edge_buffers
        self.edge_buffer = []
        self.edge_list_dict = {}
        self.max_pending_edge_buffer_task = max_pending_edge_buffer_task
        self.num_edge_buffer_task_returns = num_edge_buffer_task_returns

    def add_key_value_pairs(self, pairs):
        for key, value in pairs:
            if key not in self.hash_table:
                self.hash_table[key] = []
            self.hash_table[key].append(value)
            if len(self.hash_table[key]) > self.union_threshold:
                self.hash_table[key] = [self.union_list(self.hash_table[key])]

    def flush_key_value_pairs(self):
        for value in self.hash_table.values():
            if len(value) > 1:
                self.union_list(value)
        del self.hash_table

    def balanced_union_find(self):
        for x, y in self.edge_buffer:
            self.union(x, y)
        self.edge_buffer = []
        result_refs = []
        for remote_edge_buffer in self.remote_edge_buffers:
            if len(result_refs) > self.max_pending_edge_buffer_task:
                ready_refs, result_refs = ray.wait(result_refs, num_returns=self.num_edge_buffer_task_returns)
                edge_list = ray.get(ready_refs)
                for edges in edge_list:
                    for x, y in edges:
                        self.union(x, y)
                del ready_refs
            result_refs.append(remote_edge_buffer.get_edges.remote(self.parallel_id))
        edge_list = ray.get(result_refs)
        for edges in edge_list:
            for x, y in edges:
                self.union(x, y)
        del edge_list, result_refs
        self.rebalancing()
        return self.old_parent != self.parent

    def distribute_edge(self, u, v):
        hash_u = u // BATCH_SIZE % self.parallel_num
        hash_v = v // BATCH_SIZE % self.parallel_num
        if hash_u not in self.edge_list_dict:
            self.edge_list_dict[hash_u] = []
        self.edge_list_dict[hash_u].append((u, v))
        if hash_u != hash_v:
            if hash_v not in self.edge_list_dict:
                self.edge_list_dict[hash_v] = []
            self.edge_list_dict[hash_v].append((u, v))

    def set_edge_buffer(self):
        if self.parallel_id in self.edge_list_dict:
            self.edge_buffer = self.edge_list_dict[self.parallel_id]
            del self.edge_list_dict[self.parallel_id]
        else:
            self.edge_buffer = []
        ray.get(self.remote_edge_buffers[self.parallel_id].set_edges.remote(self.edge_list_dict))
        self.edge_list_dict = {}

    def edge_redistribution(self):
        self.flush_key_value_pairs()
        self.rebalancing()
        self.edge_list_dict = {}
        for u, v in self.parent.items():
            self.distribute_edge(u, v)
        self.parent = {}
        self.set_edge_buffer()

    def communication(self):
        self.edge_list_dict = {}
        del_list = []
        for u, v in self.parent.items():
            hash_u = u // BATCH_SIZE % self.parallel_num
            if self.parent[u] != self.old_parent.get(u, u) or (hash_u != self.parallel_id and v not in self.parent):
                self.distribute_edge(u, v)
            if hash_u != self.parallel_id:
                del_list.append(u)
        self.old_parent = self.parent.copy()
        for u in del_list:
            del self.parent[u]
        self.set_edge_buffer()

    def find(self, x):
        if x not in self.parent:
            return x
        else:
            self.parent[x] = self.find(self.parent[x])
            return self.parent[x]

    def union(self, x, y):
        px = self.find(x)
        py = self.find(y)
        if px == py:
            return
        if px > py:
            px, py = py, px
        self.parent[py] = px

    def union_list(self, x_list):
        px_list = [self.find(x) for x in x_list]
        p = min(px_list)
        for px in px_list:
            if p != px:
                self.parent[px] = p
        return p

    def rebalancing(self):
        new_px_dict = {}
        for x in self.parent:
            hash_x = x // BATCH_SIZE % self.parallel_num
            px = self.find(x)
            key = (px, hash_x)
            if key not in new_px_dict:
                new_px_dict[key] = x
            else:
                new_px_dict[key] = min(new_px_dict[key], x)
        px_set = set(px for px, _ in new_px_dict)
        for px in px_set:
            hash_px = px // BATCH_SIZE % self.parallel_num
            key = (px, hash_px)
            if key not in new_px_dict:
                new_px_dict[key] = px
            else:
                new_px_dict[key] = min(new_px_dict[key], px)

        for x in self.parent:
            hash_x = x // BATCH_SIZE % self.parallel_num
            px = self.find(x)
            key = (px, hash_x)
            if x == new_px_dict[key]:
                continue
            self.parent[x] = new_px_dict[key]

    def squeeze(self):
        dup_keys = {x for x in self.parent if x // BATCH_SIZE % self.parallel_num == self.parallel_id}
        self.parent = dup_keys
        self.old_parent = {}
        self.edge_buffer = []
        ray.get(self.remote_edge_buffers[self.parallel_id].clear.remote())

    def dup_idx(self, queries):
        return [idx for uid, idx in queries if uid in self.parent]


def get_remote_classes():
    """Get remote versions of classes with Ray decorators applied at runtime."""
    # Apply ray.method decorator to get_next_id at runtime
    IdGenerator.get_next_id = ray.method(num_returns=2)(IdGenerator.get_next_id)

    return {
<<<<<<< HEAD
        "IdGenerator": ray.remote(IdGenerator),
        "EdgeBuffer": ray.remote(scheduling_strategy="SPREAD")(EdgeBuffer),
        "BTSUnionFind": ray.remote(scheduling_strategy="SPREAD")(BTSUnionFind),
=======
        'IdGenerator': ray.remote(IdGenerator),
        'EdgeBuffer': ray.remote(scheduling_strategy='SPREAD')(EdgeBuffer),
        'BTSUnionFind': ray.remote(scheduling_strategy='SPREAD')(BTSUnionFind),
>>>>>>> 20bca7bf
    }


OP_NAME = "ray_bts_minhash_deduplicator"


class GPUMinHashActor:

    def __init__(self,
                 width: int = 5,
                 perm_a: np.ndarray = None,
                 perm_b: np.ndarray = None,
                 lowercase: bool = True):
        import cudf
        import rmm
        rmm.reinitialize(pool_allocator=True)
        self.width = width
        gen = np.random.RandomState(seed=42)
        if perm_a is None or perm_b is None:
            perm_a, perm_b = np.array(
                [(
                    gen.randint(1, MERSENNE_PRIME, dtype=np.uint64),
                    gen.randint(0, MERSENNE_PRIME, dtype=np.uint64),
                ) for _ in range(256)],
                dtype=np.uint64,
            ).T
        self.perm_a = cudf.Series(perm_a).astype('uint32')
        self.perm_b = cudf.Series(perm_b).astype('uint32')
        self.lowercase = lowercase

    def compute_minhash(self, text_arr: pa.Array) -> pa.Array:
        """
        Compute MinHash signatures for texts in a table
        """
        import cudf
        text_df = cudf.Series.from_arrow(text_arr)
        if self.lowercase:
            text_df = text_df.str.lower()
        minhashes = text_df.str.minhash(seed=0,
                                        a=self.perm_a,
                                        b=self.perm_b,
                                        width=self.width)
        del text_df
        arrow_minhashes = minhashes.to_arrow()
        del (minhashes)
        return arrow_minhashes

    def __call__(self, table: pa.Table, text_key: str = 'text') -> pa.Table:
        minhashes = self.compute_minhash(table[text_key])
        new_table = table.append_column('_minhash', minhashes)
        return new_table


@OPERATORS.register_module(OP_NAME)
class RayBTSMinhashDeduplicator(Deduplicator):
    """
    A MinhashLSH deduplicator based on RAY.
    """

    # TODO: Set a more reasonable value
    EMPTY_HASH_VALUE = "EMPTY"
    _batched_op = True

    def __init__(
        self,
        tokenization: str = "space",
        window_size: PositiveInt = 5,
        lowercase: bool = True,
        ignore_pattern: Optional[str] = None,
        num_permutations: PositiveInt = 256,
        jaccard_threshold: Annotated[float, Field(ge=0, le=1)] = 0.7,
        num_bands: Optional[PositiveInt] = None,
        num_rows_per_band: Optional[PositiveInt] = None,
        tokenizer_model: Optional[str] = None,
        union_find_parallel_num: Union[int, str] = "auto",
        union_threshold: Optional[int] = 256,
        max_pending_edge_buffer_task: Optional[int] = 20,
        num_edge_buffer_task_returns: Optional[int] = 10,
        max_pending_filter_tasks: Optional[int] = 20,
        num_filter_task_returns: Optional[int] = 10,
        merge_batch_size: Optional[int] = 1000,
        minhash_batch_size: Optional[int] = 'auto',
        memory_per_sample: Optional[float] = 0.1,  # MB per sample
        *args,
        **kwargs,
    ):
        """
        Initialization method.

        :param tokenization: tokenization method for sample texts. It
            should be one of [space, punctuation, character,
            sentencepiece]. For English-like languages, we recommend
            to use 'space', for Chinese-like languages, we recommend
            to use 'character', and for multiple languages, we recommend
            to use 'sentencepiece'. If using 'sentencepiece', please
            provided the model path in the 'tokenizer_model' field.
        :param window_size: window size of shingling
        :param lowercase: whether to convert text to lower case first
        :param ignore_pattern: whether to ignore sub-strings with
            specific pattern when computing minhash
        :param num_permutations: number of permutations in minhash
            computing
        :param jaccard_threshold: the min jaccard similarity threshold
            in near-duplicate detection. When the jaccard similarity of
            two sample texts is >= this threshold, they are regarded as
            similar samples and this op will only keep one of them after
            deduplication
        :param num_bands: number of bands in LSH. Default it's None, and
            it will be determined by an optimal params computation
            algorithm by minimize the weighted sum of probs of False
            Positives and False Negatives
        :param num_rows_per_band: number of rows in each band in LSH.
            Default it's None, and it will be determined by an optimal
            params computation algorithm
        :param tokenizer_model: path for the sentencepiece model, used for
            sentencepiece tokenization.
        :param union_find_parallel_num: number of parallel workers for
            union-find algorithm. Default it's 'auto', and it will be
            determined by half of the number of CPUs.
        :param union_threshold: threshold for minhash values group to
            perform union-find algorithm. Default it's 256.
        :param max_pending_edge_buffer_task: max number of pending edge buffer
            ray tasks. Default it's 20.
        :param num_edge_buffer_task_returns: number of edge buffer tasks for
            `ray.wait` to return. Default it's 10.
        :param max_pending_filter_tasks: max number of pending filter ray
            tasks. Default it's 20.
        :param num_filter_task_returns: number of filter tasks for `ray.wait`
            to return. Default it's 10.
        :param merge_batch_size: batch size for BTS operations. Default
            it's 1000.
        :param minhash_batch_size: batch size for MinHash computation. If "auto",
            it will be set to default value on CPU(1024), or auto calculated per
            available GPU memory and memory_per_sample setting for GPU.
        :param memory_per_sample: estimated memory needed per sample in MB.
            Used to calculate batch size based on available GPU memory.
            Default is 0.1 MB per sample.
        """

        super().__init__(*args, **kwargs)

        self.tokenization = tokenization
        self.window_size = window_size
        self.lowercase = lowercase
        self.ignore_pattern = ignore_pattern
        self.memory_per_sample = memory_per_sample
        if minhash_batch_size == 'auto':
            if self.use_cuda():
                self.minhash_batch_size = 200_000
            else:
                self.minhash_batch_size = 1024
        else:
            self.minhash_batch_size = minhash_batch_size
        if self.ignore_pattern:
            self.ignore_pattern = regex.compile(self.ignore_pattern)
        if self.use_cuda() and self.tokenization != 'character':
            raise ValueError(
                'GPU MinHash computation is only supported for character tokenization'
            )

        # check parameters
        if self.ignore_pattern and self.tokenization == "punctuation":
            logger.warning(
                "Be careful that tokenization with punctuations "
                "won't work if the ignore pattern includes "
                "punctuations."
            )
        self.punctuation_pattern = regex.compile(r"\p{P}")

        if self.tokenization == "sentencepiece":
            if tokenizer_model is None:
                raise ValueError("To use 'sentencepiece' tokenization, " "'tokenizer_model' is required.")
            self.tokenizer = prepare_sentencepiece_model(tokenizer_model)
        else:
            self.tokenizer = None

        if self.tokenization == "character":

            def tokenization_func(text):
                return {str.encode(text[i : i + self.window_size]) for i in range(len(text) - self.window_size + 1)}

        elif self.tokenization == "punctuation":

            def tokenization_func(text):
                tokens = self.punctuation_pattern.split(text)
                return {
                    str.encode(" ".join(tokens[i : i + self.window_size]))
                    for i in range(len(tokens) - self.window_size + 1)
                }

        elif self.tokenization == "space":

            def tokenization_func(text):
                tokens = split_on_whitespace(text)
                return {
                    str.encode(" ".join(tokens[i : i + self.window_size]))
                    for i in range(len(tokens) - self.window_size + 1)
                }

        elif self.tokenization == "sentencepiece":

            def tokenization_func(text):
                tokens = self.tokenizer.encode(text, out_type=str)
                return {
                    str.encode("".join(tokens[i : i + self.window_size]))
                    for i in range(len(tokens) - self.window_size + 1)
                }

        else:
            raise NotImplementedError(f"Unimplemented tokenization method [{self.tokenization}]")
        self.tokenization_func = tokenization_func

        # about deduplication
        self.num_permutation = num_permutations
        self.jaccard_threshold = jaccard_threshold
        self.num_bands = num_bands
        self.num_rows_per_band = num_rows_per_band

        # initialize deduplication parameters
        # check number of bands and rows
        if self.num_bands is None or self.num_rows_per_band is None:
            self.num_bands, self.num_rows_per_band = optimal_param(
                self.jaccard_threshold,
                self.num_permutation,
            )

        # compute hash ranges and create hash tables
        self.hash_ranges = [
            (i * self.num_rows_per_band, (i + 1) * self.num_rows_per_band) for i in range(self.num_bands)
        ]

        # generate permutations
        gen = np.random.RandomState(seed=42)
        self.perm_a, self.perm_b = np.array(
            [
                (
                    gen.randint(1, MERSENNE_PRIME, dtype=np.uint64),
                    gen.randint(0, MERSENNE_PRIME, dtype=np.uint64),
                )
                for _ in range(self.num_permutation)
            ],
            dtype=np.uint64,
        ).T

        if union_find_parallel_num == "auto":
            union_find_parallel_num = int(ray.cluster_resources().get("CPU") / 2)
        else:
            union_find_parallel_num = int(union_find_parallel_num)

        self.max_pending_edge_buffer_task = max_pending_edge_buffer_task
        self.num_edge_buffer_task_returns = num_edge_buffer_task_returns
        self.max_pending_filter_tasks = max_pending_filter_tasks
        self.num_filter_task_returns = num_filter_task_returns
        self.merge_batch_size = min(merge_batch_size, union_find_parallel_num)

        logger.info(f"union_find_parallel_num = {union_find_parallel_num}")
        self.union_find_parallel_num = union_find_parallel_num
        self.union_threshold = union_threshold

        # Get remote classes only when needed
        remote_classes = get_remote_classes()
        self.remote_edge_buffers = [remote_classes["EdgeBuffer"].remote() for _ in range(self.union_find_parallel_num)]
        self.union_find_list = [
            remote_classes["BTSUnionFind"].remote(
                self.union_threshold,
                self.union_find_parallel_num,
                i,
                self.remote_edge_buffers,
                self.max_pending_edge_buffer_task,
                self.num_edge_buffer_task_returns,
            )
            for i in range(self.union_find_parallel_num)
        ]

        empty_hash_value = np.full((self.num_rows_per_band,), MAX_HASH, dtype=np.uint32)
        self.empty_hash_value = b"\x00\x00\x00\x00" + empty_hash_value.tobytes()
        self.empty_hash_table_id = int(MAX_HASH % self.union_find_parallel_num)

    def band_minhash(self, minhash_list, uid_list):
        """
        Logic for creating and pusing LSH bands to the union find list
        """
        pairs = {}
        minhash_list = minhash_list.to_numpy(zero_copy_only=False)
        for minhash, uid in zip(minhash_list, uid_list):
            for i, (start, end) in enumerate(self.hash_ranges):
                hash_value = i.to_bytes(4, 'big') \
                    + minhash[start:end].tobytes()
                hash_table_id = minhash[start] \
                    % self.union_find_parallel_num
                if hash_table_id not in pairs:
                    pairs[hash_table_id] = []
                pairs[hash_table_id].append((hash_value, uid))
        result_refs = []
        for i, p in pairs.items():
            if len(result_refs) > self.max_pending_filter_tasks:
                ready_refs, result_refs = ray.wait(
                    result_refs, num_returns=self.num_filter_task_returns)
                ray.get(ready_refs)
            result_refs.append(
                self.union_find_list[i].add_key_value_pairs.remote(p))
        ray.get(result_refs)

    def calc_minhash(self, text_list: pa.Array, uid_list: List) -> pa.Table:
        """
        Logic for computing minhash values for each text in the input table
        """
        pairs = {}
        for text, uid in zip(text_list, uid_list):
            text = text.as_py()
            if self.lowercase:
                text = text.lower()
            if self.ignore_pattern:
                text = self.ignore_pattern.sub("", text)

            tokens = self.tokenization_func(text)
            if len(tokens) > 0:
                hv = np.array([sha1_hash32(token) for token in tokens], dtype=np.uint64)
                phv = ((hv[:, None] * self.perm_a[None, :] + self.perm_b) % MERSENNE_PRIME).astype(np.uint32)
                hash_values = phv.min(axis=0)
                for i, (start, end) in enumerate(self.hash_ranges):
                    hash_value = i.to_bytes(4, "big") + hash_values[start:end].tobytes()
                    hash_table_id = hash_values[start] % self.union_find_parallel_num
                    if hash_table_id not in pairs:
                        pairs[hash_table_id] = []
                    pairs[hash_table_id].append((hash_value, uid))
            else:
                if self.empty_hash_table_id not in pairs:
                    pairs[self.empty_hash_table_id] = []
                pairs[self.empty_hash_table_id].append((self.empty_hash_value, uid))
        result_refs = []
        for i, p in pairs.items():
            if len(result_refs) > self.max_pending_filter_tasks:
                ready_refs, result_refs = ray.wait(result_refs, num_returns=self.num_filter_task_returns)
                ray.get(ready_refs)
            result_refs.append(self.union_find_list[i].add_key_value_pairs.remote(p))
        ray.get(result_refs)

    def merge_op_batch(self, object_refs):
        results = []
        while object_refs:
            ready_refs, object_refs = ray.wait(object_refs, num_returns=min(self.merge_batch_size, len(object_refs)))
            results.extend(ray.get(ready_refs))
        return results

    def merge(self):
        self.merge_op_batch([union_find.edge_redistribution.remote() for union_find in self.union_find_list])
        while any(
            self.merge_op_batch([union_find.balanced_union_find.remote() for union_find in self.union_find_list])
        ):
            self.merge_op_batch([union_find.communication.remote() for union_find in self.union_find_list])
        self.merge_op_batch([union_find.squeeze.remote() for union_find in self.union_find_list])

    def filter_with_union_find(self, samples: pa.Table) -> pa.Table:
        query_dict = {}
        for idx, uid in enumerate(samples[HashKeys.uid]):
            uid = uid.as_py()
            hash_id = uid // BATCH_SIZE % self.union_find_parallel_num
            if hash_id not in query_dict:
                query_dict[hash_id] = []
            query_dict[hash_id].append((uid, idx))
        mask = np.ones(len(samples), dtype=np.bool_)
        result_refs = []
        for hash_id, query in query_dict.items():
            if len(result_refs) > self.max_pending_filter_tasks:
                ready_refs, result_refs = ray.wait(result_refs, num_returns=self.num_filter_task_returns)
                results = ray.get(ready_refs)
                for result in results:
                    mask[result] = False
                del ready_refs
            result_refs.append(self.union_find_list[hash_id].dup_idx.remote(query))
        results = ray.get(result_refs)
        for result in results:
            mask[result] = False
        del query_dict, results
        columns_to_keep = [name for name in samples.column_names if name != HashKeys.uid]
        return samples.select(columns_to_keep).filter(mask)

    def run(self, dataset, **kwargs):
        # Ignore additional parameters like exporter, tracer, etc.
        start_time = time.time()
        # Get remote IdGenerator only when needed
        remote_classes = get_remote_classes()
        id_generator = remote_classes["IdGenerator"].remote()

        def band_with_uid(table: pa.Table) -> pa.Table:
            num_rows = len(table)
            min_id, max_id = ray.get(id_generator.get_next_id.remote(num_rows))
            uid_list = range(min_id, max_id)
            self.band_minhash(table['_minhash'], uid_list)
            new_table = table.append_column(HashKeys.uid,
                                            pa.array(list(uid_list)))
            new_table = new_table.drop_columns(['_minhash'])
            return new_table

        def minhash_with_uid(table: pa.Table) -> pa.Table:
            num_rows = len(table)
            min_id, max_id = ray.get(id_generator.get_next_id.remote(num_rows))
            uid_list = range(min_id, max_id)
            self.calc_minhash(table[self.text_key], uid_list)
            new_table = table.append_column(HashKeys.uid, pa.array(list(uid_list)))
            return new_table

<<<<<<< HEAD
        tmp_dir = os.path.join(self.work_dir, ".tmp", ray.get_runtime_context().get_job_id())
        dataset.map_batches(
            minhash_with_uid,
            batch_format="pyarrow",
            zero_copy_batch=True,
        ).write_parquet(tmp_dir)
        dataset = ray.data.read_parquet(tmp_dir)
        end_time = time.time()
        logger.info(f"MinHash time = {end_time - start_time}")

        start_time = time.time()
        self.merge()
        end_time = time.time()
        logger.info(f"merge time = {end_time - start_time}")
        result = dataset.map_batches(
=======
        tmp_dir = os.path.join(self.work_dir, '.tmp',
                               ray.get_runtime_context().get_job_id())
        if self.use_cuda():
            logger.info('Using GPU for MinHash computation')
            # Get available GPU count and set concurrency
            gpu_count = get_ray_gpu_count()
            if gpu_count == 0:
                logger.error('No GPUs available in Ray cluster')
                raise RuntimeError('No GPUs available in Ray cluster')

            concurrency = max(1,
                              gpu_count)  # Ensure at least 1 concurrent task
            logger.info(
                f'Setting GPU concurrency to {concurrency} based on available GPUs'
            )

            # Get available GPU memory and set batch size
            gpu_memory = get_ray_gpu_memory()
            if gpu_memory:
                min_memory = min(gpu_memory.values())
                # Use 80% of available memory to leave room for overhead
                safe_memory = min_memory * 0.8
                estimated_batch_size = int(safe_memory /
                                           self.memory_per_sample)

                # For very large GPUs, cap at 2M samples to maintain reasonable processing time
                # This is a soft cap - can be adjusted based on performance testing
                max_reasonable_batch = 2_000_000
                batch_size = max(
                    10_000, min(estimated_batch_size, max_reasonable_batch))

                logger.info(
                    f'Setting batch size to {batch_size} based on available GPU memory '
                    f'({min_memory}MB), memory per sample ({self.memory_per_sample}MB), '
                    f'and safe memory limit ({safe_memory}MB)')
            else:
                batch_size = self.minhash_batch_size
                logger.info(f'Using default batch size of {batch_size}')

            dataset = dataset.map_batches(
                GPUMinHashActor,
                batch_format='pyarrow',
                zero_copy_batch=True,
                num_gpus=1,
                concurrency=concurrency,
                batch_size=batch_size,
            )
            dataset.map_batches(
                band_with_uid,
                batch_format='pyarrow',
                zero_copy_batch=True,
            ).write_parquet(tmp_dir)
            del dataset
        else:
            logger.info('Using CPU for MinHash computation')
            dataset.map_batches(
                minhash_with_uid,
                batch_format='pyarrow',
                zero_copy_batch=True,
            ).write_parquet(tmp_dir)
        end_time = time.time()
        logger.info(f'MinHash time = {end_time - start_time}')
        new_dataset = ray.data.read_parquet(tmp_dir)
        start_time = time.time()
        self.merge()
        end_time = time.time()
        logger.info(f'merge time = {end_time - start_time}')
        start_time = time.time()
        result = new_dataset.map_batches(
>>>>>>> 20bca7bf
            self.filter_with_union_find,
            batch_format="pyarrow",
            zero_copy_batch=True,
        )
        end_time = time.time()
        logger.info(f'filter time = {end_time - start_time}')
        return result<|MERGE_RESOLUTION|>--- conflicted
+++ resolved
@@ -12,8 +12,7 @@
 from data_juicer.utils.constant import HashKeys
 from data_juicer.utils.lazy_loader import LazyLoader
 from data_juicer.utils.model_utils import prepare_sentencepiece_model
-from data_juicer.utils.resource_utils import (get_ray_gpu_count,
-                                              get_ray_gpu_memory)
+from data_juicer.utils.resource_utils import get_ray_gpu_count, get_ray_gpu_memory
 
 from ..base_op import OPERATORS, Deduplicator
 from ..common.helper_func import split_on_whitespace
@@ -30,6 +29,7 @@
 
 
 class IdGenerator:
+
     def __init__(self, start_id=0):
         self.next_id = start_id
 
@@ -40,6 +40,7 @@
 
 
 class EdgeBuffer:
+
     def __init__(self):
         self.edge_dict = {}
 
@@ -229,15 +230,9 @@
     IdGenerator.get_next_id = ray.method(num_returns=2)(IdGenerator.get_next_id)
 
     return {
-<<<<<<< HEAD
         "IdGenerator": ray.remote(IdGenerator),
         "EdgeBuffer": ray.remote(scheduling_strategy="SPREAD")(EdgeBuffer),
         "BTSUnionFind": ray.remote(scheduling_strategy="SPREAD")(BTSUnionFind),
-=======
-        'IdGenerator': ray.remote(IdGenerator),
-        'EdgeBuffer': ray.remote(scheduling_strategy='SPREAD')(EdgeBuffer),
-        'BTSUnionFind': ray.remote(scheduling_strategy='SPREAD')(BTSUnionFind),
->>>>>>> 20bca7bf
     }
 
 
@@ -246,26 +241,26 @@
 
 class GPUMinHashActor:
 
-    def __init__(self,
-                 width: int = 5,
-                 perm_a: np.ndarray = None,
-                 perm_b: np.ndarray = None,
-                 lowercase: bool = True):
+    def __init__(self, width: int = 5, perm_a: np.ndarray = None, perm_b: np.ndarray = None, lowercase: bool = True):
         import cudf
         import rmm
+
         rmm.reinitialize(pool_allocator=True)
         self.width = width
         gen = np.random.RandomState(seed=42)
         if perm_a is None or perm_b is None:
             perm_a, perm_b = np.array(
-                [(
-                    gen.randint(1, MERSENNE_PRIME, dtype=np.uint64),
-                    gen.randint(0, MERSENNE_PRIME, dtype=np.uint64),
-                ) for _ in range(256)],
+                [
+                    (
+                        gen.randint(1, MERSENNE_PRIME, dtype=np.uint64),
+                        gen.randint(0, MERSENNE_PRIME, dtype=np.uint64),
+                    )
+                    for _ in range(256)
+                ],
                 dtype=np.uint64,
             ).T
-        self.perm_a = cudf.Series(perm_a).astype('uint32')
-        self.perm_b = cudf.Series(perm_b).astype('uint32')
+        self.perm_a = cudf.Series(perm_a).astype("uint32")
+        self.perm_b = cudf.Series(perm_b).astype("uint32")
         self.lowercase = lowercase
 
     def compute_minhash(self, text_arr: pa.Array) -> pa.Array:
@@ -273,21 +268,19 @@
         Compute MinHash signatures for texts in a table
         """
         import cudf
+
         text_df = cudf.Series.from_arrow(text_arr)
         if self.lowercase:
             text_df = text_df.str.lower()
-        minhashes = text_df.str.minhash(seed=0,
-                                        a=self.perm_a,
-                                        b=self.perm_b,
-                                        width=self.width)
+        minhashes = text_df.str.minhash(seed=0, a=self.perm_a, b=self.perm_b, width=self.width)
         del text_df
         arrow_minhashes = minhashes.to_arrow()
-        del (minhashes)
+        del minhashes
         return arrow_minhashes
 
-    def __call__(self, table: pa.Table, text_key: str = 'text') -> pa.Table:
+    def __call__(self, table: pa.Table, text_key: str = "text") -> pa.Table:
         minhashes = self.compute_minhash(table[text_key])
-        new_table = table.append_column('_minhash', minhashes)
+        new_table = table.append_column("_minhash", minhashes)
         return new_table
 
 
@@ -319,7 +312,7 @@
         max_pending_filter_tasks: Optional[int] = 20,
         num_filter_task_returns: Optional[int] = 10,
         merge_batch_size: Optional[int] = 1000,
-        minhash_batch_size: Optional[int] = 'auto',
+        minhash_batch_size: Optional[int] = "auto",
         memory_per_sample: Optional[float] = 0.1,  # MB per sample
         *args,
         **kwargs,
@@ -384,7 +377,7 @@
         self.lowercase = lowercase
         self.ignore_pattern = ignore_pattern
         self.memory_per_sample = memory_per_sample
-        if minhash_batch_size == 'auto':
+        if minhash_batch_size == "auto":
             if self.use_cuda():
                 self.minhash_batch_size = 200_000
             else:
@@ -393,10 +386,8 @@
             self.minhash_batch_size = minhash_batch_size
         if self.ignore_pattern:
             self.ignore_pattern = regex.compile(self.ignore_pattern)
-        if self.use_cuda() and self.tokenization != 'character':
-            raise ValueError(
-                'GPU MinHash computation is only supported for character tokenization'
-            )
+        if self.use_cuda() and self.tokenization != "character":
+            raise ValueError("GPU MinHash computation is only supported for character tokenization")
 
         # check parameters
         if self.ignore_pattern and self.tokenization == "punctuation":
@@ -524,21 +515,17 @@
         minhash_list = minhash_list.to_numpy(zero_copy_only=False)
         for minhash, uid in zip(minhash_list, uid_list):
             for i, (start, end) in enumerate(self.hash_ranges):
-                hash_value = i.to_bytes(4, 'big') \
-                    + minhash[start:end].tobytes()
-                hash_table_id = minhash[start] \
-                    % self.union_find_parallel_num
+                hash_value = i.to_bytes(4, "big") + minhash[start:end].tobytes()
+                hash_table_id = minhash[start] % self.union_find_parallel_num
                 if hash_table_id not in pairs:
                     pairs[hash_table_id] = []
                 pairs[hash_table_id].append((hash_value, uid))
         result_refs = []
         for i, p in pairs.items():
             if len(result_refs) > self.max_pending_filter_tasks:
-                ready_refs, result_refs = ray.wait(
-                    result_refs, num_returns=self.num_filter_task_returns)
+                ready_refs, result_refs = ray.wait(result_refs, num_returns=self.num_filter_task_returns)
                 ray.get(ready_refs)
-            result_refs.append(
-                self.union_find_list[i].add_key_value_pairs.remote(p))
+            result_refs.append(self.union_find_list[i].add_key_value_pairs.remote(p))
         ray.get(result_refs)
 
     def calc_minhash(self, text_list: pa.Array, uid_list: List) -> pa.Table:
@@ -627,10 +614,9 @@
             num_rows = len(table)
             min_id, max_id = ray.get(id_generator.get_next_id.remote(num_rows))
             uid_list = range(min_id, max_id)
-            self.band_minhash(table['_minhash'], uid_list)
-            new_table = table.append_column(HashKeys.uid,
-                                            pa.array(list(uid_list)))
-            new_table = new_table.drop_columns(['_minhash'])
+            self.band_minhash(table["_minhash"], uid_list)
+            new_table = table.append_column(HashKeys.uid, pa.array(list(uid_list)))
+            new_table = new_table.drop_columns(["_minhash"])
             return new_table
 
         def minhash_with_uid(table: pa.Table) -> pa.Table:
@@ -641,38 +627,17 @@
             new_table = table.append_column(HashKeys.uid, pa.array(list(uid_list)))
             return new_table
 
-<<<<<<< HEAD
         tmp_dir = os.path.join(self.work_dir, ".tmp", ray.get_runtime_context().get_job_id())
-        dataset.map_batches(
-            minhash_with_uid,
-            batch_format="pyarrow",
-            zero_copy_batch=True,
-        ).write_parquet(tmp_dir)
-        dataset = ray.data.read_parquet(tmp_dir)
-        end_time = time.time()
-        logger.info(f"MinHash time = {end_time - start_time}")
-
-        start_time = time.time()
-        self.merge()
-        end_time = time.time()
-        logger.info(f"merge time = {end_time - start_time}")
-        result = dataset.map_batches(
-=======
-        tmp_dir = os.path.join(self.work_dir, '.tmp',
-                               ray.get_runtime_context().get_job_id())
         if self.use_cuda():
-            logger.info('Using GPU for MinHash computation')
+            logger.info("Using GPU for MinHash computation")
             # Get available GPU count and set concurrency
             gpu_count = get_ray_gpu_count()
             if gpu_count == 0:
-                logger.error('No GPUs available in Ray cluster')
-                raise RuntimeError('No GPUs available in Ray cluster')
-
-            concurrency = max(1,
-                              gpu_count)  # Ensure at least 1 concurrent task
-            logger.info(
-                f'Setting GPU concurrency to {concurrency} based on available GPUs'
-            )
+                logger.error("No GPUs available in Ray cluster")
+                raise RuntimeError("No GPUs available in Ray cluster")
+
+            concurrency = max(1, gpu_count)  # Ensure at least 1 concurrent task
+            logger.info(f"Setting GPU concurrency to {concurrency} based on available GPUs")
 
             # Get available GPU memory and set batch size
             gpu_memory = get_ray_gpu_memory()
@@ -680,26 +645,25 @@
                 min_memory = min(gpu_memory.values())
                 # Use 80% of available memory to leave room for overhead
                 safe_memory = min_memory * 0.8
-                estimated_batch_size = int(safe_memory /
-                                           self.memory_per_sample)
+                estimated_batch_size = int(safe_memory / self.memory_per_sample)
 
                 # For very large GPUs, cap at 2M samples to maintain reasonable processing time
                 # This is a soft cap - can be adjusted based on performance testing
                 max_reasonable_batch = 2_000_000
-                batch_size = max(
-                    10_000, min(estimated_batch_size, max_reasonable_batch))
+                batch_size = max(10_000, min(estimated_batch_size, max_reasonable_batch))
 
                 logger.info(
-                    f'Setting batch size to {batch_size} based on available GPU memory '
-                    f'({min_memory}MB), memory per sample ({self.memory_per_sample}MB), '
-                    f'and safe memory limit ({safe_memory}MB)')
+                    f"Setting batch size to {batch_size} based on available GPU memory "
+                    f"({min_memory}MB), memory per sample ({self.memory_per_sample}MB), "
+                    f"and safe memory limit ({safe_memory}MB)"
+                )
             else:
                 batch_size = self.minhash_batch_size
-                logger.info(f'Using default batch size of {batch_size}')
+                logger.info(f"Using default batch size of {batch_size}")
 
             dataset = dataset.map_batches(
                 GPUMinHashActor,
-                batch_format='pyarrow',
+                batch_format="pyarrow",
                 zero_copy_batch=True,
                 num_gpus=1,
                 concurrency=concurrency,
@@ -707,31 +671,30 @@
             )
             dataset.map_batches(
                 band_with_uid,
-                batch_format='pyarrow',
+                batch_format="pyarrow",
                 zero_copy_batch=True,
             ).write_parquet(tmp_dir)
             del dataset
         else:
-            logger.info('Using CPU for MinHash computation')
+            logger.info("Using CPU for MinHash computation")
             dataset.map_batches(
                 minhash_with_uid,
-                batch_format='pyarrow',
+                batch_format="pyarrow",
                 zero_copy_batch=True,
             ).write_parquet(tmp_dir)
         end_time = time.time()
-        logger.info(f'MinHash time = {end_time - start_time}')
+        logger.info(f"MinHash time = {end_time - start_time}")
         new_dataset = ray.data.read_parquet(tmp_dir)
         start_time = time.time()
         self.merge()
         end_time = time.time()
-        logger.info(f'merge time = {end_time - start_time}')
+        logger.info(f"merge time = {end_time - start_time}")
         start_time = time.time()
         result = new_dataset.map_batches(
->>>>>>> 20bca7bf
             self.filter_with_union_find,
             batch_format="pyarrow",
             zero_copy_batch=True,
         )
         end_time = time.time()
-        logger.info(f'filter time = {end_time - start_time}')
+        logger.info(f"filter time = {end_time - start_time}")
         return result