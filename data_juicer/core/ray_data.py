import os
from functools import partial

import pyarrow as pa
from loguru import logger

from data_juicer import cuda_device_count
from data_juicer.core.data import DJDataset
from data_juicer.ops import Filter, Mapper
from data_juicer.utils.constant import Fields
from data_juicer.utils.lazy_loader import LazyLoader
from data_juicer.utils.process_utils import calculate_np

rd = LazyLoader('rd', 'ray.data')


def get_abs_path(path, dataset_dir):
    full_path = os.path.abspath(os.path.join(dataset_dir, path))
    if os.path.exists(full_path):
        return full_path
    else:
        return path


def convert_to_absolute_paths(samples, dataset_dir, path_keys):
    samples = samples.to_pydict()
    for key in path_keys:
        for idx in range(len(samples[key])):
            paths = samples[key][idx]
            if isinstance(paths, str):
                samples[key][idx] = get_abs_path(paths, dataset_dir)
            elif isinstance(paths, list):
                samples[key][idx] = [
                    get_abs_path(item, dataset_dir) for item in paths
                ]
    return pa.Table.from_pydict(samples)


# TODO: check path for nestdataset
def set_dataset_to_absolute_path(dataset, dataset_path, cfg):
    """
    Set all the path in input data to absolute path.
    Checks dataset_dir and project_dir for valid paths.
    """
    path_keys = []
    columns = dataset.columns()
    for key in [cfg.video_key, cfg.image_key, cfg.audio_key]:
        if key in columns:
            path_keys.append(key)
    if len(path_keys) > 0:
        dataset_dir = os.path.dirname(dataset_path)
        dataset = dataset.map_batches(partial(convert_to_absolute_paths,
                                              dataset_dir=dataset_dir,
                                              path_keys=path_keys),
                                      batch_format='pyarrow',
                                      zero_copy_batch=True)
    return dataset


<<<<<<< HEAD
def preprocess_dataset(dataset: Dataset, dataset_path, cfg) -> Dataset:
    columns = dataset.columns()
=======
def preprocess_dataset(dataset: rd.Dataset, dataset_path, cfg) -> rd.Dataset:
>>>>>>> c279a3db
    if dataset_path:
        dataset = set_dataset_to_absolute_path(dataset, dataset_path, cfg)
    if Fields.stats not in columns:

        def process_batch_arrow(table: pa.Table) -> pa.Table:
            new_column_data = [{} for _ in range(len(table))]
            new_talbe = table.append_column(Fields.stats, [new_column_data])
            return new_talbe

        dataset = dataset.map_batches(process_batch_arrow,
                                      batch_format='pyarrow')
    return dataset


def get_num_gpus(op, op_proc):
    if not op.use_cuda():
        return 0
    proc_per_gpu = op_proc / cuda_device_count()
    return 1.0 / proc_per_gpu


def filter_batch(batch, filter_func):
    mask = pa.array(filter_func(batch.to_pydict()))
    return batch.filter(mask)


class RayDataset(DJDataset):

    def __init__(self,
                 dataset: rd.Dataset,
                 dataset_path: str = None,
                 cfg=None) -> None:
        self.data = preprocess_dataset(dataset, dataset_path, cfg)
        self.num_proc = None
        if cfg:
            self.num_proc = cfg.np

    def process(self,
                operators,
                *,
                exporter=None,
                checkpointer=None,
                tracer=None) -> DJDataset:
        if operators is None:
            return self
        if not isinstance(operators, list):
            operators = [operators]
        for op in operators:
            self._run_single_op(op)
        return self

    def _run_single_op(self, op):
        op_proc = calculate_np(op._name, op.mem_required, op.cpu_required,
                               self.num_proc, op.use_cuda())
        num_gpus = get_num_gpus(op, op_proc)
        try:
            batch_size = getattr(op, 'batch_size',
                                 1) if op.is_batched_op() else 1
            if isinstance(op, Mapper):
                self.data = self.data.map_batches(op.process,
                                                  batch_size=batch_size,
                                                  batch_format='pyarrow',
                                                  num_gpus=num_gpus)
            elif isinstance(op, Filter):
                self.data = self.data.map_batches(op.compute_stats,
                                                  batch_size=batch_size,
                                                  batch_format='pyarrow',
                                                  num_gpus=num_gpus)
                if op.stats_export_path is not None:
                    self.data.write_json(op.stats_export_path,
                                         force_ascii=False)
                self.data = self.data.map_batches(partial(
                    filter_batch, filter_func=op.process),
                                                  batch_format='pyarrow',
                                                  batch_size=batch_size,
                                                  num_gpus=num_gpus,
                                                  zero_copy_batch=True)
            else:
                logger.error(
                    'Ray executor only support Filter and Mapper OPs for now')
                raise NotImplementedError
        except:  # noqa: E722
            logger.error(f'An error occurred during Op [{op._name}].')
            import traceback
            traceback.print_exc()
            exit(1)<|MERGE_RESOLUTION|>--- conflicted
+++ resolved
@@ -57,12 +57,8 @@
     return dataset
 
 
-<<<<<<< HEAD
-def preprocess_dataset(dataset: Dataset, dataset_path, cfg) -> Dataset:
+def preprocess_dataset(dataset: rd.Dataset, dataset_path, cfg) -> rd.Dataset:
     columns = dataset.columns()
-=======
-def preprocess_dataset(dataset: rd.Dataset, dataset_path, cfg) -> rd.Dataset:
->>>>>>> c279a3db
     if dataset_path:
         dataset = set_dataset_to_absolute_path(dataset, dataset_path, cfg)
     if Fields.stats not in columns:
