from __future__ import annotations

import os
from functools import partial
from typing import Any, Dict, List, Literal, Optional, Union

import pyarrow
from loguru import logger

from data_juicer import cuda_device_count
from data_juicer.core.data import DJDataset
from data_juicer.ops import Deduplicator, Filter, Mapper
from data_juicer.utils.constant import Fields
from data_juicer.utils.lazy_loader import LazyLoader
from data_juicer.utils.process_utils import calculate_np

rd = LazyLoader('rd', 'ray.data')
ds = LazyLoader('ds', 'ray.data.datasource')


def get_abs_path(path, dataset_dir):
    full_path = os.path.abspath(os.path.join(dataset_dir, path))
    if os.path.exists(full_path):
        return full_path
    else:
        return path


def convert_to_absolute_paths(samples, dataset_dir, path_keys):
    samples = samples.to_pydict()
    for key in path_keys:
        for idx in range(len(samples[key])):
            paths = samples[key][idx]
            if isinstance(paths, str):
                samples[key][idx] = get_abs_path(paths, dataset_dir)
            elif isinstance(paths, list):
                samples[key][idx] = [
                    get_abs_path(item, dataset_dir) for item in paths
                ]
    return pyarrow.Table.from_pydict(samples)


# TODO: check path for nestdataset
def set_dataset_to_absolute_path(dataset, dataset_path, cfg):
    """
    Set all the path in input data to absolute path.
    Checks dataset_dir and project_dir for valid paths.
    """
    path_keys = []
    columns = dataset.columns()
    for key in [cfg.video_key, cfg.image_key, cfg.audio_key]:
        if key in columns:
            path_keys.append(key)
    if len(path_keys) > 0:
        dataset_dir = os.path.dirname(dataset_path)
        dataset = dataset.map_batches(partial(convert_to_absolute_paths,
                                              dataset_dir=dataset_dir,
                                              path_keys=path_keys),
                                      batch_format='pyarrow',
                                      zero_copy_batch=True)
    return dataset


def preprocess_dataset(dataset: rd.Dataset, dataset_path, cfg) -> rd.Dataset:
    if dataset_path:
        dataset = set_dataset_to_absolute_path(dataset, dataset_path, cfg)
    return dataset


def get_num_gpus(op, op_proc):
    if not op.use_cuda():
        return 0
    proc_per_gpu = op_proc / cuda_device_count()
    return 1.0 / proc_per_gpu


def filter_batch(batch, filter_func):
    mask = pyarrow.array(filter_func(batch.to_pydict()))
    return batch.filter(mask)


class RayDataset(DJDataset):

    def __init__(self,
                 dataset: rd.Dataset,
                 dataset_path: str = None,
                 cfg=None) -> None:
        self.data = preprocess_dataset(dataset, dataset_path, cfg)
        self.num_proc = None
        if cfg:
            self.num_proc = cfg.np

    def process(self,
                operators,
                *,
                exporter=None,
                checkpointer=None,
                tracer=None) -> DJDataset:
        if operators is None:
            return self
        if not isinstance(operators, list):
            operators = [operators]
        for op in operators:
            self._run_single_op(op)
        return self

    def _run_single_op(self, op):
        op_proc = calculate_np(op._name, op.mem_required, op.cpu_required,
                               self.num_proc, op.use_cuda())
        num_gpus = get_num_gpus(op, op_proc)
        try:
            batch_size = getattr(op, 'batch_size',
                                 1) if op.is_batched_op() else 1
            if isinstance(op, Mapper):
                if op.use_cuda():
                    op_kwargs = op._op_cfg[op._name]
                    self.data = self.data.map_batches(
                        op.__class__,
                        fn_args=None,
                        fn_kwargs=None,
                        fn_constructor_args=None,
                        fn_constructor_kwargs=op_kwargs,
                        batch_size=batch_size,
                        num_gpus=num_gpus,
                        concurrency=op_proc,
                        batch_format='pyarrow')
                else:
                    self.data = self.data.map_batches(op.process,
                                                      batch_size=batch_size,
                                                      batch_format='pyarrow',
                                                      num_gpus=num_gpus)
            elif isinstance(op, Filter):
<<<<<<< HEAD
                columns = self.data.columns()
                if Fields.stats not in columns:

                    def process_batch_arrow(table: pyarrow.Table):
                        new_column_data = [{} for _ in range(len(table))]
                        new_talbe = table.append_column(
                            Fields.stats, [new_column_data])
                        return new_talbe

                    self.data = self.data.map_batches(process_batch_arrow,
                                                      batch_format='pyarrow')
                self.data = self.data.map_batches(op.compute_stats,
                                                  batch_size=batch_size,
                                                  batch_format='pyarrow',
                                                  num_gpus=num_gpus)
=======
                if op.use_cuda():
                    op_kwargs = op._op_cfg[op._name]
                    self.data = self.data.map_batches(
                        op.__class__,
                        fn_args=None,
                        fn_kwargs=None,
                        fn_constructor_args=None,
                        fn_constructor_kwargs=op_kwargs,
                        batch_size=batch_size,
                        num_gpus=num_gpus,
                        concurrency=op_proc,
                        batch_format='pyarrow')
                else:
                    self.data = self.data.map_batches(op.compute_stats,
                                                      batch_size=batch_size,
                                                      batch_format='pyarrow',
                                                      num_gpus=num_gpus)
>>>>>>> 36af1932
                if op.stats_export_path is not None:
                    self.data.write_json(op.stats_export_path,
                                         force_ascii=False)
                if op.is_batched_op():
                    self.data = self.data.map_batches(partial(
                        filter_batch, filter_func=op.process),
                                                      batch_format='pyarrow',
                                                      batch_size=batch_size,
                                                      num_gpus=num_gpus,
                                                      zero_copy_batch=True)
                else:
                    self.data = self.data.filter(op.process)
            elif isinstance(op, Deduplicator):
                self.data = op.run(self.data)
            else:
                logger.error(
                    'Ray executor only support Filter and Mapper OPs for now')
                raise NotImplementedError
        except:  # noqa: E722
            logger.error(f'An error occurred during Op [{op._name}].')
            import traceback
            traceback.print_exc()
            exit(1)

    @classmethod
    def read_json(cls, paths: Union[str, List[str]]) -> RayDataset:
        # Note: a temp solution for reading json stream
        # TODO: replace with ray.data.read_json_stream once it is available
        import pyarrow.json as js
        try:
            js.open_json
            return read_json_stream(paths)
        except AttributeError:
            return rd.read_json(paths)


class JSONStreamDatasource(ds.JSONDatasource):
    """
    A temp Datasource for reading json stream.

    Note:

        Depends on a customized `pyarrow` with `open_json` method.
    """

    def _read_stream(self, f: 'pyarrow.NativeFile', path: str):
        from pyarrow.json import open_json

        try:
            reader = open_json(
                f,
                read_options=self.read_options,
                **self.arrow_json_args,
            )
            schema = None
            while True:
                try:
                    batch = reader.read_next_batch()
                    table = pyarrow.Table.from_batches([batch], schema=schema)
                    if schema is None:
                        schema = table.schema
                    yield table
                except StopIteration:
                    return
        except pyarrow.lib.ArrowInvalid as e:
            raise ValueError(f'Failed to read JSON file: {path}.') from e


def read_json_stream(
    paths: Union[str, List[str]],
    *,
    filesystem: Optional['pyarrow.fs.FileSystem'] = None,
    parallelism: int = -1,
    ray_remote_args: Dict[str, Any] = None,
    arrow_open_stream_args: Optional[Dict[str, Any]] = None,
    meta_provider=None,
    partition_filter=None,
    partitioning=ds.partitioning.Partitioning('hive'),
    include_paths: bool = False,
    ignore_missing_paths: bool = False,
    shuffle: Union[Literal['files'], None] = None,
    file_extensions: Optional[List[str]] = ['json', 'jsonl'],
    concurrency: Optional[int] = None,
    override_num_blocks: Optional[int] = None,
    **arrow_json_args,
) -> rd.Dataset:
    if meta_provider is None:
        meta_provider = ds.file_meta_provider.DefaultFileMetadataProvider()

    datasource = JSONStreamDatasource(
        paths,
        arrow_json_args=arrow_json_args,
        filesystem=filesystem,
        open_stream_args=arrow_open_stream_args,
        meta_provider=meta_provider,
        partition_filter=partition_filter,
        partitioning=partitioning,
        ignore_missing_paths=ignore_missing_paths,
        shuffle=shuffle,
        include_paths=include_paths,
        file_extensions=file_extensions,
    )
    return rd.read_datasource(
        datasource,
        parallelism=parallelism,
        ray_remote_args=ray_remote_args,
        concurrency=concurrency,
        override_num_blocks=override_num_blocks,
    )<|MERGE_RESOLUTION|>--- conflicted
+++ resolved
@@ -130,7 +130,6 @@
                                                       batch_format='pyarrow',
                                                       num_gpus=num_gpus)
             elif isinstance(op, Filter):
-<<<<<<< HEAD
                 columns = self.data.columns()
                 if Fields.stats not in columns:
 
@@ -142,11 +141,6 @@
 
                     self.data = self.data.map_batches(process_batch_arrow,
                                                       batch_format='pyarrow')
-                self.data = self.data.map_batches(op.compute_stats,
-                                                  batch_size=batch_size,
-                                                  batch_format='pyarrow',
-                                                  num_gpus=num_gpus)
-=======
                 if op.use_cuda():
                     op_kwargs = op._op_cfg[op._name]
                     self.data = self.data.map_batches(
@@ -164,7 +158,6 @@
                                                       batch_size=batch_size,
                                                       batch_format='pyarrow',
                                                       num_gpus=num_gpus)
->>>>>>> 36af1932
                 if op.stats_export_path is not None:
                     self.data.write_json(op.stats_export_path,
                                          force_ascii=False)
