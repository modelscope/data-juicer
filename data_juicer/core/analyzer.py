import os
from typing import Optional, Union

from datasets import Dataset
from jsonargparse import Namespace
from loguru import logger
from pydantic import PositiveInt

from data_juicer.analysis import ColumnWiseAnalysis, OverallAnalysis
from data_juicer.config import init_configs
<<<<<<< HEAD
from data_juicer.core.data.dataset_builder import DatasetBuilder
from data_juicer.ops import Filter, load_ops
=======
from data_juicer.format import load_formatter
from data_juicer.ops import NON_STATS_FILTERS, TAGGING_OPS, Filter, load_ops
>>>>>>> ffa4e9b4
from data_juicer.ops.op_fusion import fuse_operators
from data_juicer.utils import cache_utils

from .adapter import Adapter
from .data import NestedDataset
from .exporter import Exporter


class Analyzer:
    """
    This Analyzer class is used to analyze a specific dataset.

    It will compute stats for all filter ops in the config file, apply
    multiple analysis (e.g. OverallAnalysis, ColumnWiseAnalysis, etc.)
    on these stats, and generate the analysis results (stats tables,
    distribution figures, etc.) to help users understand the input
    dataset better.
    """

    def __init__(self, cfg: Optional[Namespace] = None):
        """
        Initialization method.

        :param cfg: optional jsonargparse Namespace dict.
        """
        self.cfg = init_configs(which_entry=self) if cfg is None else cfg

        self.work_dir = self.cfg.work_dir

        if self.cfg.use_cache:
            logger.info(f'Using cache compression method: '
                        f'[{self.cfg.cache_compress}]')
            cache_utils.CACHE_COMPRESS = self.cfg.cache_compress

        # setup dataset builder
        logger.info('Setting up data formatter...')
        self.dataset_builder = DatasetBuilder(self.cfg)

        # prepare exporter and check export path suffix
        # NOTICE: no need to export dataset texts for analyzer
        # (export_ds=False). Instead, only need to export stats
        # (export_stats=True).
        logger.info('Preparing exporter...')
        self.exporter = Exporter(
            self.cfg.export_path,
            self.cfg.export_shard_size,
            self.cfg.export_in_parallel,
            self.cfg.np,
            export_ds=self.cfg.export_original_dataset,
            keep_stats_in_res_ds=self.cfg.export_original_dataset,
            export_stats=True)

        # parsed_res
        self.overall_result = None
        self.overall_single_plot_path = None
        self.analysis_path = os.path.join(self.cfg.work_dir, 'analysis')

    def run(self,
            dataset: Union[Dataset, NestedDataset] = None,
            load_data_np: Optional[PositiveInt] = None,
            skip_export: bool = False,
            skip_return: bool = False):
        """
        Running the dataset analysis pipeline.

        :param dataset: a Dataset object to be analyzed.
        :param load_data_np: number of workers when loading the dataset.
        :param skip_export: whether export the results into disk
        :param skip_return: skip return for API called.
        :return: analyzed dataset.
        """
        # 1. format data
<<<<<<< HEAD
        logger.info('Loading dataset from data formatter...')
        if load_data_np is not None:
            self.dataset_builder.set_dataset_path(load_data_np)
        dataset = self.dataset_builder.load_dataset()
=======
        if load_data_np is None:
            load_data_np = self.cfg.np
        if dataset is None:
            logger.info('Loading dataset from data formatter...')
            dataset = self.formatter.load_dataset(load_data_np, self.cfg)
        else:
            logger.info(f'Using existing dataset {dataset}')
        if self.cfg.auto:
            # if it's auto analysis, only analyze for a minor part of the input
            # dataset to save time and computing resource
            dataset = dataset.take(min(len(dataset), self.cfg.auto_num))
>>>>>>> ffa4e9b4

        # extract processes
        logger.info('Preparing process operators...')
        ops = load_ops(self.cfg.process)

        if self.cfg.op_fusion:
            probe_res = None
            if self.cfg.fusion_strategy == 'probe':
                logger.info('Probe the OP speed for OP reordering...')
                adapter = Adapter(self.cfg)
                probe_res, _ = adapter.probe_small_batch(dataset, ops)

            logger.info(f'Start OP fusion and reordering with strategy '
                        f'[{self.cfg.fusion_strategy}]...')
            ops = fuse_operators(ops, probe_res)

        # 2. stats precompute only for filter ops
        logger.info('Computing the stats of dataset...')
        stats_collected = False
        for op in ops:
            if isinstance(op, Filter) \
                    and op._name not in NON_STATS_FILTERS.modules:
                original_process = op.process
                op.process = None
                dataset = dataset.process(op,
                                          work_dir=self.work_dir,
                                          open_monitor=self.cfg.open_monitor)
                op.process = original_process
                stats_collected = True
            elif op._name in TAGGING_OPS.modules:
                dataset = dataset.process(op,
                                          work_dir=self.work_dir,
                                          open_monitor=self.cfg.open_monitor)
                stats_collected = True
        if not stats_collected:
            logger.warning(
                'No stats/meta collected. Please add some Filter OPs or '
                'Tagging OPs to the process list in configs.')
            if not skip_return:
                return dataset

        # 3. data export
        logger.info('Exporting dataset to disk...')
        self.exporter.export(dataset)
        if self.cfg.use_cache and self.cfg.cache_compress:
            from data_juicer.utils.compress import compress
            compress(dataset)

        # 4. analysis and output result to the export path
        # 4.1. Only consider fields in Fields.stats
        # 4.2. For string fields, only consider its histogram
        # 4.3. For numeric fields, consider its histogram and box
        # 4.4. Otherwise, DO NOT analyze

        logger.info('Applying overall analysis on stats...')
        overall_analysis = OverallAnalysis(dataset, self.analysis_path)
        self.overall_result = overall_analysis.analyze(
            percentiles=self.cfg.percentiles,
            num_proc=self.cfg.np,
            skip_export=skip_export)

        logger.info(f'The overall analysis results are: {self.overall_result}')

        logger.info('Applying column-wise analysis on stats...')
        column_wise_analysis = ColumnWiseAnalysis(
            dataset,
            self.analysis_path,
            overall_result=self.overall_result,
            save_stats_in_one_file=self.cfg.save_stats_in_one_file,
        )
        column_wise_analysis.analyze(skip_export=skip_export)

        if not skip_return:
            return dataset<|MERGE_RESOLUTION|>--- conflicted
+++ resolved
@@ -8,13 +8,8 @@
 
 from data_juicer.analysis import ColumnWiseAnalysis, OverallAnalysis
 from data_juicer.config import init_configs
-<<<<<<< HEAD
-from data_juicer.core.data.dataset_builder import DatasetBuilder
-from data_juicer.ops import Filter, load_ops
-=======
 from data_juicer.format import load_formatter
 from data_juicer.ops import NON_STATS_FILTERS, TAGGING_OPS, Filter, load_ops
->>>>>>> ffa4e9b4
 from data_juicer.ops.op_fusion import fuse_operators
 from data_juicer.utils import cache_utils
 
@@ -49,9 +44,14 @@
                         f'[{self.cfg.cache_compress}]')
             cache_utils.CACHE_COMPRESS = self.cfg.cache_compress
 
-        # setup dataset builder
+        # setup formatter
         logger.info('Setting up data formatter...')
-        self.dataset_builder = DatasetBuilder(self.cfg)
+        self.formatter = load_formatter(
+            dataset_path=self.cfg.dataset_path,
+            generated_dataset_config=self.cfg.generated_dataset_config,
+            text_keys=self.cfg.text_keys,
+            suffixes=self.cfg.suffixes,
+            add_suffix=self.cfg.add_suffix)
 
         # prepare exporter and check export path suffix
         # NOTICE: no need to export dataset texts for analyzer
@@ -87,12 +87,6 @@
         :return: analyzed dataset.
         """
         # 1. format data
-<<<<<<< HEAD
-        logger.info('Loading dataset from data formatter...')
-        if load_data_np is not None:
-            self.dataset_builder.set_dataset_path(load_data_np)
-        dataset = self.dataset_builder.load_dataset()
-=======
         if load_data_np is None:
             load_data_np = self.cfg.np
         if dataset is None:
@@ -104,7 +98,6 @@
             # if it's auto analysis, only analyze for a minor part of the input
             # dataset to save time and computing resource
             dataset = dataset.take(min(len(dataset), self.cfg.auto_num))
->>>>>>> ffa4e9b4
 
         # extract processes
         logger.info('Preparing process operators...')
