--- conflicted
+++ resolved
@@ -1,10 +1,7 @@
+import json
 import os
 from time import time
-<<<<<<< HEAD
 from typing import Optional, Union
-=======
-from typing import Optional
->>>>>>> 48db9a01
 
 from jsonargparse import Namespace
 from loguru import logger
@@ -34,16 +31,16 @@
     ops in the config file in order and generate a processed dataset.
     """
 
-<<<<<<< HEAD
     def __init__(self, cfg: Union[str, Namespace] = None):
-=======
-    def __init__(self, cfg: Optional[Namespace] = None):
->>>>>>> 48db9a01
         """
         Initialization method.
 
         :param cfg: optional jsonargparse Namespace.
         """
+        if type(cfg) == str:
+            cfg = json.loads(cfg)
+            cfg = Namespace(**cfg)
+
         self.cfg = init_configs() if cfg is None else cfg
 
         self.work_dir = self.cfg.work_dir
@@ -146,17 +143,14 @@
         else:
             raise ValueError(f'Unsupported sample_algo: {sample_algo}')
 
-<<<<<<< HEAD
     def run(self,
             load_data_np: Optional[PositiveInt] = None,
-            skip_return: bool = False):
-=======
-    def run(self, load_data_np: Optional[PositiveInt] = None):
->>>>>>> 48db9a01
+            skip_return=False):
         """
         Running the dataset process pipeline.
 
         :param load_data_np: number of workers when loading the dataset.
+        :param skip_return: skip return for API called.
         :return: processed dataset.
         """
         # 1. format data
@@ -193,4 +187,5 @@
             from data_juicer.utils.compress import compress
             compress(dataset)
 
-        return dataset+        if not skip_return:
+            return dataset