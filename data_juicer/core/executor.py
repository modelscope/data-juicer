import os
import traceback

from loguru import logger

from data_juicer.config import init_configs
from data_juicer.core.data import Dataset
from data_juicer.format.load import load_formatter
from data_juicer.format.mixture_formatter import MixtureFormatter
<<<<<<< HEAD
from data_juicer.ops import OPERATORS, load_ops
from data_juicer.utils import cache_utils
from data_juicer.utils.ckpt_utils import CheckpointManager
=======
from data_juicer.ops import (OPERATORS, UNFORKABLE, Deduplicator, Filter,
                             Mapper, Selector, load_ops)
from data_juicer.utils import cache_utils
from data_juicer.utils.ckpt_utils import CheckpointManager
from data_juicer.utils.constant import Fields
from data_juicer.utils.process_utils import calculate_np, setup_mp
>>>>>>> 166b4ed2

from ..ops.selector.frequency_specified_field_selector import \
    FrequencySpecifiedFieldSelector
from ..ops.selector.topk_specified_field_selector import \
    TopkSpecifiedFieldSelector
from .exporter import Exporter
from .tracer import Tracer


class Executor:
    """
    This Executor class is used to process a specific dataset.

    It will load the dataset and unify the format, then apply all the
    ops in the config file in order and generate a processed dataset.
    """

    def __init__(self, cfg=None):
        """
        Initialization method.

        :param cfg: optional config dict.
        """
        self.cfg = init_configs() if cfg is None else cfg

        self.work_dir = self.cfg.work_dir

        self.ops = None
        self.tracer = None
        self.ckpt_manager = None

        # only enable it when using cache
        if self.cfg.use_cache:
            logger.info(f'Using cache compression method: '
                        f'[{self.cfg.cache_compress}]')
            cache_utils.CACHE_COMPRESS = self.cfg.cache_compress

        # setup formatter
        logger.info('Setting up data formatter...')
        self.formatter = load_formatter(self.cfg.dataset_path,
                                        self.cfg.text_keys, self.cfg.suffixes,
                                        self.cfg.add_suffix)

        # whether to use checkpoint mechanism. If it's true, Executor will
        # check if there are existing checkpoints first and try to load the
        # checkpoints. If the checkpoints are loaded successfully, ops that
        # have been processed will be skipped.
        self.process_list = self.cfg.process
        if self.cfg.use_checkpoint:
            logger.info('Preparing checkpoint manager...')
            self.ckpt_dir = os.path.join(self.work_dir, 'ckpt')
            self.ckpt_manager = CheckpointManager(self.ckpt_dir,
                                                  self.process_list,
                                                  self.cfg.np)
            if self.ckpt_manager.ckpt_available:
                logger.info('Found existed dataset checkpoint.')
                self.process_list = self.ckpt_manager.get_left_process_list()
        self.cfg.process = self.process_list

        # prepare exporter and check export path suffix
        logger.info('Preparing exporter...')
        self.exporter = Exporter(
            self.cfg.export_path,
            self.cfg.export_shard_size,
            self.cfg.export_in_parallel,
            self.cfg.np,
            keep_stats_in_res_ds=self.cfg.keep_stats_in_res_ds,
            keep_hashes_in_res_ds=self.cfg.keep_hashes_in_res_ds)

        # setup tracer
        self.open_tracer = self.cfg.open_tracer
        if self.open_tracer:
            logger.info('Preparing tracer...')
            self.tracer = Tracer(self.work_dir, show_num=self.cfg.trace_num)
            self.op_list_to_trace = self.cfg.op_list_to_trace
            if len(self.cfg.op_list_to_trace) == 0:
                logger.info('Trace for all ops.')
                self.op_list_to_trace = set(OPERATORS.modules.keys())

    def sample_data(self,
                    dataset_to_sample: Dataset = None,
                    load_data_np=None,
                    sample_ratio: float = 1.0,
                    sample_algo: str = 'uniform',
                    **kwargs):
        """
        Sample a subset from the given dataset.

        :param dataset_to_sample: Dataset to sample from. If None, will use
            the formatter linked by the executor. Default is None.
        :param load_data_np: number of workers when loading the dataset.
        :param sample_ratio: The ratio of the sample size to the original
            dataset size. Default is 1.0 (no sampling).
        :param sample_algo: Sampling algorithm to use. Options are "uniform",
            "frequency_specified_field_selector", or
            "topk_specified_field_selector".
            Default is "uniform".
        :return: A sampled Dataset.
        """
        # Determine the dataset to sample from
        if dataset_to_sample is not None:
            dataset = dataset_to_sample
        elif self.cfg.use_checkpoint and self.ckpt_manager.ckpt_available:
            logger.info('Loading dataset from checkpoint...')
            dataset = self.ckpt_manager.load_ckpt()
        elif hasattr(self, 'formatter'):
            logger.info('Loading dataset from data formatter...')
            if load_data_np is None:
                load_data_np = self.cfg.np
            dataset = self.formatter.load_dataset(load_data_np, self.cfg)
        else:
            raise ValueError('No dataset available to sample from.')

        # Perform sampling based on the specified algorithm
        if sample_algo == 'uniform':
            return MixtureFormatter.random_sample(dataset, sample_ratio)
        elif sample_algo == 'frequency_specified_field_selector':
            dj_op = FrequencySpecifiedFieldSelector(**kwargs)
            return dj_op.process(dataset)
        elif sample_algo == 'topk_specified_field_selector':
            dj_op = TopkSpecifiedFieldSelector(**kwargs)
            return dj_op.process(dataset)
        else:
            raise ValueError(f'Unsupported sample_algo: {sample_algo}')

    def run(self, load_data_np=None):
        """
        Running the dataset process pipeline.

        :param load_data_np: number of workers when loading the dataset.
        :return: processed dataset.
        """
        # 1. format data
        if self.cfg.use_checkpoint and self.ckpt_manager.ckpt_available:
            logger.info('Loading dataset from checkpoint...')
            dataset = self.ckpt_manager.load_ckpt()
        else:
            logger.info('Loading dataset from data formatter...')
            if load_data_np is None:
                load_data_np = self.cfg.np
            dataset = self.formatter.load_dataset(load_data_np, self.cfg)

        # 2. extract processes
        logger.info('Preparing process operators...')
        self.process_list, self.ops = load_ops(self.cfg.process,
                                               self.cfg.op_fusion)
        unforkable_op_list = set(UNFORKABLE.modules.keys())

        # 3. data process
        # - If tracer is open, trace each op after it's processed
        # - If checkpoint is open, clean the cache files after each process
        logger.info('Processing data...')
<<<<<<< HEAD
        dataset = dataset.process(self.ops,
                                  exporter=self.exporter,
                                  checkpointer=self.ckpt_manager,
                                  tracer=self.tracer)
=======
        start = time()
        tstart = start
        for op_cfg, op in zip(self.process_list, self.ops):
            op_name, op_args = list(op_cfg.items())[0]
            prev = dataset  # record last dataset
            with_rank = op.use_cuda()
            if op.use_cuda() or op_name in unforkable_op_list:
                setup_mp(['forkserver', 'spawn'])
            else:
                setup_mp()
            if op.num_proc != 0:
                op_proc = op.num_proc
                logger.info(f'Op [{op_name}] running with sepcified '
                            f'number of procs:{op.num_proc}')
            else:
                op_proc = calculate_np(self.cfg.np, op, op_name)
            try:
                if isinstance(op, Mapper):
                    tmp = dataset.map(function=op.process,
                                      num_proc=op_proc,
                                      with_rank=with_rank,
                                      desc=op_name + '_process')
                    if self.open_tracer and \
                            op_name in self.op_list_to_trace:
                        if op.is_batched_op():
                            self.tracer.trace_batch_mapper(
                                op_name, dataset, tmp, op.text_key)
                        else:
                            self.tracer.trace_mapper(op_name, dataset, tmp,
                                                     op.text_key)
                elif isinstance(op, Filter):
                    if Fields.stats not in dataset.features:
                        # only add stats when calling filter op
                        dataset = dataset.map(
                            add_same_content_to_new_column,
                            fn_kwargs={
                                'new_column_name': Fields.stats,
                                'initial_value': {}
                            },
                            num_proc=self.cfg.np,
                            desc='Adding new column for stats')
                        if self.cfg.use_checkpoint:
                            prev = dataset
                    dataset = dataset.map(op.compute_stats,
                                          num_proc=op_proc,
                                          with_rank=with_rank,
                                          desc=op_name + '_compute_stats')
                    if self.cfg.use_checkpoint:
                        prev = dataset
                    if op.stats_export_path is not None:
                        self.exporter.export_compute_stats(
                            dataset, op.stats_export_path)
                    tmp = dataset.filter(op.process,
                                         num_proc=self.cfg.np,
                                         desc=op_name + '_process')
                    if self.open_tracer and op_name in self.op_list_to_trace:
                        self.tracer.trace_filter(op_name, dataset, tmp)
                elif isinstance(op, Selector):
                    tmp = op.process(dataset)
                    if self.open_tracer and op_name in self.op_list_to_trace:
                        self.tracer.trace_filter(op_name, dataset, tmp)
                elif isinstance(op, Deduplicator):
                    dataset = dataset.map(op.compute_hash,
                                          num_proc=op_proc,
                                          with_rank=with_rank,
                                          desc=op_name + '_compute_hash')
                    if self.cfg.use_checkpoint:
                        prev = dataset
                    tmp, dup_pairs = op.process(
                        dataset, self.tracer.show_num if self.open_tracer
                        and op_name in self.op_list_to_trace else 0)
                    if self.open_tracer and op_name in self.op_list_to_trace:
                        self.tracer.trace_deduplicator(op_name, dup_pairs)
                else:
                    raise NotImplementedError
                dataset = tmp
            except:  # noqa: E722
                logger.error(f'An error occurred during Op [{op_name}].')
                import traceback
                traceback.print_exc()
                if self.cfg.use_checkpoint:
                    logger.info('Writing checkpoint of dataset processed by '
                                'last op...')
                    prev.cleanup_cache_files()
                    self.ckpt_manager.save_ckpt(prev)
                exit(1)

            # clean up cache files and record processed ops
            if self.cfg.use_checkpoint:
                self.ckpt_manager.record(op_name, op_args)

            end = time()
            logger.info(f'Op [{op_name}] Done in {"%.3f" % (end - start)}(s). '
                        f'Left {len(dataset)} samples.')
            start = end
        tend = time()
        logger.info(f'All Ops are done in {"%.3f" % (tend - tstart)}(s).')
>>>>>>> 166b4ed2

        # 4. data export
        logger.info('Exporting dataset to disk...')
        try:
            self.exporter.export(dataset)
        except:  # noqa: E722
            logger.error('An error occurred during exporting the processed '
                         'dataset.')
            traceback.print_exc()
            if self.cfg.use_checkpoint:
                logger.info('Writing checkpoint of dataset processed by '
                            'last op...')
                dataset.cleanup_cache_files()
                self.ckpt_manager.save_ckpt(dataset)
        # compress the last dataset after exporting
        if self.cfg.use_cache and self.cfg.cache_compress:
            from data_juicer.utils.compress import compress
            compress(dataset)
        return dataset<|MERGE_RESOLUTION|>--- conflicted
+++ resolved
@@ -1,5 +1,6 @@
 import os
 import traceback
+from time import time
 
 from loguru import logger
 
@@ -7,18 +8,9 @@
 from data_juicer.core.data import Dataset
 from data_juicer.format.load import load_formatter
 from data_juicer.format.mixture_formatter import MixtureFormatter
-<<<<<<< HEAD
 from data_juicer.ops import OPERATORS, load_ops
 from data_juicer.utils import cache_utils
 from data_juicer.utils.ckpt_utils import CheckpointManager
-=======
-from data_juicer.ops import (OPERATORS, UNFORKABLE, Deduplicator, Filter,
-                             Mapper, Selector, load_ops)
-from data_juicer.utils import cache_utils
-from data_juicer.utils.ckpt_utils import CheckpointManager
-from data_juicer.utils.constant import Fields
-from data_juicer.utils.process_utils import calculate_np, setup_mp
->>>>>>> 166b4ed2
 
 from ..ops.selector.frequency_specified_field_selector import \
     FrequencySpecifiedFieldSelector
@@ -165,116 +157,18 @@
         logger.info('Preparing process operators...')
         self.process_list, self.ops = load_ops(self.cfg.process,
                                                self.cfg.op_fusion)
-        unforkable_op_list = set(UNFORKABLE.modules.keys())
 
         # 3. data process
         # - If tracer is open, trace each op after it's processed
         # - If checkpoint is open, clean the cache files after each process
         logger.info('Processing data...')
-<<<<<<< HEAD
+        tstart = time()
         dataset = dataset.process(self.ops,
                                   exporter=self.exporter,
                                   checkpointer=self.ckpt_manager,
                                   tracer=self.tracer)
-=======
-        start = time()
-        tstart = start
-        for op_cfg, op in zip(self.process_list, self.ops):
-            op_name, op_args = list(op_cfg.items())[0]
-            prev = dataset  # record last dataset
-            with_rank = op.use_cuda()
-            if op.use_cuda() or op_name in unforkable_op_list:
-                setup_mp(['forkserver', 'spawn'])
-            else:
-                setup_mp()
-            if op.num_proc != 0:
-                op_proc = op.num_proc
-                logger.info(f'Op [{op_name}] running with sepcified '
-                            f'number of procs:{op.num_proc}')
-            else:
-                op_proc = calculate_np(self.cfg.np, op, op_name)
-            try:
-                if isinstance(op, Mapper):
-                    tmp = dataset.map(function=op.process,
-                                      num_proc=op_proc,
-                                      with_rank=with_rank,
-                                      desc=op_name + '_process')
-                    if self.open_tracer and \
-                            op_name in self.op_list_to_trace:
-                        if op.is_batched_op():
-                            self.tracer.trace_batch_mapper(
-                                op_name, dataset, tmp, op.text_key)
-                        else:
-                            self.tracer.trace_mapper(op_name, dataset, tmp,
-                                                     op.text_key)
-                elif isinstance(op, Filter):
-                    if Fields.stats not in dataset.features:
-                        # only add stats when calling filter op
-                        dataset = dataset.map(
-                            add_same_content_to_new_column,
-                            fn_kwargs={
-                                'new_column_name': Fields.stats,
-                                'initial_value': {}
-                            },
-                            num_proc=self.cfg.np,
-                            desc='Adding new column for stats')
-                        if self.cfg.use_checkpoint:
-                            prev = dataset
-                    dataset = dataset.map(op.compute_stats,
-                                          num_proc=op_proc,
-                                          with_rank=with_rank,
-                                          desc=op_name + '_compute_stats')
-                    if self.cfg.use_checkpoint:
-                        prev = dataset
-                    if op.stats_export_path is not None:
-                        self.exporter.export_compute_stats(
-                            dataset, op.stats_export_path)
-                    tmp = dataset.filter(op.process,
-                                         num_proc=self.cfg.np,
-                                         desc=op_name + '_process')
-                    if self.open_tracer and op_name in self.op_list_to_trace:
-                        self.tracer.trace_filter(op_name, dataset, tmp)
-                elif isinstance(op, Selector):
-                    tmp = op.process(dataset)
-                    if self.open_tracer and op_name in self.op_list_to_trace:
-                        self.tracer.trace_filter(op_name, dataset, tmp)
-                elif isinstance(op, Deduplicator):
-                    dataset = dataset.map(op.compute_hash,
-                                          num_proc=op_proc,
-                                          with_rank=with_rank,
-                                          desc=op_name + '_compute_hash')
-                    if self.cfg.use_checkpoint:
-                        prev = dataset
-                    tmp, dup_pairs = op.process(
-                        dataset, self.tracer.show_num if self.open_tracer
-                        and op_name in self.op_list_to_trace else 0)
-                    if self.open_tracer and op_name in self.op_list_to_trace:
-                        self.tracer.trace_deduplicator(op_name, dup_pairs)
-                else:
-                    raise NotImplementedError
-                dataset = tmp
-            except:  # noqa: E722
-                logger.error(f'An error occurred during Op [{op_name}].')
-                import traceback
-                traceback.print_exc()
-                if self.cfg.use_checkpoint:
-                    logger.info('Writing checkpoint of dataset processed by '
-                                'last op...')
-                    prev.cleanup_cache_files()
-                    self.ckpt_manager.save_ckpt(prev)
-                exit(1)
-
-            # clean up cache files and record processed ops
-            if self.cfg.use_checkpoint:
-                self.ckpt_manager.record(op_name, op_args)
-
-            end = time()
-            logger.info(f'Op [{op_name}] Done in {"%.3f" % (end - start)}(s). '
-                        f'Left {len(dataset)} samples.')
-            start = end
         tend = time()
-        logger.info(f'All Ops are done in {"%.3f" % (tend - tstart)}(s).')
->>>>>>> 166b4ed2
+        logger.info(f'All OPs are done in {tend - tstart:.3f}s.')
 
         # 4. data export
         logger.info('Exporting dataset to disk...')
