import fnmatch
import os
from abc import ABC, abstractmethod
from dataclasses import dataclass
from typing import Dict, Optional, Type

import datasets
from jsonargparse import Namespace
from loguru import logger

from data_juicer.core.data import DJDataset
from data_juicer.core.data.config_validator import ConfigValidator
from data_juicer.download.downloader import validate_snapshot_format
from data_juicer.format.formatter import unify_format
from data_juicer.format.load import load_formatter

# based on executor type and data source type, use different
# data load strategy to product corresponding datasets
# DJDataset, RayDataset, DaskDataset, etc


@dataclass(frozen=True)
class StrategyKey:
    """
    Immutable key for strategy registration with wildcard support
    """

    executor_type: str
    data_type: str
    data_source: str

    def matches(self, other: "StrategyKey") -> bool:
        """
        Check if this key matches another key with wildcard support

        Supports Unix-style wildcards:
        - '*' matches any string
        - '?' matches any single character
        - '[seq]' matches any character in seq
        - '[!seq]' matches any character not in seq
        """
        return (
            fnmatch.fnmatch(other.executor_type, self.executor_type)
            and fnmatch.fnmatch(other.data_type, self.data_type)
            and fnmatch.fnmatch(other.data_source, self.data_source)
        )


class DataLoadStrategy(ABC, ConfigValidator):
    """
    abstract class for data load strategy
    """

    def __init__(self, ds_config: Dict, cfg: Namespace):
        self.validate_config(ds_config)
        self.ds_config = ds_config
        self.cfg = cfg
        self.weight = ds_config.get("weight", 1.0)  # default weight is 1.0

    @abstractmethod
    def load_data(self, **kwargs) -> DJDataset:
        """Need to be implemented in the"""


class DataLoadStrategyRegistry:
    """
    Flexible strategy registry with wildcard matching
    """

    _strategies: Dict[StrategyKey, Type[DataLoadStrategy]] = {}

    @classmethod
    def get_strategy_class(
        cls, executor_type: str, data_type: str, data_source: str
    ) -> Optional[Type[DataLoadStrategy]]:
        """
        Retrieve the most specific matching strategy

        Matching priority:
        1. Exact match
        2. Wildcard matches from most specific to most general
        """
        logger.info(
            f"Getting strategy class for "
            f"exec: {executor_type}, "
            f"data_type: {data_type}, "
            f"data_source: {data_source}"
        )

        # default to wildcard if not provided
        executor_type = executor_type or "*"
        data_type = data_type or "*"
        data_source = data_source or "*"

        # Create the lookup key
        lookup_key = StrategyKey(executor_type, data_type, data_source)

        # First, check for exact match
        exact_match = cls._strategies.get(lookup_key)
        if exact_match:
            return exact_match

        # Find all matching wildcard strategies
        matching_strategies = []
        for registered_key, strategy in cls._strategies.items():
            if registered_key.matches(lookup_key):
                matching_strategies.append((registered_key, strategy))

        # Sort matching strategies by specificity (fewer wildcards first)
        if matching_strategies:

            def specificity_score(key: StrategyKey) -> int:
                """
                Calculate specificity score (lower is more specific)
                Exact match: 0
                One wildcard: 1
                Two wildcards: 2
                All wildcards: 3
                """
                return sum(1 for part in [key.executor_type, key.data_type, key.data_source] if part == "*")

            matching_strategies.sort(key=lambda x: specificity_score(x[0]))
            found = matching_strategies[0][1]
            logger.info(f"Found matching strategies: {found}")
            return found

        # No matching strategy found
        logger.warning(
            f"No matching strategy found for combination "
            f"exec: {executor_type}, "
            f"data_type: {data_type}, "
            f"data_source: {data_source}"
        )
        return None

    @classmethod
    def register(cls, executor_type: str, data_type: str, data_source: str):
        """
        Decorator for registering data load strategies with wildcard support

        :param executor_type: Type of executor (e.g., 'default', 'ray')
        :param data_type: Type of data (e.g., 'local', 'remote')
        :param data_source: Specific data source (e.g., 'arxiv', 's3')
        :return: Decorator function
        """

        def decorator(strategy_class: Type[DataLoadStrategy]):
            """
            Register the strategy class for the given key

            :param strategy_class: Strategy class to register
            :return: Original strategy class
            """
            key = StrategyKey(executor_type, data_type, data_source)
            cls._strategies[key] = strategy_class
            return strategy_class

        return decorator


class RayDataLoadStrategy(DataLoadStrategy):
    """
    abstract class for data load strategy for RayExecutor
    """

    @abstractmethod
    def load_data(self, **kwargs) -> DJDataset:
        """Need to be implemented in the"""


class DefaultDataLoadStrategy(DataLoadStrategy):
    """
    abstract class for data load strategy for LocalExecutor
    """

    @abstractmethod
    def load_data(self, **kwargs) -> DJDataset:
        """Need to be implemented in the"""


# TODO dask support
# class DaskDataLoadStrategy(DataLoadStrategy):
#     @abstractmethod
#     def load_data(self) -> Union[DaskDataset]:
#         pass

# TODO nemo support
# class NemoDataLoadStrategy(DataLoadStrategy):
#     @abstractmethod
#     def load_data(self) -> Union[NemoDataset]:
#         pass


@DataLoadStrategyRegistry.register("ray", "local", "*")
class RayLocalJsonDataLoadStrategy(RayDataLoadStrategy):
    # TODO ray defaults to json

    CONFIG_VALIDATION_RULES = {"required_fields": ["path"], "field_types": {"path": str}, "custom_validators": {}}

    def load_data(self, **kwargs):
        from data_juicer.core.data.ray_dataset import RayDataset

        path = self.ds_config["path"]

        # Convert to absolute path if relative
        if not os.path.isabs(path):
            # Try multiple base paths
            possible_paths = [
                # Current working directory
                os.path.abspath(path),
                # Original DJ root directory relative to script location
                os.path.abspath(os.path.join(os.path.dirname(__file__), "..", "..", "..", path)),
                # User's home directory
                os.path.expanduser(os.path.join("~", path)),
            ]

            # Ray work directory
            ray_work_dir = getattr(self.cfg, "work_dir", None) if self.cfg else None
            if ray_work_dir:
                possible_paths.append(os.path.abspath(os.path.join(ray_work_dir, path)))

            # Try each path
            for abs_path in possible_paths:
                if os.path.exists(abs_path):
                    path = abs_path
                    break
            else:
                # No valid path found
                raise FileNotFoundError(
                    f"Could not find file '{path}' in any location. "
                    f"Tried: {possible_paths}. "
                    f"Current working directory: {os.getcwd()}"
                )

        logger.info(f"Using resolved path for loading ray dataset: {path}")

        file_extension_map = {
            ".json": "json",
            ".jsonl": "json",
            ".txt": "text",
            ".csv": "csv",
            ".tsv": "csv",
            ".parquet": "parquet",
            ".npy": "numpy",
            ".tfrecords": "tfrecords",
            ".lance": "lance",
        }
        auto_detect = False
        data_source = self.ds_config.get("source", None)
        if data_source is None:
            auto_detect = True
        else:
            suffix = os.path.splitext(data_source)[1]
            if suffix in file_extension_map:
                data_format = file_extension_map[suffix]
            elif "." + data_source in file_extension_map:
                data_format = file_extension_map["." + data_source]
            else:
                auto_detect = True
        if auto_detect:
            item_path = path
            if os.path.isdir(item_path):
                # The first file encountered in the directory
                # determines which data reader to use.
                path_list = [path]
                not_found = True
                while not_found and len(path_list) > 0:
                    cur_path = path_list.pop()
                    for item in os.listdir(cur_path):
                        item_path = os.path.join(cur_path, item)
                        if os.path.isdir(item_path):
                            path_list.append(item_path)
                        elif os.path.isfile(item_path):
                            not_found = False
                            break
            file_extension = os.path.splitext(item_path)[1]
            # by default, we use json type to load data
            data_format = file_extension_map.get(file_extension, "json")
            logger.info(f"Try to load data as {data_format}.")
        else:
            logger.info(f"Loading {data_format} data.")
        try:
            dataset = RayDataset.read(data_format, path)
            return RayDataset(dataset, dataset_path=path, cfg=self.cfg)
        except Exception as e:
            if auto_detect:
                raise RuntimeError(
                    f"Failed to load data from {path}. "
                    f"Please check data format and set the correct `dataset.configs.source`. "
                    f"Current working directory: {os.getcwd()}. "
                    f"Error: {str(e)}"
                )
            else:
                raise RuntimeError(
                    f"Failed to load {data_format} data from {path}. "
                    f"Current working directory: {os.getcwd()}. "
                    f"Error: {str(e)}"
                )


@DataLoadStrategyRegistry.register("ray", "remote", "huggingface")
class RayHuggingfaceDataLoadStrategy(RayDataLoadStrategy):
    CONFIG_VALIDATION_RULES = {"required_fields": ["path"], "field_types": {"path": str}, "custom_validators": {}}

    def load_data(self, **kwargs):
        raise NotImplementedError("Huggingface data load strategy for Ray is not implemented")


@DataLoadStrategyRegistry.register("default", "local", "*")
class DefaultLocalDataLoadStrategy(DefaultDataLoadStrategy):
    """
    data load strategy for on disk data for LocalExecutor
    rely on AutoFormatter for actual data loading
    """

    CONFIG_VALIDATION_RULES = {"required_fields": ["path"], "field_types": {"path": str}, "custom_validators": {}}

    def load_data(self, **kwargs):
        # Get config values with defaults
        text_keys = getattr(self.cfg, "text_keys", ["text"])  # Default to ['text']
        suffixes = getattr(self.cfg, "suffixes", None)  # Default to None
        # if there is suffix_filter op, turn on the add_suffix flag
        add_suffix = False
<<<<<<< HEAD
        process_list = getattr(self.cfg, "process", [])
=======
        process_list = self.cfg.process if hasattr(self.cfg, "process") else []
>>>>>>> 1aefd47d
        for op in process_list:
            op_name, _ = list(op.items())[0]
            if op_name == "suffix_filter":
                add_suffix = True
                break
        load_data_np = kwargs.get("num_proc", 1)

        # use proper formatter to load data
        formatter = load_formatter(
            dataset_path=self.ds_config["path"], text_keys=text_keys, suffixes=suffixes, add_suffix=add_suffix, **kwargs
        )
        # TODO more sophiscated localformatter routing
        return formatter.load_dataset(load_data_np, self.cfg)


@DataLoadStrategyRegistry.register("default", "remote", "huggingface")
class DefaultHuggingfaceDataLoadStrategy(DefaultDataLoadStrategy):
    """
    data load strategy for Huggingface dataset for LocalExecutor
    """

    CONFIG_VALIDATION_RULES = {
        "required_fields": ["path"],
        "optional_fields": ["split", "limit", "name", "data_files", "data_dir"],
        "field_types": {"path": str},
        "custom_validators": {},
    }

    def load_data(self, **kwargs):
        num_proc = kwargs.pop("num_proc", 1)
        ds = datasets.load_dataset(
            self.ds_config["path"],
            split=self.ds_config.get("split", None),
            data_files=self.ds_config.get("data_files", None),
            data_dir=self.ds_config.get("data_dir", None),
            name=self.ds_config.get("name", None),
            limit=self.ds_config.get("limit", None),
            num_proc=num_proc,
            **kwargs,
        )
        return unify_format(ds, text_keys=self.cfg.text_keys, num_proc=num_proc, global_cfg=self.cfg)


@DataLoadStrategyRegistry.register("default", "remote", "modelscope")
class DefaultModelScopeDataLoadStrategy(DefaultDataLoadStrategy):
    """
    data load strategy for ModelScope dataset for LocalExecutor
    """

    def load_data(self, **kwargs):
        raise NotImplementedError("ModelScope data load strategy is not implemented")


@DataLoadStrategyRegistry.register("default", "remote", "arxiv")
class DefaultArxivDataLoadStrategy(DefaultDataLoadStrategy):
    """
    data load strategy for arxiv dataset for LocalExecutor
    """

    CONFIG_VALIDATION_RULES = {
        "required_fields": ["path"],
        "field_types": {"path": (str)},  # has to be a string
        "custom_validators": {},
    }

    def load_data(self, **kwargs):
        raise NotImplementedError("Arxiv data load strategy is not implemented")


@DataLoadStrategyRegistry.register("default", "remote", "wiki")
class DefaultWikiDataLoadStrategy(DefaultDataLoadStrategy):
    """
    data load strategy for wiki dataset for LocalExecutor
    """

    CONFIG_VALIDATION_RULES = {"required_fields": ["path"], "field_types": {"path": str}, "custom_validators": {}}

    def load_data(self, **kwargs):
        raise NotImplementedError("Wiki data load strategy is not implemented")


@DataLoadStrategyRegistry.register("default", "remote", "commoncrawl")
class DefaultCommonCrawlDataLoadStrategy(DefaultDataLoadStrategy):
    """
    data load strategy for commoncrawl dataset for LocalExecutor
    """

    CONFIG_VALIDATION_RULES = {
        "required_fields": ["start_snapshot", "end_snapshot"],
        "optional_fields": ["aws", "url_limit"],
        "field_types": {"start_snapshot": str, "end_snapshot": str},
        "custom_validators": {
            "start_snashot": validate_snapshot_format,
            "end_snapshot": validate_snapshot_format,
            "url_limit": lambda x: x > 0,
        },
    }

    def load_data(self, **kwargs):
        raise NotImplementedError("CommonCrawl data load strategy is not implemented")<|MERGE_RESOLUTION|>--- conflicted
+++ resolved
@@ -321,11 +321,7 @@
         suffixes = getattr(self.cfg, "suffixes", None)  # Default to None
         # if there is suffix_filter op, turn on the add_suffix flag
         add_suffix = False
-<<<<<<< HEAD
-        process_list = getattr(self.cfg, "process", [])
-=======
         process_list = self.cfg.process if hasattr(self.cfg, "process") else []
->>>>>>> 1aefd47d
         for op in process_list:
             op_name, _ = list(op.items())[0]
             if op_name == "suffix_filter":
