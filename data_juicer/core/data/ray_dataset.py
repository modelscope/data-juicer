--- conflicted
+++ resolved
@@ -61,21 +61,12 @@
             path_keys.append(key)
     if len(path_keys) > 0:
         dataset_dir = os.path.dirname(dataset_path)
-<<<<<<< HEAD
-        logger.info(f'dataset_dir: {dataset_dir}')
-        dataset = dataset.map_batches(partial(convert_to_absolute_paths,
-                                              dataset_dir=dataset_dir,
-                                              path_keys=path_keys),
-                                      batch_format='pyarrow',
-                                      zero_copy_batch=True)
-=======
-        logger.error(f"dataset_dir: {dataset_dir}")
+        logger.info(f"dataset_dir: {dataset_dir}")
         dataset = dataset.map_batches(
             partial(convert_to_absolute_paths, dataset_dir=dataset_dir, path_keys=path_keys),
             batch_format="pyarrow",
             zero_copy_batch=True,
         )
->>>>>>> e120ae7c
     return dataset
 
 
