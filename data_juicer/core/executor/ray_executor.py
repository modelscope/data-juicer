import os
import shutil
import time
from typing import Optional

from jsonargparse import Namespace
from loguru import logger
from pydantic import PositiveInt

from data_juicer.core.data.dataset_builder import DatasetBuilder
from data_juicer.core.executor import ExecutorBase
from data_juicer.core.executor.dag_execution_mixin import DAGExecutionMixin
from data_juicer.core.executor.event_logging_mixin import EventLoggingMixin
from data_juicer.core.ray_exporter import RayExporter
from data_juicer.ops import load_ops
from data_juicer.ops.op_fusion import fuse_operators
from data_juicer.utils.lazy_loader import LazyLoader

ray = LazyLoader("ray")


class TempDirManager:
    def __init__(self, tmp_dir):
        self.tmp_dir = tmp_dir

    def __enter__(self):
        os.makedirs(self.tmp_dir, exist_ok=True)
        return self

    def __exit__(self, exc_type, exc_val, exc_tb):
        if os.path.exists(self.tmp_dir):
            logger.info(f"Removing tmp dir {self.tmp_dir} ...")
            shutil.rmtree(self.tmp_dir)


class RayExecutor(ExecutorBase, EventLoggingMixin, DAGExecutionMixin):
    """
    Executor based on Ray.

    Run Data-Juicer data processing in a distributed cluster.

        1. Support Filter, Mapper and Exact Deduplicator operators for now.
        2. Only support loading `.json` files.
        3. Advanced functions such as checkpoint, tracer are not supported.

    """

    def __init__(self, cfg: Optional[Namespace] = None):
        """
        Initialization method.

        :param cfg: optional config dict.
        """
        super().__init__(cfg)

        self.executor_type = "ray"
        self.work_dir = self.cfg.work_dir
<<<<<<< HEAD

        # Initialize EventLoggingMixin for job management and event logging
        EventLoggingMixin.__init__(self, cfg)

        # Initialize DAGExecutionMixin for AST/DAG functionality
        DAGExecutionMixin.__init__(self)
        self.adapter = Adapter(self.cfg)
=======
        # TODO: support ray
        # self.adapter = Adapter(self.cfg)
>>>>>>> 613882b4

        # init ray
        logger.info("Initializing Ray ...")

        from data_juicer.utils.ray_utils import initialize_ray

        initialize_ray(cfg=cfg, force=True)

        self.tmp_dir = os.path.join(self.work_dir, ".tmp", ray.get_runtime_context().get_job_id())

        # absolute path resolution logic

        # init dataset builder
        self.datasetbuilder = DatasetBuilder(self.cfg, executor_type="ray")

        logger.info("Preparing exporter...")
        self.exporter = RayExporter(
            self.cfg.export_path,
            self.cfg.export_type,
            self.cfg.export_shard_size,
            keep_stats_in_res_ds=self.cfg.keep_stats_in_res_ds,
            keep_hashes_in_res_ds=self.cfg.keep_hashes_in_res_ds,
            **self.cfg.export_extra_args,
        )

    def run(self, load_data_np: Optional[PositiveInt] = None, skip_export: bool = False, skip_return: bool = False):
        """
        Running the dataset process pipeline

        :param load_data_np: number of workers when loading the dataset.
        :param skip_export: whether export the results into disk
        :param skip_return: skip return for API called.
        :return: processed dataset.
        """
        # 1. load data
        logger.info("Loading dataset with Ray...")
        dataset = self.datasetbuilder.load_dataset(num_proc=load_data_np)
        columns = dataset.schema().columns

        # 2. extract processes
        logger.info("Preparing process operators...")
        ops = load_ops(self.cfg.process)

        # Initialize DAG execution planning
        self._initialize_dag_execution(self.cfg)

        # Log job start with DAG context
        job_config = {
            "dataset_path": self.cfg.dataset_path,
            "work_dir": self.work_dir,
            "executor_type": self.executor_type,
            "dag_node_count": len(self.pipeline_dag.nodes) if self.pipeline_dag else 0,
            "dag_edge_count": len(self.pipeline_dag.edges) if self.pipeline_dag else 0,
            "parallel_groups_count": len(self.pipeline_dag.parallel_groups) if self.pipeline_dag else 0,
        }
        self.log_job_start(job_config, len(ops))

        if self.cfg.op_fusion:
            logger.info(f"Start OP fusion and reordering with strategy " f"[{self.cfg.fusion_strategy}]...")
            ops = fuse_operators(ops)

        with TempDirManager(self.tmp_dir):
            # 3. data process with DAG monitoring
            logger.info("Processing data with DAG monitoring...")
            tstart = time.time()

            # Use DAG-aware execution if available
            if self.pipeline_dag:
                self._execute_operations_with_dag_monitoring(dataset, ops)
            else:
                # Fallback to normal execution
                dataset.process(ops)

            # 4. data export
            if not skip_export:
                logger.info("Exporting dataset to disk...")
                self.exporter.export(dataset.data, columns=columns)
            tend = time.time()
            logger.info(f"All Ops are done in {tend - tstart:.3f}s.")

        # Log job completion with DAG context
        job_duration = time.time() - tstart
        self.log_job_complete(job_duration, self.cfg.export_path)

        if not skip_return:
            return dataset<|MERGE_RESOLUTION|>--- conflicted
+++ resolved
@@ -7,6 +7,7 @@
 from loguru import logger
 from pydantic import PositiveInt
 
+from data_juicer.core.adapter import Adapter
 from data_juicer.core.data.dataset_builder import DatasetBuilder
 from data_juicer.core.executor import ExecutorBase
 from data_juicer.core.executor.dag_execution_mixin import DAGExecutionMixin
@@ -55,18 +56,17 @@
 
         self.executor_type = "ray"
         self.work_dir = self.cfg.work_dir
-<<<<<<< HEAD
 
         # Initialize EventLoggingMixin for job management and event logging
         EventLoggingMixin.__init__(self, cfg)
 
         # Initialize DAGExecutionMixin for AST/DAG functionality
         DAGExecutionMixin.__init__(self)
+
         self.adapter = Adapter(self.cfg)
-=======
+
         # TODO: support ray
         # self.adapter = Adapter(self.cfg)
->>>>>>> 613882b4
 
         # init ray
         logger.info("Initializing Ray ...")
