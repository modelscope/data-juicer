--- conflicted
+++ resolved
@@ -12,11 +12,8 @@
 from data_juicer.core import Analyser
 from data_juicer.core import Executor as DjExecutor
 from data_juicer.core.sandbox.factories import (data_evaluator_factory,
-<<<<<<< HEAD
                                                 data_generate_executor_factory,
-=======
                                                 data_processor_factory,
->>>>>>> 280907ee
                                                 mode_infer_executor_factory,
                                                 model_evaluator_factory,
                                                 model_train_executor_factory)
