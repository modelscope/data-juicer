--- conflicted
+++ resolved
@@ -2,16 +2,13 @@
 import os
 import shutil
 
-<<<<<<< HEAD
 import torch
 from loguru import logger
 from vbench import VBench
 
 from data_juicer import cuda_device_count
-=======
 from tools.mm_eval.inception_metrics.calc_metrics_for_videos import \
     calc_metrics
->>>>>>> e527a710
 # TODO: cannot import tools correctly if DJ is installed by pypi. Maybe we need
 #       other importing methods.
 from tools.quality_classifier.predict import predict_score
