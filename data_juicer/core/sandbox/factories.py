from data_juicer.core.sandbox.evaluators import (Gpt3QualityEvaluator,
                                                 InceptionEvaluator,
                                                 VBenchEvaluator)
from data_juicer.core.sandbox.model_executors import (
    EasyAnimateGenerateExecutor, EasyAnimateTrainExecutor,
    ModelscopeInferExecutor, ModelscopeTrainExecutor)


class DataEvaluatorFactory(object):
    """
        Factory for data evaluators, whose input is expected to be an instance
            of data-juicer's dataset.
            It will evaluate these data with specified measurements.
    """

    def __call__(self, eval_cfg: dict = None, *args, **kwargs):
        if eval_cfg is None:
            return None

        evaluator = None
        if eval_cfg.type == 'vbench_video_evaluator':
            evaluator = VBenchEvaluator(eval_cfg)
        elif eval_cfg.type == 'video_inception_evaluator':
            evaluator = InceptionEvaluator(eval_cfg)
        elif eval_cfg.type == 'dj_text_quality_classifier':
            evaluator = Gpt3QualityEvaluator(eval_cfg)

        return evaluator


data_evaluator_factory = DataEvaluatorFactory()


class ModelEvaluatorFactory(object):
    """
    Factory for model evaluators, whose input is expected to be a loaded model
        and an (optional) instance of data-juicer's dataset.
        It will evaluate the model with specified measurements.
    """

    def __call__(self, eval_cfg: dict = None, *args, **kwargs):
        if eval_cfg is None:
            return None

        pass


model_evaluator_factory = ModelEvaluatorFactory()


class ModelInferExecutorFactory(object):

    def __call__(self, model_cfg: dict = None, *args, **kwargs):
        if model_cfg is None:
            return None

        if model_cfg.type == 'modelscope':
            return ModelscopeInferExecutor(model_cfg)

        # add more model inference here freely


mode_infer_executor_factory = ModelInferExecutorFactory()


class ModelTrainExecutorFactory(object):

    def __call__(self, model_cfg: dict = None, *args, **kwargs):
        if model_cfg is None:
            return None

        if model_cfg.type == 'modelscope':
            return ModelscopeTrainExecutor(model_cfg, **kwargs)
        elif model_cfg.type == 'easyanimate':
            return EasyAnimateTrainExecutor(model_cfg, **kwargs)

        # add more model trainer here freely


model_train_executor_factory = ModelTrainExecutorFactory()


<<<<<<< HEAD
class DataGenerateExecutorFactory(object):

    def __call__(self, generate_cfg: dict = None, *args, **kwargs):
        if generate_cfg is None:
            return None

        if generate_cfg.type == 'easyanimate':
            return EasyAnimateGenerateExecutor(generate_cfg, **kwargs)

        # add more data generation here freely


data_generate_executor_factory = DataGenerateExecutorFactory()
=======
class DataProcessorFactory(object):

    def __call__(self, dj_executor, process_type: str = None, *args, **kwargs):
        if process_type is None:
            return None

        if process_type == 'data_juicer_run':
            return dj_executor.run
        elif process_type == 'data_sample':
            return dj_executor.sample_data
        elif process_type == 'divide_by_percentiles':
            return dj_executor.divide_by_percentiles

        # add more data processor here freely


data_processor_factory = DataProcessorFactory()
>>>>>>> 280907ee
<|MERGE_RESOLUTION|>--- conflicted
+++ resolved
@@ -80,7 +80,6 @@
 model_train_executor_factory = ModelTrainExecutorFactory()
 
 
-<<<<<<< HEAD
 class DataGenerateExecutorFactory(object):
 
     def __call__(self, generate_cfg: dict = None, *args, **kwargs):
@@ -94,7 +93,8 @@
 
 
 data_generate_executor_factory = DataGenerateExecutorFactory()
-=======
+
+
 class DataProcessorFactory(object):
 
     def __call__(self, dj_executor, process_type: str = None, *args, **kwargs):
@@ -111,5 +111,4 @@
         # add more data processor here freely
 
 
-data_processor_factory = DataProcessorFactory()
->>>>>>> 280907ee
+data_processor_factory = DataProcessorFactory()