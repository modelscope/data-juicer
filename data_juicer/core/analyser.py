--- conflicted
+++ resolved
@@ -70,11 +70,7 @@
 
         # extract processes
         logger.info('Preparing process operators...')
-<<<<<<< HEAD
         self.cfg.process, self.ops = load_ops(self.cfg.process, self.cfg.op_fusion)
-=======
-        self.ops = load_ops(self.cfg.process, self.cfg.text_keys)
->>>>>>> d691a65d
 
         # 2. stats precompute only for filter ops
         logger.info('Computing the stats of dataset...')
