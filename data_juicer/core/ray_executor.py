--- conflicted
+++ resolved
@@ -114,14 +114,9 @@
         dataset = rd.read_json(self.cfg.dataset_path)
 
         # convert all the path in dataset to absolute path
-<<<<<<< HEAD
-        dataset = set_dataset_to_absolute_path(dataset, self.cfg.dataset_path)
-
-=======
         dataset = set_dataset_to_absolute_path(dataset, self.cfg.dataset_path,
                                                self.cfg)
         logger.info('Dataset columns:', dataset.columns())
->>>>>>> 4148016e
         # 2. extract processes
         logger.info('Preparing process operators...')
         self.process_list, self.ops = load_ops(self.cfg.process,
