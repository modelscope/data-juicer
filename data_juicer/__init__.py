<<<<<<< HEAD
# Version of the data-juicer package. Auto populate to pyproject.toml
__version__ = '1.3.1'
=======
__version__ = '1.3.2'
>>>>>>> 7e0250a6

import os
import subprocess
import sys

from loguru import logger
# allow loading truncated images for some too large images.
from PIL import ImageFile

from data_juicer.utils.availability_utils import _is_package_available

ImageFile.LOAD_TRUNCATED_IMAGES = True

# For now, only INFO will be shown. Later the severity level will be changed
# when setup_logger is called to initialize the logger.
logger.remove()
logger.add(sys.stderr, level='INFO')


def _cuda_device_count():
    _torch_available = _is_package_available('torch')

    if _torch_available:
        import torch
        return torch.cuda.device_count()

    try:
        nvidia_smi_output = subprocess.check_output(['nvidia-smi', '-L'],
                                                    text=True)
        all_devices = nvidia_smi_output.strip().split('\n')

        cuda_visible_devices = os.getenv('CUDA_VISIBLE_DEVICES')
        if cuda_visible_devices is not None:
            logger.warning(
                'CUDA_VISIBLE_DEVICES is ignored when torch is unavailable. '
                'All detected GPUs will be used.')

        return len(all_devices)
    except Exception:
        # nvidia-smi not found or other error
        return 0


_CUDA_DEVICE_COUNT = _cuda_device_count()


def cuda_device_count():
    return _CUDA_DEVICE_COUNT


def is_cuda_available():
    return _CUDA_DEVICE_COUNT > 0<|MERGE_RESOLUTION|>--- conflicted
+++ resolved
@@ -1,9 +1,4 @@
-<<<<<<< HEAD
-# Version of the data-juicer package. Auto populate to pyproject.toml
-__version__ = '1.3.1'
-=======
 __version__ = '1.3.2'
->>>>>>> 7e0250a6
 
 import os
 import subprocess
