--- conflicted
+++ resolved
@@ -32,23 +32,6 @@
         python-version: "3.8"
         cache: 'pip'
         cache-dependency-path: 'environments/**_requires.txt'
-<<<<<<< HEAD
-    - name: Install dependencies
-      run: |
-        pip cache purge
-        python -m pip install --upgrade --no-cache-dir pip
-        pip install --no-cache-dir -v -e .[all]
-        pip cache purge
-    - name: Increase swapfile
-      run: |
-        df -h
-        free -h
-        sudo swapoff -a
-        sudo fallocate -l 14G /swapfile
-        sudo chmod 600 /swapfile
-        sudo mkswap /swapfile
-        sudo swapon /swapfile
-=======
     - name: Check disk space
       run: |
         df -h
@@ -65,7 +48,6 @@
         sudo chmod 600 /mnt/swapfile
         sudo mkswap /mnt/swapfile
         sudo swapon /mnt/swapfile
->>>>>>> e08a225d
         sudo swapon --show
     - name: Run the test
       run: |
