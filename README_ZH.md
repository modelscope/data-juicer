[[英文主页]](README.md) | [[DJ-Cookbook]](docs/tutorial/DJ-Cookbook_ZH.md) | [[算子池]](docs/Operators.md) | [[API]](https://modelscope.github.io/data-juicer/zh_CN/main/api) | [[Awesome LLM Data]](docs/awesome_llm_data.md)

# Data Processing for and with Foundation Models

 <img src="https://img.alicdn.com/imgextra/i1/O1CN01fUfM5A1vPclzPQ6VI_!!6000000006165-0-tps-1792-1024.jpg" width = "533" height = "300" alt="Data-Juicer"/>

![](https://img.shields.io/badge/language-Python-214870.svg)
![](https://img.shields.io/badge/license-Apache--2.0-000000.svg)
[![pypi version](https://img.shields.io/pypi/v/py-data-juicer?logo=pypi&color=026cad)](https://pypi.org/project/py-data-juicer)
[![Docker version](https://img.shields.io/docker/v/datajuicer/data-juicer?logo=docker&label=Docker&color=498bdf)](https://hub.docker.com/r/datajuicer/data-juicer)
[![Docker on OSS](https://img.shields.io/badge/OSS%20latest-none?logo=docker&label=Docker&color=498bdf)](https://dail-wlcb.oss-cn-wulanchabu.aliyuncs.com/data_juicer/docker_images/data-juicer-latest.tar.gz)
![](https://img.shields.io/endpoint?url=https%3A%2F%2Fgist.githubusercontent.com%2FHYLcool%2Ff856b14416f08f73d05d32fd992a9c29%2Fraw%2Ftotal_cov.json)

[![DataModality](https://img.shields.io/badge/DataModality-Text,Image,Audio,Video-brightgreen.svg)](docs/tutorial/DJ-Cookbook_ZH.md)
[![Usage](https://img.shields.io/badge/Usage-Cleaning,Synthesis,Analysis-FFD21E.svg)](docs/tutorial/DJ-Cookbook_ZH.md)
[![ModelScope- Demos](https://img.shields.io/badge/ModelScope-Demos-4e29ff.svg?logo=data:image/svg+xml;base64,PHN2ZyB2aWV3Qm94PSIwIDAgMjI0IDEyMS4zMyIgeG1sbnM9Imh0dHA6Ly93d3cudzMub3JnLzIwMDAvc3ZnIj4KCTxwYXRoIGQ9Im0wIDQ3Ljg0aDI1LjY1djI1LjY1aC0yNS42NXoiIGZpbGw9IiM2MjRhZmYiIC8+Cgk8cGF0aCBkPSJtOTkuMTQgNzMuNDloMjUuNjV2MjUuNjVoLTI1LjY1eiIgZmlsbD0iIzYyNGFmZiIgLz4KCTxwYXRoIGQ9Im0xNzYuMDkgOTkuMTRoLTI1LjY1djIyLjE5aDQ3Ljg0di00Ny44NGgtMjIuMTl6IiBmaWxsPSIjNjI0YWZmIiAvPgoJPHBhdGggZD0ibTEyNC43OSA0Ny44NGgyNS42NXYyNS42NWgtMjUuNjV6IiBmaWxsPSIjMzZjZmQxIiAvPgoJPHBhdGggZD0ibTAgMjIuMTloMjUuNjV2MjUuNjVoLTI1LjY1eiIgZmlsbD0iIzM2Y2ZkMSIgLz4KCTxwYXRoIGQ9Im0xOTguMjggNDcuODRoMjUuNjV2MjUuNjVoLTI1LjY1eiIgZmlsbD0iIzYyNGFmZiIgLz4KCTxwYXRoIGQ9Im0xOTguMjggMjIuMTloMjUuNjV2MjUuNjVoLTI1LjY1eiIgZmlsbD0iIzM2Y2ZkMSIgLz4KCTxwYXRoIGQ9Im0xNTAuNDQgMHYyMi4xOWgyNS42NXYyNS42NWgyMi4xOXYtNDcuODR6IiBmaWxsPSIjNjI0YWZmIiAvPgoJPHBhdGggZD0ibTczLjQ5IDQ3Ljg0aDI1LjY1djI1LjY1aC0yNS42NXoiIGZpbGw9IiMzNmNmZDEiIC8+Cgk8cGF0aCBkPSJtNDcuODQgMjIuMTloMjUuNjV2LTIyLjE5aC00Ny44NHY0Ny44NGgyMi4xOXoiIGZpbGw9IiM2MjRhZmYiIC8+Cgk8cGF0aCBkPSJtNDcuODQgNzMuNDloLTIyLjE5djQ3Ljg0aDQ3Ljg0di0yMi4xOWgtMjUuNjV6IiBmaWxsPSIjNjI0YWZmIiAvPgo8L3N2Zz4K)](https://modelscope.cn/studios?name=Data-Jiucer&page=1&sort=latest&type=1)
[![HuggingFace- Demos](https://img.shields.io/badge/🤗HuggingFace-Demos-4e29ff.svg)](https://huggingface.co/spaces?&search=datajuicer)

[![Document_List](https://img.shields.io/badge/Doc-DJ_Cookbook-blue?logo=Markdown)](docs/tutorial/DJ-Cookbook.md)
[![文档列表](https://img.shields.io/badge/文档-DJ指南-blue?logo=Markdown)](docs/tutorial/DJ-Cookbook_ZH.md)
[![算子池](https://img.shields.io/badge/文档-算子池-blue?logo=Markdown)](docs/Operators.md)
[![Paper](http://img.shields.io/badge/cs.LG-1.0Paper(SIGMOD'24)-B31B1B?logo=arxiv&logoColor=red)](https://arxiv.org/abs/2309.02033)
[![Paper](http://img.shields.io/badge/cs.AI-2.0Paper-B31B1B?logo=arxiv&logoColor=red)](https://arxiv.org/abs/2501.14755)



Data-Juicer 是一个一站式系统，面向大模型的文本及多模态数据处理。我们提供了一个基于 JupyterLab 的 [Playground](http://8.138.149.181/)，您可以从浏览器中在线试用 Data-Juicer。 如果Data-Juicer对您的研发有帮助，请支持加星（自动订阅我们的新发布）、以及引用我们的[工作](#参考文献) 。

[阿里云人工智能平台 PAI](https://www.aliyun.com/product/bigdata/learn) 已深度集成Data-Juicer到其数据处理产品中。PAI提供包含数据集管理、算力管理、模型工具链、模型开发、模型训练、模型部署、AI资产管理在内的功能模块，为用户提供高性能、高稳定、企业级的大模型工程化能力。数据处理的使用文档请参考：[PAI-大模型数据处理](https://help.aliyun.com/zh/pai/user-guide/components-related-to-data-processing-for-foundation-models/?spm=a2c4g.11186623.0.0.3e9821a69kWdvX)。

Data-Juicer正在积极更新和维护中，我们将定期强化和新增更多的功能和数据菜谱。热烈欢迎您[加入我们](#贡献与致谢)，一起推进大模型的数据-模型协同开发和研究应用！

[Demo Video] DataJuicer-Agent:数据处理，即刻启程！

https://github.com/user-attachments/assets/6eb726b7-6054-4b0c-905e-506b2b9c7927

[Demo Video] DataJuicer-Sandbox: 降本增效，优化数据-模型协同开发！

https://github.com/user-attachments/assets/a45f0eee-0f0e-4ffe-9a42-d9a55370089d


----

## 新消息
- 🛠️ [2025-08-09] **新增作业管理与监控功能**：我们新增了全面的作业监控功能，包括[处理快照工具](data_juicer/utils/job/snapshot.py)，提供详细的JSON格式作业状态分析、进度跟踪和检查点信息。同时引入了[资源感知分区](data_juicer/core/executor/partition_size_optimizer.py)功能，用于分布式处理资源的自动优化，以及增强的日志系统，提供集中化的日志轮转和保留策略。
- 🛠️ [2025-06-04] 如何在"经验时代"处理反馈数据？我们提出了 [Trinity-RFT: A General-Purpose and Unified Framework for Reinforcement Fine-Tuning of LLMs](https://arxiv.org/abs/2505.17826)，该框架利用 Data-Juicer 为 RFT 场景量身定制数据处理管道。
- 🎉 [2025-06-04] 我们的 [Data-Model Co-development 综述](https://ieeexplore.ieee.org/document/11027559) 已被 IEEE Transactions on Pattern Analysis and Machine Intelligence（**TPAMI**）接收！欢迎探索并贡献[awesome-list](https://modelscope.github.io/data-juicer/en/main/docs/awesome_llm_data.html)。
- 🔎 [2025-06-04] 我们推出了 [DetailMaster: Can Your Text-to-Image Model Handle Long Prompts?](https://www.arxiv.org/abs/2505.16915) 一项合成基准测试，揭示了大模型虽擅长处理短描述，但在长提示下性能显著下降的问题。
- 🎉 [2025-05-06] 我们的 [Data-Juicer Sandbox](https://arxiv.org/abs/2407.11784) 已被接收为 **ICML'25 Spotlight**（处于所有投稿中的前 2.6%）！
- 💡 [2025-03-13] 我们提出[MindGYM: What Matters in Question Synthesis for Thinking-Centric Fine-Tuning?](https://arxiv.org/abs/2503.09499)。一种新的数据合成方法鼓励大模型自我合成高质量、低方差数据，实现高效SFT（如仅使用 *400 个样本* 即可在 [MathVision](https://mathllm.github.io/mathvision/#leaderboard) 上获得 *16%* 的增益）。
- 🤝 [2025-02-28] DJ 已被集成到 [Ray官方 Ecosystem](https://docs.ray.io/en/latest/ray-overview/ray-libraries.html) 和 [Example Gallery](https://docs.ray.io/en/latest/ray-more-libs/data_juicer_distributed_data_processing.html)。此外，我们在 DJ2.0 中的流式 JSON 加载补丁已被 [Apache Arrow 官方集成](https://github.com/apache/arrow/pull/45084)。
- 🎉  [2025-02-27] 我们的对比数据合成工作， [ImgDiff](https://arxiv.org/pdf/2408.04594)， 已被 **CVPR'25** 接收！
- 💡 [2025-02-05] 我们提出了一种新的数据选择方法 [Diversity as a Reward: Fine-Tuning LLMs on a Mixture of Domain-Undetermined Data](https://www.arxiv.org/abs/2502.04380)，该方法基于理论指导，将数据多样性建模为奖励信号，在 7 个基准测试中，微调 SOTA LLMs 取得了更好的整体表现。
- 🚀 [2025-01-11] 我们发布了 2.0 版论文 [Data-Juicer 2.0: Cloud-Scale Adaptive Data Processing for Foundation Models](https://arxiv.org/abs/2501.14755)。DJ现在可以使用阿里云集群中 50 个 Ray 节点上的 6400 个 CPU 核心在 2.1 小时内处理 70B 数据样本，并使用 8 个 Ray 节点上的 1280 个 CPU 核心在 2.8 小时内对 5TB 数据进行重复数据删除。
- 🛠️ [2025-01-03] 我们通过 20 多个相关的新 [OP](https://github.com/modelscope/data-juicer/releases/tag/v1.0.2) 以及与 LLaMA-Factory 和 ModelScope-Swift 兼容的统一 [数据集格式](https://github.com/modelscope/data-juicer/releases/tag/v1.0.3) 更好地支持Post-Tuning场景。

<details>
<summary> History News:
</summary>>

- [2024-12-17] 我们提出了 *HumanVBench*，它包含 16 个以人为中心的任务，使用合成数据，从内在情感和外在表现的角度对22个视频 MLLM 的能力进行基准测试。请参阅我们的 [论文](https://arxiv.org/abs/2412.17574) 中的更多详细信息，并尝试使用它 [评估](https://github.com/modelscope/data-juicer/tree/HumanVBench) 您的模型。

- [2024-11-22] 我们发布 DJ [v1.0.0](https://github.com/modelscope/data-juicer/releases/tag/v1.0.0)，其中我们重构了 Data-Juicer 的 *Operator*、*Dataset*、*Sandbox* 和许多其他模块以提高可用性，例如支持容错、FastAPI 和自适应资源管理。

- [2024-08-25] 我们在 KDD'2024 中提供了有关多模态 LLM 数据处理的[教程](https://modelscope.github.io/data-juicer/_static/tutorial_kdd24.html)。

- [2024-08-09] 我们提出了Img-Diff，它通过*对比数据合成*来增强多模态大型语言模型的性能，在[MMVP benchmark](https://tsb0601.github.io/mmvp_blog/)中比GPT-4V高出12个点。 更多细节请参阅我们的 [论文](https://arxiv.org/abs/2408.04594), 以及从 [huggingface](https://huggingface.co/datasets/datajuicer/Img-Diff) 和 [modelscope](https://modelscope.cn/datasets/Data-Juicer/Img-Diff)下载这份数据集。
- [2024-07-24] "天池 Better Synth 多模态大模型数据合成赛"——第四届Data-Juicer大模型数据挑战赛已经正式启动！立即访问[竞赛官网](https://tianchi.aliyun.com/competition/entrance/532251)，了解赛事详情。
- [2024-07-17] 我们利用Data-Juicer[沙盒实验室套件](https://github.com/modelscope/data-juicer/blob/main/docs/Sandbox_ZH.md)，通过数据与模型间的系统性研发工作流，调优数据和模型，在[VBench](https://huggingface.co/spaces/Vchitect/VBench_Leaderboard)文生视频排行榜取得了新的榜首。相关成果已经整理发表在[论文](http://arxiv.org/abs/2407.11784)中，并且模型已在[ModelScope](https://modelscope.cn/models/Data-Juicer/Data-Juicer-T2V)和[HuggingFace](https://huggingface.co/datajuicer/Data-Juicer-T2V)平台发布。
- [2024-07-12] 我们的MLLM-Data精选列表已经演化为一个模型-数据协同开发的角度系统性[综述](https://arxiv.org/abs/2407.08583)。欢迎[浏览](docs/awesome_llm_data.md)或参与贡献!
- [2024-06-01] ModelScope-Sora"数据导演"创意竞速——第三届Data-Juicer大模型数据挑战赛已经正式启动！立即访问[竞赛官网](https://tianchi.aliyun.com/competition/entrance/532219)，了解赛事详情。
- [2024-03-07] 我们现在发布了 **Data-Juicer [v0.2.0](https://github.com/modelscope/data-juicer/releases/tag/v0.2.0)**! 在这个新版本中，我们支持了更多的 **多模态数据(包括视频)** 相关特性。我们还启动了 **[DJ-SORA](docs/DJ_SORA_ZH.md)** ，为SORA-like大模型构建开放的大规模高质量数据集！
- [2024-02-20] 我们在积极维护一份关于LLM-Data的*精选列表*，欢迎[访问](docs/awesome_llm_data.md)并参与贡献！
- [2024-02-05] 我们的论文被SIGMOD'24 industrial track接收！
- [2024-01-10] 开启"数据混合"新视界——第二届Data-Juicer大模型数据挑战赛已经正式启动！立即访问[竞赛官网](https://tianchi.aliyun.com/competition/entrance/532174)，了解赛事详情。
- [2024-01-05] **Data-Juicer v0.1.3** 版本发布了。 
在这个新版本中，我们支持了**更多Python版本**（3.8-3.10），同时支持了**多模态**数据集的[转换](tools/fmt_conversion/multimodal/README_ZH.md)和[处理](docs/Operators.md)（包括文本、图像和音频。更多模态也将会在之后支持）！
此外，我们的论文也更新到了[第三版](https://arxiv.org/abs/2309.02033) 。
- [2023-10-13] 我们的第一届以数据为中心的 LLM 竞赛开始了！
  请访问大赛官网，FT-Data Ranker（[1B赛道](https://tianchi.aliyun.com/competition/entrance/532157) 、[7B赛道](https://tianchi.aliyun.com/competition/entrance/532158) ) ，了解更多信息。
</details>



## 为什么选择 Data-Juicer？

<img src="https://img.alicdn.com/imgextra/i4/O1CN015URK6i21KU3XdkUpK_!!6000000006966-2-tps-3994-3956.png" align="center" width="500" />

- **系统化和可重用**：
系统化地为用户提供 100 多个核心 [算子](docs/Operators.md) 和 50 多个可重用的数据菜谱和
专用工具套件，旨在解耦于特定的多模态 LLM 数据集和处理管道运行。支持预训练、后训练、英语、中文等场景中的数据分析、清洗和合成。

- **易用、可扩展**：
简洁灵活，提供快速[入门指南](docs/tutorial/QuickStart_ZH.md)和包含丰富使用示例的[DJ-Cookbook](docs/tutorial/DJ-Cookbook_ZH.md)。您可以灵活实现自己的OP，[自定义](docs/DeveloperGuide_ZH.md)数据处理工作流。

Data-Juicer 现采用 AI 自动重写和优化算子的 docstring，并生成详细的算子文档，帮助更快理解每个算子的功能及用法。  
如需了解该文档增强流程的具体实现，欢迎访问 [`dj_agents` 分支下的 demos/op_doc_enhance_workflow 文件夹](https://github.com/modelscope/data-juicer/tree/dj_agents/demos/op_doc_enhance_workflow)。

- **高效、稳定**：提供性能优化的[并行数据处理能力](docs/Distributed_ZH.md)（Aliyun-PAI\Ray\CUDA\OP Fusion），
更快、更少资源消耗，基于大规模生产环境打磨。

- **效果验证、沙盒**：支持数据模型协同开发，通过[沙盒实验室](docs/Sandbox_ZH.md)实现快速迭代，提供反馈循环、可视化等功能，让您更好地理解和改进数据和模型。已经有许多基于 DJ 衍生的数据菜谱和模型经过了效用验证，譬如在预训练、文生视频、图文生成等场景。
![Data-in-the-loop](https://img.alicdn.com/imgextra/i2/O1CN017U7Zz31Y7XtCJ5GOz_!!6000000003012-0-tps-3640-1567.jpg)

## 文档

- 教程
  - [DJ-Cookbook](docs/tutorial/DJ-Cookbook_ZH.md)
  - [安装](docs/tutorial/Installation_ZH.md)
  - [快速上手](docs/tutorial/QuickStart_ZH.md)
- 其他帮助文档
  - [算子提要](docs/Operators.md)
  - [数据菜谱Gallery](docs/RecipeGallery_ZH.md)
  - [数据集配置指南](docs/DatasetCfg_ZH.md)
  - [Awesome Data-Model Co-Development of MLLMs](docs/awesome_llm_data.md)
  - [“坏”数据展览](docs/BadDataExhibition_ZH.md)
  - [DJ-SORA](docs/DJ_SORA_ZH.md)
  - [API服务化](docs/DJ_service_ZH.md)
  - [开发者指南](docs/DeveloperGuide_ZH.md)
  - [Data-Juicer分布式数据处理](docs/Distributed_ZH.md)
  - [沙盒实验室](docs/Sandbox_ZH.md)
<<<<<<< HEAD
  - [作业管理与监控](docs/JobManagement_ZH.md)
=======
  - [Data-Juicer Agent](docs/DJ_agent_ZH.md)
>>>>>>> 613882b4
- Demos
  - [演示](demos/README_ZH.md)
    - [自动化评测：HELM 评测及可视化](demos/auto_evaluation_helm/README_ZH.md)
    - [为LLM构造角色扮演的system prompt](demos/role_playing_system_prompt/README_ZH.md)
- 工具
  - [分布式模糊去重工具](tools/distributed_deduplication/README_ZH.md)
  - [Auto Evaluation Toolkit](tools/evaluator/README_ZH.md)
    - [GPT EVAL: 使用OpenAI API评测大模型](tools/evaluator/gpt_eval/README_ZH.md)
    - [Evaluation Results Recorder](tools/evaluator/recorder/README_ZH.md)
  - [格式转换工具](tools/fmt_conversion/README_ZH.md)
    - [多模态工具](tools/fmt_conversion/multimodal/README_ZH.md)
    - [后微调工具](tools/fmt_conversion/post_tuning_dialog/README_ZH.md)
  - [数据菜谱的自动化超参优化](tools/hpo/README_ZH.md)
  - [Label Studio Service Utility](tools/humanops/README.md)
  - [视频生成评测工具](tools/mm_eval/inception_metrics/README_ZH.md)
  - [后处理工具](tools/postprocess/README_ZH.md)
  - [预处理工具](tools/preprocess/README_ZH.md)
  - [给数据打分](tools/quality_classifier/README_ZH.md)
- 作业管理与监控
  - [处理快照工具](data_juicer/utils/job/snapshot.py) - 提供JSON格式的全面作业状态分析
  - [作业管理工具](data_juicer/utils/job/) - 监控和管理DataJuicer处理作业
  - [资源感知分区](data_juicer/core/executor/partition_size_optimizer.py) - 分布式处理的自动资源优化
- 第三方
  - [大语言模型生态](thirdparty/LLM_ecosystems/README_ZH.md)
  - [第三方模型库](thirdparty/models/README_ZH.md)


## 开源协议

Data-Juicer 在 Apache License 2.0 协议下发布。

## 贡献与致谢

Data-Juicer 的发展离不开社区的参与和反馈，非常欢迎各方面的贡献：开发新的算子（无论是简单函数还是现有论文的先进算法）、分享新的数据菜谱和使用场景、提出新功能需求、提升代码效率、修复程序错误、完善项目文档、反馈使用体验等。您可参考[开发者指南](docs/DeveloperGuide_ZH.md)开启贡献；在社区中宣传本项目，或为我们的代码仓库点亮星标 ⭐，同样是对该项目非常宝贵的支持！

我们由衷感谢所有为本项目做出贡献的[代码贡献者](https://github.com/modelscope/data-juicer/graphs/contributors)，他们是本项目的基石。我们尽力确保以下名单的完整和及时，并期待更多名字的加入（英文字母序排列）。若有疏漏，请随时联系我们。

- **发起方：** 阿里巴巴通义实验室
- **联合研发优化：** 阿里云PAI、Anyscale (Ray Team)、中山大学 ([知识工程实验室](https://github.com/YingShen-SYSU/AIGC))、NVIDIA (NeMo Team) 等
- **用户/提供无价反馈：** [AgentScope](https://github.com/agentscope-ai/agentscope)、阿里巴巴集团、蚂蚁集团、比亚迪、字节跳动、[DiffSynth-Studio](https://github.com/modelscope/DiffSynth-Studio)、[EasyAnimate](https://github.com/aigc-apps/EasyAnimate)、[Eval-Scope](https://github.com/modelscope/evalscope)、京东、[LLaMA-Factory](https://github.com/hiyouga/LLaMA-Factory)、南京大学、OPPO、北京大学、[RM-Gallery](https://github.com/modelscope/RM-Gallery)、中国人民大学、清华大学、[Trinity-RFT](https://github.com/modelscope/Trinity-RFT)、中国科学院、中国科学院大学、小红书、小米、喜马拉雅、浙江大学等
- **其它项目：** Data-Juicer 也感谢许多先驱开源项目，例如 [Apache Arrow](https://github.com/apache/arrow)、[BLOOM](https://huggingface.co/bigscience/bloom)、[Hugging Face Datasets](https://github.com/huggingface/datasets)、[RedPajama-Data](https://github.com/togethercomputer/RedPajama-Data/tree/rp_v1)、[Ray](https://github.com/ray-project/ray)、[vLLM](https://github.com/vllm-project/vllm) 等

我们期待您的反馈与合作。如您有合作意向或关于新子项目的提案，欢迎通过 GitHub Issues、Pull Requests、[Slack](https://join.slack.com/t/data-juicer/shared_invite/zt-23zxltg9d-Z4d3EJuhZbCLGwtnLWWUDg?spm=a2c22.12281976.0.0.7a8253f30mgpjw) 频道、[钉钉](https://qr.dingtalk.com/action/joingroup?code=v1,k1,YFIXM2leDEk7gJP5aMC95AfYT+Oo/EP/ihnaIEhMyJM=&_dt_no_comment=1&origin=11)群或[邮件](mailto:datajuicer@outlook.com)与我们联系。


## 参考文献
如果您发现Data-Juicer对您的研发有帮助，请引用以下工作，[1.0paper](https://arxiv.org/abs/2309.02033), [2.0paper](https://arxiv.org/abs/2501.14755)。

```
@inproceedings{djv1,
  title={Data-Juicer: A One-Stop Data Processing System for Large Language Models},
  author={Daoyuan Chen and Yilun Huang and Zhijian Ma and Hesen Chen and Xuchen Pan and Ce Ge and Dawei Gao and Yuexiang Xie and Zhaoyang Liu and Jinyang Gao and Yaliang Li and Bolin Ding and Jingren Zhou},
  booktitle={International Conference on Management of Data},
  year={2024}
}

@article{djv2,
  title={Data-Juicer 2.0: Cloud-Scale Adaptive Data Processing for Foundation Models},
  author={Chen, Daoyuan and Huang, Yilun and Pan, Xuchen and Jiang, Nana and Wang, Haibin and Ge, Ce and Chen, Yushuo and Zhang, Wenhao and Ma, Zhijian and Zhang, Yilei and Huang, Jun and Lin, Wei and Li, Yaliang and Ding, Bolin and Zhou, Jingren},
  journal={arXiv preprint arXiv:2501.14755},
  year={2024}
}
```
<details>
<summary>更多Data-Juicer团队关于数据的论文:
</summary>>

- (ICML'25 Spotlight) [Data-Juicer Sandbox: A Feedback-Driven Suite for Multimodal Data-Model Co-development](https://arxiv.org/abs/2407.11784)

- (CVPR'25) [ImgDiff: Contrastive Data Synthesis for Vision Large Language Models](https://arxiv.org/abs/2408.04594)
 
- (TPAMI'25) [The Synergy between Data and Multi-Modal Large Language Models: A Survey from Co-Development Perspective](https://arxiv.org/abs/2407.08583)

- (Benchmark Data) [HumanVBench: Exploring Human-Centric Video Understanding Capabilities of MLLMs with Synthetic Benchmark Data](https://arxiv.org/abs/2412.17574)
 
- (Benchmark Data) [DetailMaster: Can Your Text-to-Image Model Handle Long Prompts?](https://www.arxiv.org/abs/2505.16915)

- (Data Synthesis) [Diversity as a Reward: Fine-Tuning LLMs on a Mixture of Domain-Undetermined Data](https://www.arxiv.org/abs/2502.04380)

- (Data Synthesis) [MindGYM: What Matters in Question Synthesis for Thinking-Centric Fine-Tuning?](https://arxiv.org/abs/2503.09499)

- (Data Scaling) [BiMix: A Bivariate Data Mixing Law for Language Model Pretraining](https://arxiv.org/abs/2405.14908)

</details>
<|MERGE_RESOLUTION|>--- conflicted
+++ resolved
@@ -119,11 +119,8 @@
   - [开发者指南](docs/DeveloperGuide_ZH.md)
   - [Data-Juicer分布式数据处理](docs/Distributed_ZH.md)
   - [沙盒实验室](docs/Sandbox_ZH.md)
-<<<<<<< HEAD
   - [作业管理与监控](docs/JobManagement_ZH.md)
-=======
   - [Data-Juicer Agent](docs/DJ_agent_ZH.md)
->>>>>>> 613882b4
 - Demos
   - [演示](demos/README_ZH.md)
     - [自动化评测：HELM 评测及可视化](demos/auto_evaluation_helm/README_ZH.md)
