--- conflicted
+++ resolved
@@ -46,12 +46,8 @@
 
 
 ## News
-<<<<<<< HEAD
-- 🛠️ [2025-08-09] **New Job Management & Monitoring Features**: We've added comprehensive job monitoring capabilities including a [Processing Snapshot Utility](data_juicer/utils/job/snapshot.py) that provides detailed JSON analysis of job status, progress tracking, and checkpointing information. Also introduced [Resource-Aware Partitioning](data_juicer/core/executor/partition_size_optimizer.py) for automatic optimization of distributed processing resources, and enhanced logging with centralized rotation and retention policies.
-=======
 - 🎉 [2025-09-19] Our work of [Data-Juicer 2.0: Cloud-Scale Adaptive Data Processing for and with Foundation Models](https://arxiv.org/abs/2501.14755) has been accepted as a **NeurIPS'25 Spotlight** (top 3.1% of all submissions)!
 - 🎉 [2025-09-19] Our two works regarding data mixture/selection/synthesis: [Diversity as a Reward: Fine-Tuning LLMs on a Mixture of Domain-Undetermined Data](https://arxiv.org/abs/2502.04380) and [MindGYM: What Matters in Question Synthesis for Thinking-Centric Fine-Tuning?](https://arxiv.org/abs/2503.09499) have been accepted by **NeurIPS'25**!
->>>>>>> 1aefd47d
 - 🛠️ [2025-06-04] How to process feedback data in the "era of experience"? We propose [Trinity-RFT: A General-Purpose and Unified Framework for Reinforcement Fine-Tuning of LLMs](https://arxiv.org/abs/2505.17826), which leverages Data-Juicer for its data pipelines tailored for RFT scenarios.
 - 🎉 [2025-06-04] Our [Data-Model Co-development Survey](https://ieeexplore.ieee.org/document/11027559) has been accepted by IEEE Transactions on Pattern Analysis and Machine Intelligence (**TPAMI**)! Welcome to explore and contribute the [awesome-list](https://modelscope.github.io/data-juicer/en/main/docs/awesome_llm_data.html).
 - 🔎 [2025-06-04] We introduce [DetailMaster: Can Your Text-to-Image Model Handle Long Prompts?](https://www.arxiv.org/abs/2505.16915) A synthetic benchmark revealing notable performance drops despite large models' proficiency with short descriptions.
