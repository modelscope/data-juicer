--- conflicted
+++ resolved
@@ -123,11 +123,8 @@
   - [How-to Guide for Developers](docs/DeveloperGuide.md)
   - [Distributed Data Processing in Data-Juicer](docs/Distributed.md)
   - [Sandbox](docs/Sandbox.md)
-<<<<<<< HEAD
   - [Job Management & Monitoring](docs/JobManagement.md)
-=======
   - [Data-Juicer Agent](docs/DJ_agent.md)
->>>>>>> 613882b4
 - Demos
   - [demos](demos/README.md)
 - Tools
