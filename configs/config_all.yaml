--- conflicted
+++ resolved
@@ -226,20 +226,17 @@
       min_score: 0.3                                          # the min aesthetics score of filter range
       max_score: 1.0                                          # the max aesthetics score of filter range
       any_or_all: any                                         # keep this sample when any/all images meet the filter condition
-<<<<<<< HEAD
+  - image_aspect_ratio_filter:                              # filter samples according to the aspect ratios of images (a fraction of width by height, r=w/h) in them
+      min_ratio: 0.333                                        # the min aspect ratio of filter range
+      max_ratio: 3.0                                          # the max aspect ratio of filter range
+      any_or_all: any                                         # keep this sample when any/all images meet the filter condition
+  - image_face_ratio_filter:                                # filter samples according to the face area ratios in images (r=face_area/image_area). If multiple faces are available, we use the largest one.
+      min_ratio: 0.0                                          # the min face area ratio of filter range
+      max_ratio: 0.4                                          # the max face area ratio of filter range
   - image_nsfw_filter:                                      # filter samples according to the nsfw scores of images in them
       hf_nsfw_model: Falconsai/nsfw_image_detection           # Huggingface model name for nsfw classification
       score_threshold: 0.5                                    # the nsfw score threshold for samples, range from 0 to 1
       any_or_all: any                                         # keep this sample when any/all images meet the filter condition
-=======
-  - image_aspect_ratio_filter:                              # filter samples according to the aspect ratios of images (a fraction of width by height, r=w/h) in them
-      min_ratio: 0.333                                        # the min aspect ratio of filter range
-      max_ratio: 3.0                                          # the max aspect ratio of filter range
-      any_or_all: any                                         # keep this sample when any/all images meet the filter condition
-  - image_face_ratio_filter:                                # filter samples according to the face area ratios in images (r=face_area/image_area). If multiple faces are available, we use the largest one.
-      min_ratio: 0.0                                          # the min face area ratio of filter range
-      max_ratio: 0.4                                          # the max face area ratio of filter range
->>>>>>> 59007f4d
   - image_shape_filter:                                     # filter samples according to the widths and heights of images in them
       min_width: 200                                          # the min width of width filter range
       max_width: 5000                                         # the max width of width filter range
