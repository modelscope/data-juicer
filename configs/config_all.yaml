# Process config example including:
#   - all global arguments
#   - all ops and their arguments

# global parameters
project_name: 'all'                                         # project name for distinguish your configs
dataset_path: '/path/to/your/dataset'                       # path to your dataset directory or file with weights(0.0-1.0), 1.0 as default.
                                                            # accepted format: 'weight1(optional) dataset1-path weight2(optional) dataset2-path'
export_path: '/path/to/result/dataset.jsonl'                # path to processed result dataset. Supported suffixes include ['jsonl', 'json', 'parquet']
export_shard_size: 0                                        # shard size of exported dataset in Byte. In default, it's 0, which means export the whole dataset into only one file. If it's set a positive number, the exported dataset will be split into several dataset shards, and the max size of each shard won't larger than the export_shard_size
export_in_parallel: false                                   # whether to export the result dataset in parallel to a single file, which usually takes less time. It only works when export_shard_size is 0, and its default number of processes is the same as the argument np. **Notice**: If it's True, sometimes exporting in parallel might require much more time due to the IO blocking, especially for very large datasets. When this happens, False is a better choice, although it takes more time.
np: 4                                                       # number of subprocess to process your dataset
text_keys: 'text'                                           # the key name of field where the sample texts to be processed, e.g., `text`, `instruction`, `output`, ...
                                                            # Note: currently, we support specify only ONE key for each op, for cases requiring multiple keys, users can specify the op multiple times. We will only use the first key of `text_keys` when you set multiple keys.
suffixes: []                                                # the suffix of files that will be read. For example: '.txt', 'txt' or ['txt', '.pdf', 'docx']
use_cache: true                                             # whether to use the cache management of Hugging Face datasets. It might take up lots of disk space when using cache
ds_cache_dir: null                                          # cache dir for Hugging Face datasets. In default, it\'s the same as the environment variable `HF_DATASETS_CACHE`, whose default value is usually "~/.cache/huggingface/datasets". If this argument is set to a valid path by users, it will override the default cache dir
open_monitor: true                                          # Whether to open the monitor to trace resource utilization for each OP during data processing. It\'s True in default.
use_checkpoint: false                                       # whether to use the checkpoint management to save the latest version of dataset to work dir when processing. Rerun the same config will reload the checkpoint and skip ops before it. Cache will be disabled when using checkpoint. If args of ops before the checkpoint are changed, all ops will be rerun from the beginning.
temp_dir: null                                              # the path to the temp directory to store intermediate caches when cache is disabled, these cache files will be removed on-the-fly. In default, it's None, so the temp dir will be specified by system. NOTICE: you should be caution when setting this argument because it might cause unexpected program behaviors when this path is set to an unsafe directory.
open_tracer: false                                          # whether to open the tracer to trace the changes during process. It might take more time when opening tracer
op_list_to_trace: []                                        # only ops in this list will be traced by tracer. If it's empty, all ops will be traced. Only available when tracer is opened.
trace_num: 10                                               # number of samples to show the differences between datasets before and after each op. Only available when tracer is opened.
op_fusion: false                                            # whether to fuse operators that share the same intermediate variables automatically. Op fusion might reduce the memory requirements slightly but speed up the whole process.
fusion_strategy: 'probe'                                    # OP fusion strategy. Support ['greedy', 'probe'] now. 'greedy' means keep the basic OP order and put the fused OP to the last of each fused OP group. 'probe' means Data-Juicer will probe the running speed for each OP at the beginning and reorder the OPs and fused OPs according to their probed speed (fast to slow). It's 'probe' in default.
cache_compress: null                                        # the compression method of the cache file, which can be specified in ['gzip', 'zstd', 'lz4']. If this parameter is None, the cache file will not be compressed. We recommend you turn on this argument when your input dataset is larger than tens of GB and your disk space is not enough.
keep_stats_in_res_ds: false                                 # whether to keep the computed stats in the result dataset. The intermediate fields to store the stats computed by Filters will be removed if it's False. It's False in default.
keep_hashes_in_res_ds: false                                # whether to keep the computed hashes in the result dataset. The intermediate fields to store the hashes computed by Deduplicators will be removed if it's False. It's False in default.
adaptive_batch_size: false                                  # whether to use adaptive batch sizes for each OP according to the probed results. It's False in default.

# for multimodal data processing
image_key: 'images'                                         # key name of field to store the list of sample image paths.
image_special_token: '<__dj__image>'                        # the special token that represents an image in the text. In default, it's "<__dj__image>". You can specify your own special token according to your input dataset.
audio_key: 'audios'                                         # key name of field to store the list of sample audio paths.
audio_special_token: '<__dj__audio>'                        # the special token that represents an audio in the text. In default, it's "<__dj__audio>". You can specify your own special token according to your input dataset.
video_key: 'videos'                                         # key name of field to store the list of sample video paths.
video_special_token: '<__dj__video>'                        # the special token that represents a video in the text. In default, it's "<__dj__video>". You can specify your own special token according to your input dataset.

eoc_special_token: '<|__dj__eoc|>'                          # the special token that represents the end of a chunk in the text. In default, it's "<|__dj__eoc|>". You can specify your own special token according to your input dataset.

# for distributed processing
executor_type: default                                      # type of executor, support "default" or "ray" for now.
ray_address: auto                                           # the address of the Ray cluster.

# only for data analysis
percentiles: [0.25, 0.5, 0.75]                              # percentiles to analyze the dataset distribution
export_original_dataset: false                              # whether to export the original dataset with stats. If you only need the stats of the dataset, setting it to false could speed up the exporting.
save_stats_in_one_file: false                               # whether to store all stats result into one file

# for sandbox or hpo
data_probe_algo: 'uniform'                                  # sampling algorithm for dataset. Should be one of ["uniform", "frequency_specified_field_selector", "topk_specified_field_selector"]. It's "uniform" in default. Only used for dataset sampling.
data_probe_ratio: 1.0                                       # the sampling ratio to the original dataset size. It's 1.0 in default. Only used for dataset sampling.
hpo_config: null                                            # path to a configuration file when using auto-HPO tool.

# process schedule: a list of several process operators with their arguments
process:
  # Mapper ops. Most of these ops need no arguments.
  - audio_ffmpeg_wrapped_mapper:                            # simple wrapper for FFmpeg audio filters
  - calibrate_qa_mapper:                                    # calibrate question-answer pairs based on reference text.
      api_model: 'gpt-4o'                                     # API model name.
      api_endpoint: null                                      # URL endpoint for the API.
      response_path: null                                     # Path to extract content from the API response. Defaults to 'choices.0.message.content'.
      system_prompt: null                                     # System prompt for the calibration task.
      input_template: null                                    # Template for building the model input.
      reference_template: null                                # Template for formatting the reference text.
      qa_pair_template: null                                  # Template for formatting question-answer pairs.
      output_pattern: null                                    # Regular expression for parsing model output.
      try_num: 3                                              # The number of retry attempts when there is an API call error or output parsing error.
      model_params: {}                                        # Parameters for initializing the model.
      sampling_params: {}                                     # Extra parameters passed to the API call.
  - calibrate_query_mapper:                                 # calibrate query in question-answer pairs based on reference text.
  - calibrate_response_mapper:                              # calibrate response in question-answer pairs based on reference text.
  - chinese_convert_mapper:                                 # convert Chinese between Traditional Chinese, Simplified Chinese and Japanese Kanji.
      mode: 's2t'                                             # choose the mode to convert Chinese: ['s2t', 't2s', 's2tw', 'tw2s', 's2hk', 'hk2s', 's2twp', 'tw2sp', 't2tw', 'tw2t', 'hk2t', 't2hk', 't2jp', 'jp2t']
  - clean_email_mapper:                                     # remove emails from text.
  - clean_html_mapper:                                      # remove html formats form text.
  - clean_ip_mapper:                                        # remove ip addresses from text.
  - clean_links_mapper:                                     # remove web links from text.
  - clean_copyright_mapper:                                 # remove copyright comments.
  - dialog_intent_detection_mapper:                         # Mapper to generate user's intent labels in dialog.
      api_model: 'gpt-4o'                                     # API model name.
      intent_candidates: null                                 # The output intent candidates. Use open-domai intent labels n if it is None.
      max_round: 10                                           # The max num of round in the dialog to build the prompt.
      labels_key: 'dialog_intent_labels'                      # The key name in the meta field to store the output labels. It is 'dialog_intent_labels' in default.
      analysis_key: 'dialog_intent_labels_analysis'           # The key name in the meta field to store the corresponding analysis. It is 'dialog_intent_labels_analysis' in default.
      api_endpoint: null                                      # URL endpoint for the API.
      response_path: null                                     # Path to extract content from the API response. Defaults to 'choices.0.message.content'.
      system_prompt: null                                     # System prompt for the task.
      query_template: null                                    # Template for query part to build the input prompt.
      response_template: null                                 # Template for response part to build the input prompt.
      candidate_template: null                                # Template for intent candidates to build the input prompt.
      analysis_template: null                                 # Template for analysis part to build the input prompt.
      labels_template: null                                   # Template for labels to build the input prompt.
      analysis_pattern: null                                  # Pattern to parse the return intent analysis.
      labels_pattern: null                                    # Pattern to parse the return intent labels.
      try_num: 3                                              # The number of retry attempts when there is an API call error or output parsing error.
      model_params: {}                                        # Parameters for initializing the API model.
      sampling_params: {}                                     # Extra parameters passed to the API call. e.g {'temperature': 0.9, 'top_p': 0.95}
  - dialog_sentiment_detection_mapper:                      # Mapper to generate user's sentiment labels in dialog.
      api_model: 'gpt-4o'                                     # API model name.
      sentiment_candidates: null                              # The output sentiment candidates. Use open-domai sentiment labels n if it is None.
      max_round: 10                                           # The max num of round in the dialog to build the prompt.
      labels_key: 'dialog_sentiment_labels'                   # The key name in the meta field to store the output labels. It is 'dialog_sentiment_labels' in default.
      analysis_key: 'dialog_sentiment_labels_analysis'        # The key name in the meta field to store the corresponding analysis. It is 'dialog_sentiment_labels_analysis' in default.
      api_endpoint: null                                      # URL endpoint for the API.
      response_path: null                                     # Path to extract content from the API response. Defaults to 'choices.0.message.content'.
      system_prompt: null                                     # System prompt for the task.
      query_template: null                                    # Template for query part to build the input prompt.
      response_template: null                                 # Template for response part to build the input prompt.
      candidate_template: null                                # Template for sentiment candidates to build the input prompt.
      analysis_template: null                                 # Template for analysis part to build the input prompt.
      labels_template: null                                   # Template for labels part to build the input prompt.
      analysis_pattern: null                                  # Pattern to parse the return sentiment analysis.
      labels_pattern: null                                    # Pattern to parse the return sentiment labels.
      try_num: 3                                              # The number of retry attempts when there is an API call error or output parsing error.
      model_params: {}                                        # Parameters for initializing the API model.
      sampling_params: {}                                     # Extra parameters passed to the API call. e.g {'temperature': 0.9, 'top_p': 0.95}
  - dialog_sentiment_intensity_mapper:                      # Mapper to predict user's sentiment intensity (from -5 to 5 in default prompt) in dialog.
      api_model: 'gpt-4o'                                     # API model name.
      max_round: 10                                           # The max num of round in the dialog to build the prompt.
      intensities_key: null                                   # The key name in the meta field to store the output sentiment intensities. It is 'dialog_sentiment_intensity' in default.
      analysis_key: null                                      # The key name in the meta field to store the corresponding analysis. It is 'dialog_sentiment_intensity_analysis' in default.
      api_endpoint: null                                      # URL endpoint for the API.
      response_path: null                                     # Path to extract content from the API response. Defaults to 'choices.0.message.content'.
      system_prompt: null                                     # System prompt for the task.
      query_template: null                                    # Template for query part to build the input prompt.
      response_template: null                                 # Template for response part to build the input prompt.
      analysis_template: null                                 # Template for analysis part to build the input prompt.
      intensity_template: null                                # Template for intensity part to build the input prompt.
      analysis_pattern: null                                  # Pattern to parse the return sentiment analysis.
      intensity_pattern: null                                 # Pattern to parse the return sentiment intensity.
      try_num: 3                                              # The number of retry attempts when there is an API call error or output parsing error.
      model_params: {}                                        # Parameters for initializing the API model.
      sampling_params: {}                                     # Extra parameters passed to the API call. e.g {'temperature': 0.9, 'top_p': 0.95}
  - dialog_topic_detection_mapper:                          # Mapper to generate user's topic labels in dialog.
      api_model: 'gpt-4o'                                     # API model name.
      topic_candidates: null                                  # The output topic candidates. Use open-domai topic labels n if it is None.
      max_round: 10                                           # The max num of round in the dialog to build the prompt.
      labels_key: 'dialog_topic_labels'                       # The key name in the meta field to store the output labels. It is 'dialog_topic_labels' in default.
      analysis_key: 'dialog_topic_labels_analysis'            # The key name in the meta field to store the corresponding analysis. It is 'dialog_topic_labels_analysis' in default.
      api_endpoint: null                                      # URL endpoint for the API.
      response_path: null                                     # Path to extract content from the API response. Defaults to 'choices.0.message.content'.
      system_prompt: null                                     # System prompt for the task.
      query_template: null                                    # Template for query part to build the input prompt.
      response_template: null                                 # Template for response part to build the input prompt.
      candidate_template: null                                # Template for topic candidates to build the input prompt.
      analysis_template: null                                 # Template for analysis part to build the input prompt.
      labels_template: null                                   # Template for labels part to build the input prompt.
      analysis_pattern: null                                  # Pattern to parse the return topic analysis.
      labels_pattern: null                                    # Pattern to parse the return topic labels.
      try_num: 3                                              # The number of retry attempts when there is an API call error or output parsing error.
      model_params: {}                                        # Parameters for initializing the API model.
      sampling_params: {}                                     # Extra parameters passed to the API call. e.g {'temperature': 0.9, 'top_p': 0.95}
  - expand_macro_mapper:                                    # expand macro definitions in Latex text.
  - extract_entity_attribute_mapper:                        # Extract attributes for given entities from the text.
      api_model: 'gpt-4o'                                     # API model name.
      query_entities: ["孙悟空", "猪八戒"]                      # Entity list to be queried.
      query_attributes: ["人物性格"]                            # Attribute list to be queried.
      entity_key: 'entity'                                    # The key name in the meta field to store the given main entity for attribute extraction.
      entity_attribute_key: 'attribute'                       # The key name in the meta field to store the given attribute to be extracted.
      attribute_desc_key: 'attribute_description'             # The key name in the meta field to store the extracted attribute description.
      support_text_key: 'support_text'                        # The key name in the meta field to store the attribute support text extracted from the raw text.
      api_endpoint: null                                      # URL endpoint for the API.
      response_path: null                                     # Path to extract content from the API response. Defaults to 'choices.0.message.content'.
      system_prompt_template: null                            # System prompt template for the task. Need to be specified by given entity and attribute.
      input_template: null                                    # Template for building the model input.
      attr_pattern_template: null                             # Pattern for parsing the attribute from output. Need to be specified by given attribute.
      demo_pattern: null                                      # Pattern for parsing the demonstraction from output to support the attribute.
      try_num: 3                                              # The number of retry attempts when there is an API call error or output parsing error.
      drop_text: false                                        # If drop the text in the output.
      model_params: {}                                        # Parameters for initializing the API model.
      sampling_params: {}                                     # Extra parameters passed to the API call. e.g {'temperature': 0.9, 'top_p': 0.95}
  - extract_entity_relation_mapper:                         # Extract entities and relations in the text for knowledge graph.
      api_model: 'gpt-4o'                                     # API model name.
      entity_types: ['person', 'organization', 'location']    # Pre-defined entity types for knowledge graph.
      entity_key: 'entity'                                    # The key name in the meta field to store the entities.
      relation_key: 'relation'                                # The key name in the meta field to store the relations between entities.
      api_endpoint: null                                      # URL endpoint for the API.
      response_path: null                                     # Path to extract content from the API response. Defaults to 'choices.0.message.content'.
      prompt_template: null                                   # The template of input prompt.
      tuple_delimiter: null                                   # Delimiter to separate items in outputs.
      record_delimiter: null                                  # Delimiter to separate records in outputs.
      completion_delimiter: null                              # To mark the end of the output.
      max_gleaning: 1                                         # the extra max num to call LLM to glean entities and relations.
      continue_prompt: null                                   # the prompt for gleaning entities and relations.
      if_loop_prompt: null                                    # the prompt to determine whether to stop gleaning.
      entity_pattern: null                                    # Regular expression for parsing entity record.
      relation_pattern: null                                  # Regular expression for parsing relation record.
      try_num: 3                                              # The number of retry attempts when there is an API call error or output parsing error.
      drop_text: false                                        # If drop the text in the output.
      model_params: {}                                        # Parameters for initializing the API model.
      sampling_params: {}                                     # Extra parameters passed to the API call. e.g {'temperature': 0.9, 'top_p': 0.95}
  - extract_event_mapper:                                   # Extract events and relevant characters in the text
      api_model: 'gpt-4o'                                     # API model name.
      event_desc_key: 'event_description'                     # The key name in the meta field to store the event descriptions.
      relevant_char_key: 'relevant_characters'                # The key name in the meta field to store the relevant characters to the events.
      api_endpoint: null                                      # URL endpoint for the API.
      response_path: null                                     # Path to extract content from the API response. Defaults to 'choices.0.message.content'.
      system_prompt: null                                     # System prompt for the task.
      input_template: null                                    # Template for building the model input.
      output_pattern: null                                    # Regular expression for parsing model output.
      try_num: 3                                              # The number of retry attempts when there is an API call error or output parsing error.
      drop_text: false                                        # If drop the text in the output.
      model_params: {}                                        # Parameters for initializing the API model.
      sampling_params: {}                                     # Extra parameters passed to the API call. e.g {'temperature': 0.9, 'top_p': 0.95}
  - extract_keyword_mapper:                                 # Generate keywords for the text.
      api_model: 'gpt-4o'                                     # API model name.
      keyword_key: 'keyword'                                  # The key name in the meta field to store the keywords.
      api_endpoint: null                                      # URL endpoint for the API.
      response_path: null                                     # Path to extract content from the API response. Defaults to 'choices.0.message.content'.
      prompt_template: null                                   # The template of input prompt.
      completion_delimiter: null                              # To mark the end of the output.
      output_pattern: null                                    # Regular expression for parsing keywords.
      try_num: 3                                              # The number of retry attempts when there is an API call error or output parsing error.
      drop_text: false                                        # If drop the text in the output.
      model_params: {}                                        # Parameters for initializing the API model.
      sampling_params: {}                                     # Extra parameters passed to the API call. e.g {'temperature': 0.9, 'top_p': 0.95}
  - extract_nickname_mapper:                                # Extract nickname relationship in the text.
      api_model: 'gpt-4o'                                     # API model name.
      nickname_key: 'nickname'                                # The key name in the meta field to store the nickname relationship.
      api_endpoint: null                                      # URL endpoint for the API.
      response_path: null                                     # Path to extract content from the API response. Defaults to 'choices.0.message.content'.
      system_prompt: null                                     # System prompt for the task.
      input_template: null                                    # Template for building the model input.
      output_pattern: null                                    # Regular expression for parsing model output.
      try_num: 3                                              # The number of retry attempts when there is an API call error or output parsing error.
      drop_text: false                                        # If drop the text in the output.
      model_params: {}                                        # Parameters for initializing the API model.
      sampling_params: {}                                     # Extra parameters passed to the API call. e.g {'temperature': 0.9, 'top_p': 0.95}
  - extract_support_text_mapper:                            # extract support sub text for a summary.
      api_model: 'gpt-4o'                                     # API model name.
      summary_key: 'event_description'                        # The key name in the meta field to store the input summary. It's "event_description" in default.
      support_text_key: 'support_text'                        # The key name in the meta field to store the output support text for the summary. It's "support_text" in default.
      api_endpoint: null                                      # URL endpoint for the API.
      response_path: null                                     # Path to extract content from the API response. Defaults to 'choices.0.message.content'.
      system_prompt: null                                     # System prompt for the task.
      input_template: null                                    # Template for building the model input.
      try_num: 3                                              # The number of retry attempts when there is an API call error or output parsing error.
      drop_text: false                                        # If drop the text in the output.
      model_params: {}                                        # Parameters for initializing the API model.
      sampling_params: {}                                     # Extra parameters passed to the API call. e.g {'temperature': 0.9, 'top_p': 0.95}
  - fix_unicode_mapper:                                     # fix unicode errors in text.
  - generate_qa_from_examples_mapper:                       # mapper to generate question and answer pairs from examples.
      hf_model: 'Qwen/Qwen2.5-7B-Instruct'                    # Model name on huggingface to generate question and answer pairs.
      seed_file: 'demos/data/demo-dataset-chatml.jsonl'       # Path to the seed file in chatml format.
      example_num: 3                                          # The number of randomly selected seed examples.
      similarity_threshold: 0.7                               # the similarity score threshold between the generated samples and the seed examples. Range from 0 to 1. Samples with similarity score less than this threshold will be kept.
      system_prompt: null                                     # System prompt for guiding the generation task.
      input_template: null                                    # Template for building the input prompt.
      example_template: null                                  # Template for formatting each QA example.
      qa_pair_template: null                                  # Template for formatting a single QA pair within each example.
      output_pattern: null                                    # Regular expression pattern to extract questions and answers from model response.
      enable_vllm: false                                      # Whether to use vllm for inference acceleration.
      model_params: {}                                        # Parameters for initializing the model.
      sampling_params: {}                                     # Sampling parameters for text generation. e.g {'temperature': 0.9, 'top_p': 0.95}
      mem_required: '31GB'                                    # This operation (Op) utilizes deep neural network models that consume a significant amount of memory for computation, hence the system's available memory might constrain the maximum number of processes that can be launched
  - generate_qa_from_text_mapper:                           # mapper to generate question and answer pairs from text.
      hf_model: 'alibaba-pai/pai-qwen1_5-7b-doc2qa'           # Model name on huggingface to generate question and answer pairs.
      max_num: null                                           # The max num of returned QA sample for each text. Not limit if it is None.
      output_pattern: null                                    # Regular expression pattern to extract questions and answers from model response.
      enable_vllm: false                                      # Whether to use vllm for inference acceleration.
      model_params: {}                                        # Parameters for initializing the model.
      sampling_params: {}                                     # Sampling parameters for text generation. e.g {'temperature': 0.9, 'top_p': 0.95}
      mem_required: '31GB'                                    # This operation (Op) utilizes deep neural network models that consume a significant amount of memory for computation, hence the system's available memory might constrain the maximum number of processes that can be launched
  - image_blur_mapper:                                      # mapper to blur images.
      p: 0.2                                                  # probability of the image being blured
      blur_type: 'gaussian'                                   # type of blur kernel, including ['mean', 'box', 'gaussian']
      radius: 2                                               # radius of blur kernel
  - image_captioning_from_gpt4v_mapper:                     # generate samples whose texts are generated based on gpt-4-visison and the image
      mode: 'description'                                     # mode of text generated from images, can be one of ['resoning', 'description', 'conversation', 'custom']
      api_key: ''                                             # the API key to authenticate the request
      max_token: 500                                          # the maximum number of tokens to generate. Default is 500.
      temperature: 1.0                                        # controls the randomness of the output (range from 0 to 1). Default is 0.
      system_prompt: ''                                       # a string prompt used to set the context of a conversation and provide global guidance or rules for the gpt4-vision so that it can  generate responses in the expected way. If `mode` set to `custom`, the parameter will be used
      user_prompt: ''                                         # a string prompt to guide the generation of gpt4-vision for each samples. It's "" in default, which means no prompt provided
      user_prompt_key: null                                   # the key name of fields in samples to store prompts for each sample. It's used for set different prompts for different samples. If it's none, use prompt in parameter "prompt". It's None in default
      keep_original_sample: true                              # whether to keep the original sample. If it's set to False, there will be only generated text in the final datasets and the original text will be removed. It's True in default
      any_or_all: 'any'                                       # keep this sample with 'any' or 'all' strategy of all images. 'any': keep this sample if any images meet the condition. 'all': keep this sample only if all images meet the condition
  - image_captioning_mapper:                                # generate captions for images to augment datasets
      hf_img2seq: 'Salesforce/blip2-opt-2.7b'                 # model name on huggingface to generate caption
      caption_num: 1                                          # how many candidate captions to generate for each image
      keep_candidate_mode: 'random_any'                       # retain strategy for the generated $caption_num$ candidates. should be in ["random_any", "similar_one_simhash", "all"].
      keep_original_sample: true                              # whether to keep the original sample. If it's set to False, there will be only generated captions in the final datasets and the original captions will be removed. It's True in default.
      prompt: null                                            # a string prompt to guide the generation of blip2 model for all samples globally. It's None in default, which means no prompt provided.
      prompt_key: null                                        # the key name of fields in samples to store prompts for each sample. It's used for set different prompts for different samples. If it's none, use prompt in parameter "prompt". It's None in default.
      mem_required: '16GB'                                    # This operation (Op) utilizes deep neural network models that consume a significant amount of memory for computation, hence the system's available memory might constrain the maximum number of processes that can be launched
  - image_diffusion_mapper:                                 # generate images by diffusion model
      hf_diffusion: 'CompVis/stable-diffusion-v1-4'           # stable diffusion model name on huggingface to generate image
      torch_dtype: 'fp32'                                     # the floating point type used to load the diffusion model. Can be one of ['fp32', 'fp16', 'bf16']
      revision: 'main'                                        # The specific model version to use. It can be a branch name, a tag name, a commit id, or any identifier allowed by Git.
      strength: 0.8                                           # parameter of stable diffusion model, indicates extent to transform the reference image. will ignore the input image if it equals to 1
      guidance_scale: 7.5                                     # parameter of stable diffusion model, a higher guidance scale value encourages the model to generate images closely linked to the text prompt at the expense of lower image quality
      aug_num: 1                                              # the number of images to generate
      keep_original_sample: true                              # whether to keep the original sample. If it's set to False, there will be only generated images in the final datasets and the original images will be removed. It's True in default.
      caption_key: null                                       # the key name of fields in samples to store captions for each images, the caption guide the diffusion model to produce what the image is
      hf_img2seq: 'Salesforce/blip2-opt-2.7b'                 # model name on huggingface to generate caption if caption_key is null
<<<<<<< HEAD
      mem_required: '8GB'                                    # This operation (Op) utilizes deep neural network models that consume a significant amount of memory for computation, hence the system's available memory might constrain the maximum number of processes that can be launched
=======
      mem_required: '8GB'                                     # This operation (Op) utilizes deep neural network models that consume a significant amount of memory for computation, hence the system's available memory might constrains the maximum number of processes that can be launched
>>>>>>> 0624d44d
  - image_face_blur_mapper:                                 # blur faces detected in images
      cv_classifier: ''                                       # OpenCV classifier path for face detection. By default, we will use 'haarcascade_frontalface_alt.xml'.
      blur_type: 'gaussian'                                   # type of blur kernel, including ['mean', 'box', 'gaussian']
      radius: 2                                               # radius of blur kernel
  - image_tagging_mapper:                                   # Mapper to generate image tags.
      tag_field_name: 'image_tags'                          # the field name to store the tags. It's "image_tags" in default.
      mem_required: '9GB'
  - nlpaug_en_mapper:                                       # simply augment texts in English based on the nlpaug library
      sequential: false                                       # whether combine all augmentation methods to a sequence. If it's True, a sample will be augmented by all opened augmentation methods sequentially. If it's False, each opened augmentation method would generate its augmented samples independently.
      aug_num: 1                                              # number of augmented samples to be generated. If `sequential` is True, there will be total aug_num augmented samples generated. If it's False, there will be (aug_num * #opened_aug_method) augmented samples generated.
      keep_original_sample: true                              # whether to keep the original sample. If it's set to False, there will be only generated texts in the final datasets and the original texts will be removed. It's True in default.
      delete_random_word: false                               # whether to open the augmentation method of deleting random words from the original texts. e.g. "I love LLM" --> "I LLM"
      swap_random_word: false                                 # whether to open the augmentation method of swapping random contiguous words in the original texts. e.g. "I love LLM" --> "Love I LLM"
      spelling_error_word: false                              # whether to open the augmentation method of simulating the spelling error for words in the original texts. e.g. "I love LLM" --> "Ai love LLM"
      split_random_word: false                                # whether to open the augmentation method of splitting words randomly with whitespaces in the original texts. e.g. "I love LLM" --> "I love LL M"
      keyboard_error_char: false                              # whether to open the augmentation method of simulating the keyboard error for characters in the original texts. e.g. "I love LLM" --> "I ;ov4 LLM"
      ocr_error_char: false                                   # whether to open the augmentation method of simulating the OCR error for characters in the original texts. e.g. "I love LLM" --> "I 10ve LLM"
      delete_random_char: false                               # whether to open the augmentation method of deleting random characters from the original texts. e.g. "I love LLM" --> "I oe LLM"
      swap_random_char: false                                 # whether to open the augmentation method of swapping random contiguous characters in the original texts. e.g. "I love LLM" --> "I ovle LLM"
      insert_random_char: false                               # whether to open the augmentation method of inserting random characters into the original texts. e.g. "I love LLM" --> "I ^lKove LLM"
  - nlpcda_zh_mapper:                                       # simply augment texts in Chinese based on the nlpaug library
      sequential: false                                       # whether combine all augmentation methods to a sequence. If it's True, a sample will be augmented by all opened augmentation methods sequentially. If it's False, each opened augmentation method would generate its augmented samples independently.
      aug_num: 1                                              # number of augmented samples to be generated. If `sequential` is True, there will be total aug_num augmented samples generated. If it's False, there will be (aug_num * #opened_aug_method) augmented samples generated.
      keep_original_sample: true                              # whether to keep the original sample. If it's set to False, there will be only generated texts in the final datasets and the original texts will be removed. It's True in default.
      replace_similar_word: false                             # whether to open the augmentation method of replacing random words with their similar words in the original texts. e.g. "这里一共有5种不同的数据增强方法" --> "这边一共有5种不同的数据增强方法"
      replace_homophone_char: false                           # whether to open the augmentation method of replacing random characters with their homophones in the original texts. e.g. "这里一共有5种不同的数据增强方法" --> "这里一共有5种不同的濖据增强方法"
      delete_random_char: false                               # whether to open the augmentation method of deleting random characters from the original texts. e.g. "这里一共有5种不同的数据增强方法" --> "这里一共有5种不同的数据增强"
      swap_random_char: false                                 # whether to open the augmentation method of swapping random contiguous characters in the original texts. e.g. "这里一共有5种不同的数据增强方法" --> "这里一共有5种不同的数据强增方法"
      replace_equivalent_num: false                           # whether to open the augmentation method of replacing random numbers with their equivalent representations in the original texts. **Notice**: Only for numbers for now. e.g. "这里一共有5种不同的数据增强方法" --> "这里一共有伍种不同的数据增强方法"
  - optimize_qa_mapper:                                     # optimize question-answer pairs.
      hf_model: 'Qwen/Qwen2.5-7B-Instruct'                    # model name on huggingface.
      system_prompt: null                                     # System prompt for guiding the optimization task.
      input_template: null                                    # Template for building the input for the model.
      qa_pair_template: null                                  # Template for formatting the question and answer pair.
      output_pattern: null                                    # Regular expression pattern to extract question and answer from model response.
      enable_vllm: false                                      # whether to use vllm for inference acceleration.
      model_params: {}                                        # Parameters for initializing the model.
      sampling_params: {}                                     # Sampling parameters for text generation. e.g {'temperature': 0.9, 'top_p': 0.95}
      mem_required: '31GB'                                    # This operation (Op) utilizes deep neural network models that consume a significant amount of memory for computation, hence the system's available memory might constrain the maximum number of processes that can be launched
  - optimize_query_mapper:                                  # optimize query in question-answer pairs.
  - optimize_response_mapper:                               # optimize response in question-answer pairs.
  - pair_preference_mapper:                                 # construct paired preference samples.
      api_model: 'gpt-4o'                                     # API model name.
      api_endpoint: null                                      # URL endpoint for the API.
      response_path: null                                     # Path to extract content from the API response. Defaults to 'choices.0.message.content'.
      system_prompt: null                                     # System prompt for guiding the generation task.
      input_template: null                                    # Template for building the model input.
      output_pattern: null                                    # Regular expression for parsing model output.
      rejected_key: 'rejected_response'                       # The field name in the sample to store the generated rejected response.
      reason_key: 'reason'                                    # The field name in the sample to store the reason for generating the response.
      try_num: 3                                              # The number of retries for the API call in case of response parsing failure.
      model_params: {}                                        # Parameters for initializing the API model.
      sampling_params: {}                                     # Extra parameters passed to the API call.
  - punctuation_normalization_mapper:                       # normalize unicode punctuations to English punctuations.
  - python_file_mapper:                                     # executing Python lambda function defined in a file.
      file_path: ''                                           # The path to the Python file containing the function to be executed.
      function_name: 'process_single'                         # The name of the function defined in the file to be executed.
  - python_lambda_mapper:                                   # executing Python lambda function on data samples.
      lambda_str: ''                                          # A string representation of the lambda function to be executed on data samples. If empty, the identity function is used.
      batched: False                                          # A boolean indicating whether to process input data in batches.
  - query_intent_detection_mapper:                          # Mapper to predict user's Intent label in query.
      hf_model: 'bespin-global/klue-roberta-small-3i4k-intent-classification'     # Hugginface model ID to predict intent label.
      zh_to_en_hf_model: 'Helsinki-NLP/opus-mt-zh-en'         # Translation model from Chinese to English. If not None, translate the query from Chinese to English.
      model_params: {}                                        # model param for hf_model.
      zh_to_en_model_params: {}                               # model param for zh_to_hf_model.
      label_key: 'query_intent_label'                         # The key name in the meta field to store the output label. It is 'query_intent_label' in default.
      score_key: 'query_intent_label_score'                   # The key name in the meta field to store the corresponding label score. It is 'query_intent_label_score' in default.
  - query_sentiment_detection_mapper:                       # Mapper to predict user's sentiment label ('negative', 'neutral' and 'positive') in query.
      hf_model: 'mrm8488/distilroberta-finetuned-financial-news-sentiment-analysis'     # Hugginface model ID to predict sentiment label.
      zh_to_en_hf_model: 'Helsinki-NLP/opus-mt-zh-en'         # Translation model from Chinese to English. If not None, translate the query from Chinese to English.
      model_params: {}                                        # model param for hf_model.
      zh_to_en_model_params: {}                               # model param for zh_to_hf_model.
      label_key: 'query_sentiment_label'                      # The key name in the meta field to store the output label. It is 'query_sentiment_label' in default.
      score_key: 'query_sentiment_label_score'                # The key name in the meta field to store the corresponding label score. It is 'query_sentiment_label_score' in default.
  - query_topic_detection_mapper:                           # Mapper to predict user's topic label in query.
      hf_model: 'dstefa/roberta-base_topic_classification_nyt_news'     # Hugginface model ID to predict topic label.
      zh_to_en_hf_model: 'Helsinki-NLP/opus-mt-zh-en'         # Translation model from Chinese to English. If not None, translate the query from Chinese to English.
      model_params: {}                                        # model param for hf_model.
      zh_to_en_model_params: {}                               # model param for zh_to_hf_model.
      label_key: 'query_topic_label'                          # The key name in the meta field to store the output label. It is 'query_topic_label' in default.
      score_key: 'query_topic_label_score'                    # The key name in the meta field to store the corresponding label score. It is 'query_topic_label_score' in default.
  - relation_identity_mapper:                               # identify relation between two entity in the text.
      api_model: 'gpt-4o'                                     # API model name.
      source_entity: '孙悟空'                                  # The source entity of the relation to be dentified.
      target_entity: '猪八戒'                                  # The target entity of the relation to be identified.
      output_key: 'role_relation'                             # The output key in the meta field in the samples. It is 'role_relation' in default.
      api_endpoint: null                                      # URL endpoint for the API.
      response_path: null                                     # Path to extract content from the API response. Defaults to 'choices.0.message.content'.
      system_prompt_template: null                            # System prompt template for the task. Need to specify by entity1 and entity2.
      input_template: null                                    # Template for building the model input.
      output_pattern_template: null                           # Regular expression template for parsing model output.
      try_num: 3                                              # The number of retry attempts when there is an API call error or output parsing error.
      drop_text: false                                        # If drop the text in the output.
      model_params: {}                                        # Parameters for initializing the API model.
      sampling_params: {}                                     # Extra parameters passed to the API call. e.g {'temperature': 0.9, 'top_p': 0.95}
  - remove_bibliography_mapper:                             # remove bibliography from Latex text.
  - remove_comments_mapper:                                 # remove comments from Latex text, code, etc.
      doc_type: tex                                           # comment type you want to remove. Only support 'tex' for now.
      inline: true                                            # whether to remove inline comments
      multiline: true                                         # whether to remove multiline comments
  - remove_header_mapper:                                   # remove header texts from Latex text.
      drop_no_head: true                                      # whether to drop sample texts without headers
  - remove_long_words_mapper:                               # remove much too long words from text.
      min_len: 1                                              # the min word length to keep words.
      max_len: 128                                            # the max word length to keep words.
  - remove_non_chinese_character_mapper:                    # remove non-Chinese character in text samples.
      keep_alphabet: true                                     # whether to keep alphabet
      keep_number: true                                       # whether to keep number
      keep_punc: true                                         # whether to keep punctuation
  - remove_repeat_sentences_mapper:                         # remove repeat sentences in text samples.
      lowercase: false                                        # whether to convert sample text to lower case
      ignore_special_character: true                          # whether to ignore special characters when judging repeated sentences. Special characters are all characters except Chinese characters, letters and numbers
      min_repeat_sentence_length: 2                           # sentences shorter than this length will not be deduplicated. If ignore_special_character is set to True, then special characters are not included in this length
  - remove_specific_chars_mapper:                           # remove characters specified by users
      chars_to_remove: '◆●■►▼▲▴∆▻▷❖♡□'                        # a string or a list including those characters that need to be removed
  - remove_table_text_mapper:                               # remove possible table texts from text.
      min_col: 2                                              # the min num of columns in tables to remove
      max_col: 20                                             # the max num of columns in tables to remove
  - remove_words_with_incorrect_substrings_mapper:          # remove words with incorrect substrings from text.
      lang: en                                                # sample in which language
      tokenization: false                                     # whether to use model to tokenize documents
      substrings: ['http', 'www', '.com', 'href', '//']       # incorrect substrings to remove
  - sentence_split_mapper:                                  # split text to multiple sentences and join them with '\n'
      lang: 'en'                                              # split text in what language
  - text_chunk_mapper:                                      # Split input text to chunks.
      max_len: 2000                                           # Split text into multi texts with this max len if not None.
      split_pattern: '\n\n'                                   # Make sure split in this pattern if it is not None and force cut if the length exceeds max_len.
      overlap_len: 200                                        # Overlap length of the split texts if not split in the split pattern.
      tokenizer: 'gpt-4o'                                     # The tokenizer name of Hugging Face tokenizers. The text length will be calculate as the token num if it is offerd. Otherwise, the text length equals to string length.
      trust_remote_code: True                                 # for loading huggingface model.
  - video_captioning_from_audio_mapper:                     # caption a video according to its audio streams based on Qwen-Audio model
      keep_original_sample: true                              # whether to keep the original sample. If it's set to False, there will be only captioned sample in the final datasets and the original sample will be removed. It's True in default.
      mem_required: '30GB'                                    # This operation (Op) utilizes deep neural network models that consume a significant amount of memory for computation, hence the system's available memory might constrain the maximum number of processes that can be launched
  - video_captioning_from_frames_mapper:                    # generate samples whose captions are generated based on an image-to-text model and sampled video frames. Captions from different frames will be concatenated to a single string.
      hf_img2seq: 'Salesforce/blip2-opt-2.7b'                 # image-to-text model name on huggingface to generate caption
      caption_num: 1                                          # how many candidate captions to generate for each video
      keep_candidate_mode: 'random_any'                       # retain strategy for the generated $caption_num$ candidates. should be in ["random_any", "similar_one_simhash", "all"].
      keep_original_sample: true                              # whether to keep the original sample. If it's set to False, there will be only generated captions in the final datasets and the original captions will be removed. It's True in default.
      prompt: null                                            # a string prompt to guide the generation of image-to-text model for all samples globally. It's None in default, which means no prompt provided.
      prompt_key: null                                        # the key name of fields in samples to store prompts for each sample. It's used for set different prompts for different samples. If it's none, use prompt in parameter "prompt". It's None in default.
      frame_sampling_method: 'all_keyframes'                  # sampling method of extracting frame images from the videos. Should be one of ["all_keyframes", "uniform"]. The former one extracts all key frames and the latter one extract specified number of frames uniformly from the video. Default: "all_keyframes".
      frame_num: 3                                            # the number of frames to be extracted uniformly from the video. Only works when frame_sampling_method is "uniform". If it's 1, only the middle frame will be extracted. If it's 2, only the first and the last frames will be extracted. If it's larger than 2, in addition to the first and the last frames, other frames will be extracted uniformly within the video duration.
      horizontal_flip: false                                  # flip frame image horizontally (left to right).
      vertical_flip: false                                    # flip frame image vertically (top to bottom).
      mem_required: '20GB'                                    # This operation (Op) utilizes deep neural network models that consume a significant amount of memory for computation, hence the system's available memory might constrain the maximum number of processes that can be launched
  - video_captioning_from_summarizer_mapper:                # generate video captions by summarizing several kinds of generated texts (captions from video/audio/frames, tags from audio/frames, ...)
      hf_summarizer: 'mrm8488/flan-t5-large-finetuned-openai-summarize_from_feedback'  # the summarizer model used to summarize texts generated by other methods.
      consider_video_caption_from_video: true                 # whether to consider the video caption generated from video directly in the summarization process. Default: True.
      consider_video_caption_from_audio: true                 # whether to consider the video caption generated from audio streams in the video in the summarization process. Default: True.
      consider_video_caption_from_frames: true                # whether to consider the video caption generated from sampled frames from the video in the summarization process. Default: True.
      consider_video_tags_from_audio: true                    # whether to consider the video tags generated from audio streams in the video in the summarization process. Default: True.
      consider_video_tags_from_frames: true                   # whether to consider the video tags generated from sampled frames from the video in the summarization process. Default: True.
      vid_cap_from_vid_args: null                             # the arg dict for video captioning from video directly with keys are the arg names and values are the arg values. Default: None.
      vid_cap_from_frm_args: null                             # the arg dict for video captioning from sampled frames from the video with keys are the arg names and values are the arg values. Default: None.
      vid_tag_from_aud_args: null                             # the arg dict for video tagging from audio streams in the video with keys are the arg names and values are the arg values. Default: None.
      vid_tag_from_frm_args: null                             # the arg dict for video tagging from sampled frames from the video with keys are the arg names and values are the arg values. Default: None.
      keep_tag_num: 5                                         # max number N of tags from sampled frames to keep. Too many tags might bring negative influence to summarized text, so we consider to only keep the N most frequent tags. Default: 5.
      keep_original_sample: true                              # whether to keep the original sample. If it's set to False, there will be only summarized captions in the final datasets and the original captions will be removed. It's True in default.
      mem_required: '40GB'                                    # This operation (Op) utilizes deep neural network models that consume a significant amount of memory for computation, hence the system's available memory might constrain the maximum number of processes that can be launched
  - video_captioning_from_video_mapper:                     # generate captions by frame images extracted from video to augment datasets
      hf_video_blip: 'kpyu/video-blip-opt-2.7b-ego4d'         # video-blip model name on huggingface to generate caption
      caption_num: 1                                          # how many candidate captions to generate for each video
      keep_candidate_mode: 'random_any'                       # retain strategy for the generated $caption_num$ candidates. should be in ["random_any", "similar_one_simhash", "all"].
      keep_original_sample: true                              # whether to keep the original sample. If it's set to False, there will be only generated captions in the final datasets and the original captions will be removed. It's True in default.
      prompt: null                                            # a string prompt to guide the generation of video-blip model for all samples globally. It's None in default, which means no prompt provided.
      prompt_key: null                                        # the key name of fields in samples to store prompts for each sample. It's used for set different prompts for different samples. If it's none, use prompt in parameter "prompt". It's None in default.
      frame_sampling_method: 'all_keyframes'                  # sampling method of extracting frame images from the videos. Should be one of ["all_keyframes", "uniform"]. The former one extracts all key frames and the latter one extract specified number of frames uniformly from the video. Default: "all_keyframes".
      frame_num: 3                                            # the number of frames to be extracted uniformly from the video. Only works when frame_sampling_method is "uniform". If it's 1, only the middle frame will be extracted. If it's 2, only the first and the last frames will be extracted. If it's larger than 2, in addition to the first and the last frames, other frames will be extracted uniformly within the video duration.
      horizontal_flip: false                                  # flip frame image horizontally (left to right).
      vertical_flip: false                                    # flip frame image vertically (top to bottom).
      mem_required: '20GB'                                    # This operation (Op) utilizes deep neural network models that consume a significant amount of memory for computation, hence the system's available memory might constrain the maximum number of processes that can be launched
  - video_extract_frames_mapper:                            # extract frames from video files according to specified methods
      frame_sampling_method: 'all_keyframes'                  # sampling method of extracting frame images from the videos. Should be one of ["all_keyframes", "uniform"]. The former one extracts all key frames and the latter one extract specified number of frames uniformly from the video. Default: "all_keyframes".
      frame_num: 3                                            # the number of frames to be extracted uniformly from the video. Only works when frame_sampling_method is "uniform". If it's 1, only the middle frame will be extracted. If it's 2, only the first and the last frames will be extracted. If it's larger than 2, in addition to the first and the last frames, other frames will be extracted uniformly within the video duration.
      duration: 0                                             # The duration of each segment in seconds. If 0, frames are extracted from the entire video. If duration > 0, the video is segmented into multiple segments based on duration, and frames are extracted from each segment.
      frame_dir: None                                         # Output directory to save extracted frames. If None, a default directory based on the video file path is used.
  - video_face_blur_mapper:                                 # blur faces detected in videos
      cv_classifier: ''                                       # OpenCV classifier path for face detection. By default, we will use 'haarcascade_frontalface_alt.xml'.
      blur_type: 'gaussian'                                   # type of blur kernel, including ['mean', 'box', 'gaussian']
      radius: 2                                               # radius of blur kernel
  - video_ffmpeg_wrapped_mapper:                            # simple wrapper for FFmpeg video filters
  - video_remove_watermark_mapper:                          # Remove the watermarks in videos given regions
      roi_strings: ['0,0,0.1,0.1']                            # a given list of regions the watermarks locate. The format of each can be "x1, y1, x2, y2", "(x1, y1, x2, y2)", or "[x1, y1, x2, y2]".
      roi_type: ratio                                         # the roi string type. When the type is 'pixel', (x1, y1), (x2, y2) are the locations of pixels in the top left corner and the bottom right corner respectively. If the roi_type is 'ratio', the coordinates are normalized by wights and heights.
      roi_key: null                                           # the key name of fields in samples to store roi_strings for each sample. It's used for set different rois for different samples.
      frame_num: 10                                           # the number of frames to be extracted uniformly from the video to detect the pixels of watermark.
      min_frame_threshold: 7                                  # a coodination is considered as the location of a watermark pixel when it is a watermark pixel in no less min_frame_threshold frames.
      detection_method: pixel_value                           # the method to detect the pixels of watermark. If it is 'pixel_value', we consider the distribution of pixel value in each frame. If it is 'pixel_diversity', we will consider the pixel diversity in different frames.
  - video_resize_aspect_ratio_mapper:                       # resize videos aspect ratios of videos (a fraction of width by height, r=w/h) to a specified range
      min_ratio: 9/21                                         # the minimum aspect ratio to enforce videos with an aspect ratio below `min_ratio` will be resized to match this minimum ratio. The ratio should be provided as a string in the format "9:21" or "9/21".
      max_ratio: 21/9                                         # the maximum aspect ratio to enforce videos with an aspect ratio above `max_ratio` will be resized to match this maximum ratio. The ratio should be provided as a string in the format "21:9" or "21/9".
      strategy:  increase                                     # the resizing strategy to apply when adjusting the video dimensions. It can be either 'decrease' to reduce the dimension or 'increase' to enlarge it. Accepted values are ['decrease', 'increase'].
  - video_resize_resolution_mapper:                         # map videos to ones with given resolution range
      min_width: 640                                          # the min horizontal resolution (unit p), videos with width less than 'min_width' will be mapped to videos with equal or bigger width
      max_width: 1280                                         # the max horizontal resolution (unit p), videos with width more than 'max_width' will be mapped to videos with equal of smaller width
      min_height: 480                                         # the min vertical resolution (unit p), videos with height less than 'min_height' will be mapped to videos with equal or bigger height
      max_height: 1080                                        # the max vertical resolution (unit p), videos with height more than 'max_height' will be mapped to videos with equal or smaller height
      force_original_aspect_ratio: 'increase'                 # Enable decreasing or increasing output video width or height if necessary to keep the original aspect ratio
      force_divisible_by: 4                                   # Ensures that both the output dimensions, width and height, are divisible by the given integer when used together with force_original_aspect_ratio
  - video_split_by_duration_mapper:                         # Mapper to split video by duration.
      split_duration: 10                                      # duration of each video split in seconds.
      min_last_split_duration: 0.1                            # the minimum allowable duration in seconds for the last video split. If the duration of the last split is less than this value, it will be discarded.
      keep_original_sample: true                              # whether to keep the original sample. If it's set to False, there will be only cut sample in the final datasets and the original sample will be removed. It's True in default
  - video_split_by_key_frame_mapper:                        # Mapper to split video by key frame.
      keep_original_sample: true                              # whether to keep the original sample. If it's set to False, there will be only cut sample in the final datasets and the original sample will be removed. It's True in default
  - video_split_by_scene_mapper:                            # split videos into scene clips
      detector: 'ContentDetector'                             # PySceneDetect scene detector. Should be one of ['ContentDetector', 'ThresholdDetector', 'AdaptiveDetector`]
      threshold: 27.0                                         # threshold passed to the detector
      min_scene_len: 15                                       # minimum length of any scene
      show_progress: false                                    # whether to show progress from scenedetect
  - video_tagging_from_audio_mapper:                        # Mapper to generate video tags from audio streams extracted from the video.
      hf_ast: 'MIT/ast-finetuned-audioset-10-10-0.4593'       # Huggingface model name for the audio classification model.
<<<<<<< HEAD
      tag_field_name: '__dj__video_audio_tags__'              # the field name to store the tags. It's "__dj__video_audio_tags__" in default.
      mem_required: '500MB'                                   # This operation (Op) utilizes deep neural network models that consume a significant amount of memory for computation, hence the system's available memory might constrain the maximum number of processes that can be launched
=======
      tag_field_name: 'video_audio_tags'                    # the field name to store the tags. It's "video_audio_tags" in default.
      mem_required: '500MB'                                   # This operation (Op) utilizes deep neural network models that consume a significant amount of memory for computation, hence the system's available memory might constrains the maximum number of processes that can be launched
>>>>>>> 0624d44d
  - video_tagging_from_frames_mapper:                       # Mapper to generate video tags from frames extracted from the video.
      frame_sampling_method: 'all_keyframes'                  # sampling method of extracting frame images from the videos. Should be one of ["all_keyframes", "uniform"]. The former one extracts all key frames and the latter one extract specified number of frames uniformly from the video. Default: "all_keyframes".
      frame_num: 3                                            # the number of frames to be extracted uniformly from the video. Only works when frame_sampling_method is "uniform". If it's 1, only the middle frame will be extracted. If it's 2, only the first and the last frames will be extracted. If it's larger than 2, in addition to the first and the last frames, other frames will be extracted uniformly within the video duration.
      tag_field_name: 'video_frame_tags'                    # the key name in the meta field to store the tags. It's "video_frame_tags" in default.
      mem_required: '9GB'
  - whitespace_normalization_mapper:                        # normalize different kinds of whitespaces to English whitespace.

  # Filter ops
  - alphanumeric_filter:                                    # filter text with alphabet/numeric ratio out of specific range.
      tokenization: false                                     # whether to count the ratio of alphanumeric to the total number of tokens.
      min_ratio: 0.0                                          # the min ratio of filter range
      max_ratio: 0.9                                          # the max ratio of filter range
  - audio_duration_filter:                                  # keep data samples whose audios' durations are within a specified range.
      min_duration: 0                                         # the min audio duration of filter range (in seconds)
      max_duration: 3600                                      # the max audio duration of filter range (in seconds)
      any_or_all: any                                         # keep this sample when any/all audios meet the filter condition
  - audio_nmf_snr_filter:                                   # keep data samples whose audios' SNRs (computed based on NMF) are within a specified range.
      min_snr: 0                                              # the min audio SNR to keep samples in dB. It's 0 by default.
      max_snr: 1000                                           # the max audio SNR to keep samples in dB. It's sys.maxsize by default.
      nmf_iter_num: 500                                       # the max number of iterations to run NMF. It's 500 in default.
      any_or_all: any                                         # keep this sample when any/all audios meet the filter condition
  - audio_size_filter:                                      # keep data samples whose audios' sizes are within a specified range.
      min_duration: "0"                                       # the min audio size of filter range
      max_duration: "1TB"                                     # the max audio size of filter range
      any_or_all: any                                         # keep this sample when any/all audios meet the filter condition
  - average_line_length_filter:                             # filter text with the average length of lines out of specific range.
      min_len: 10                                             # the min length of filter range
      max_len: 10000                                          # the max length of filter range
  - character_repetition_filter:                            # filter text with the character repetition ratio out of specific range
      rep_len: 10                                             # repetition length for char-level n-gram
      min_ratio: 0.0                                          # the min ratio of filter range
      max_ratio: 0.5                                          # the max ratio of filter range
  - flagged_words_filter:                                   # filter text with the flagged-word ratio larger than a specific max value
      lang: en                                                # consider flagged words in what language
      tokenization: false                                     # whether to use model to tokenize documents
      max_ratio: 0.0045                                       # the max ratio to filter text
      flagged_words_dir: ./assets                             # directory to store flagged words dictionaries
      use_words_aug: false                                    # whether to augment words, especially for Chinese and Vietnamese
      words_aug_group_sizes: [2]                              # the group size of words to augment
      words_aug_join_char: ""                                 # the join char between words to augment
  - image_aesthetics_filter:                                # filter samples according to the aesthetics score of images.
      hf_scorer_model: shunk031/aesthetics-predictor-v2-sac-logos-ava1-l14-linearMSE # Huggingface model name for the aesthetics predictor
      min_score: 0.3                                          # the min aesthetics score of filter range
      max_score: 1.0                                          # the max aesthetics score of filter range
      any_or_all: any                                         # keep this sample when any/all images meet the filter condition
      mem_required: '1500MB'                                  # This operation (Op) utilizes deep neural network models that consume a significant amount of memory for computation, hence the system's available memory might constrain the maximum number of processes that can be launched
  - image_aspect_ratio_filter:                              # filter samples according to the aspect ratios of images (a fraction of width by height, r=w/h) in them
      min_ratio: 0.333                                        # the min aspect ratio of filter range
      max_ratio: 3.0                                          # the max aspect ratio of filter range
      any_or_all: any                                         # keep this sample when any/all images meet the filter condition
  - image_face_count_filter:                                # filter samples according to the face count in images
      cv_classifier: ''                                       # OpenCV classifier path for face detection. By default, we will use 'haarcascade_frontalface_alt.xml'.
      min_face_count: 1                                       # the minimum number of faces required for samples.
      max_face_count: 1                                       # the maximum number of faces required for samples.
  - image_face_ratio_filter:                                # filter samples according to the face area ratios in images (r=face_area/image_area). If multiple faces are available, we use the largest one.
      cv_classifier: ''                                       # OpenCV classifier path for face detection. By default, we will use 'haarcascade_frontalface_alt.xml'.
      min_ratio: 0.0                                          # the min face area ratio of filter range
      max_ratio: 0.4                                          # the max face area ratio of filter range
  - image_nsfw_filter:                                      # filter samples according to the nsfw scores of images in them
      hf_nsfw_model: Falconsai/nsfw_image_detection           # Huggingface model name for nsfw classification
      score_threshold: 0.5                                    # the nsfw score threshold for samples, range from 0 to 1. Samples with nsfw score less than this threshold will be kept.
      any_or_all: any                                         # keep this sample when any/all images meet the filter condition
      mem_required: '1GB'                                     # This operation (Op) utilizes deep neural network models that consume a significant amount of memory for computation, hence the system's available memory might constrain the maximum number of processes that can be launched
  - image_pair_similarity_filter:                           # filter samples according to the similarity score between the image pair.
      hf_clip: 'openai/clip-vit-base-patch32'                 # model name of the CLIP model on huggingface
      min_score: 0.1                                          # the min similarity score of filter range
      max_score: 1.0                                          # the max similarity score of filter range
      any_or_all: "any"                                       # keep this sample when any/all images meet the filter condition
  - image_shape_filter:                                     # filter samples according to the widths and heights of images in them
      min_width: 200                                          # the min width of width filter range
      max_width: 5000                                         # the max width of width filter range
      min_height: 200                                         # the min height of height filter range
      max_height: 5000                                        # the max height of height filter range
      any_or_all: any                                         # keep this sample when any/all images meet the filter condition
  - image_size_filter:                                      # filter samples according to the size of images (in bytes) within them
      min_size:  "0"                                          # the min size of filter range
      max_size: "1TB"                                         # the max size of filter range
      any_or_all: any                                         # keep this sample when any/all images meet the filter condition
  - image_text_matching_filter:                             # filter samples according to the matching score between image and text.
      hf_blip: Salesforce/blip-itm-base-coco                  # name of used Hugging Face blip
      min_score: 0.003                                        # the min matching score of filter range
      max_score: 1.0                                          # the max matching score of filter range
      horizontal_flip: false                                  # flip image horizontally (left to right).
      vertical_flip: false                                    # flip image vertically (top to bottom).
      reduce_mode: avg                                        # reduce mode when one text corresponds to multiple images in a chunk,  must be one of ['avg','max', 'min'].
      any_or_all: any                                         # keep this sample when any/all images meet the filter condition
      mem_required: '1500MB'                                  # This operation (Op) utilizes deep neural network models that consume a significant amount of memory for computation, hence the system's available memory might constrain the maximum number of processes that can be launched
  - image_text_similarity_filter:                           # filter samples according to the similarity between image and text.
      hf_clip: openai/clip-vit-base-patch32                   # name of used Hugging Face clip
      min_score: 0.1                                          # the min similarity of filter range
      max_score: 1.0                                          # the max similarity of filter range
      horizontal_flip: false                                  # flip image horizontally (left to right).
      vertical_flip: false                                    # flip image vertically (top to bottom).
      reduce_mode: avg                                        # reduce mode when one text corresponds to multiple images in a chunk,  must be one of ['avg','max', 'min'].
      any_or_all: any                                         # keep this sample when any/all images meet the filter condition
      mem_required: '1500MB'                                  # This operation (Op) utilizes deep neural network models that consume a significant amount of memory for computation, hence the system's available memory might constrain the maximum number of processes that can be launched
  - image_watermark_filter:                                 # filter samples according to the predicted watermark probabilities of images in them
      hf_watermark_model: amrul-hzz/watermark_detector        # Huggingface model name for watermark classification
      prob_threshold: 0.8                                     # the predicted watermark probability threshold for samples, range from 0 to 1. Samples with watermark probability less than this threshold will be kept.
      any_or_all: any                                         # keep this sample when any/all images meet the filter condition
      mem_required: '500MB'                                   # This operation (Op) utilizes deep neural network models that consume a significant amount of memory for computation, hence the system's available memory might constrain the maximum number of processes that can be launched
  - language_id_score_filter:                               # filter text in specific language with language scores larger than a specific max value
      lang: en                                                # keep text in what language
      min_score: 0.8                                          # the min language scores to filter text
  - maximum_line_length_filter:                             # filter text with the maximum length of lines out of specific range
      min_len: 10                                             # the min length of filter range
      max_len: 10000                                          # the max length of filter range
  - perplexity_filter:                                      # filter text with perplexity score out of specific range
      lang: en                                                # compute perplexity in what language
      max_ppl: 1500                                           # the max perplexity score to filter text
  - phrase_grounding_recall_filter:                         # filter samples according to the locating recall of phrases extracted from text in the images.
      hf_owlvit: google/owlvit-base-patch32                   # name of used Hugging Face Owl-ViT
      min_recall: 0.1                                         # the min phrase grounding recall of filter range
      max_recall: 1.0                                         # the max phrase grounding recall of filter range
      horizontal_flip: false                                  # flip image horizontally (left to right).
      vertical_flip: false                                    # flip image vertically (top to bottom).
      iou_thr: 0.5                                            # the IoU threshold for NMS-like post-process
      large_area_ratio_thr: 0.95                              # the area ratio threshold for filtering out large predicted bboxes
      conf_thr: 0.0                                           # the confidence score threshold for removing low-confidence bboxes
      reduce_mode: avg                                        # reduce mode when one text corresponds to multiple images in a chunk,  must be one of ['avg','max', 'min'].
      any_or_all: any                                         # keep this sample when any/all images meet the filter condition
      mem_required: '1GB'                                     # This operation (Op) utilizes deep neural network models that consume a significant amount of memory for computation, hence the system's available memory might constrain the maximum number of processes that can be launched
  - special_characters_filter:                              # filter text with special-char ratio out of specific range
      min_ratio: 0.0                                          # the min ratio of filter range
      max_ratio: 0.25                                         # the max ratio of filter range
  - specified_field_filter:                                 # filter text with the specified field info out of specific range
      field_key: ''                                           # the target key corresponding to multi-level field information need to be separated by '.'
      target_value: []                                        # the range of specified field information corresponding to the samples that need to be retained
  - specified_numeric_field_filter:                         # filter text with the specified numeric field info out of specific range
      field_key: ''                                           # the target key corresponding to multi-level field information need to be separated by '.'
      min_value: 0                                            # the min filter value in SpecifiedNumericField op
      max_value: 10000                                        # the max filter value in SpecifiedNumericField op
  - stopwords_filter:                                       # filter text with stopword ratio smaller than a specific min value
      lang: en                                                # consider stopwords in what language
      tokenization: false                                     # whether to use model to tokenize documents
      min_ratio: 0.3                                          # the min ratio to filter text
      stopwords_dir: ./assets                                 # directory to store stopwords dictionaries
      use_words_aug: false                                    # whether to augment words, especially for Chinese and Vietnamese
      words_aug_group_sizes: [2]                              # the group size of words to augment
      words_aug_join_char: ""                                 # the join char between words to augment
  - suffix_filter:                                          # filter to keep samples with specified suffix.
      suffixes: []                                            # the suffix of text that will be keep. For example: '.txt', 'txt' or ['txt', '.pdf', 'docx']
  - text_action_filter:                                     # filter text according the number of action verb
      lang: en                                                # consider the words in what language
      min_action_num: 1                                       # text will be filtered whose verbs less the min action number
  - text_entity_dependency_filter:                          # filter text without non-independent entity nouns
      lang: en                                                # consider the words in what language
      min_dependency_num: 1                                   # the min number of adjacent edges of a non-independent noun in dependency tree
      any_or_all: any                                         # keep this sample when any/all entity nouns are non-independent
  - text_length_filter:                                     # filter text with length out of specific range
      min_len: 10                                             # the min length of filter range
      max_len: 10000                                          # the max length of filter range
  - token_num_filter:                                       # filter text with total token number out of specific range
      hf_tokenizer: EleutherAI/pythia-6.9b-deduped            # name of used Hugging Face tokenizer
      min_num: 10                                             # the min number of filter range
      max_num: 10000                                          # the max number of filter range
  - video_aesthetics_filter:                                # filter samples according to the aesthetics score of frame images extracted from videos.
      hf_scorer_model: shunk031/aesthetics-predictor-v2-sac-logos-ava1-l14-linearMSE # Huggingface model name for the aesthetics predictor
      min_score: 0.3                                          # the min aesthetics score of filter range
      max_score: 1.0                                          # the max aesthetics score of filter range
      frame_sampling_method: 'uniform'                        # sampling method of extracting frame images from the videos. Should be one of ["all_keyframe", "uniform"]. The former one extracts all key frames and the latter one extract specified number of frames uniformly from the video. Default: "uniform" with frame_num=3, considering that the number of keyframes can be large while their difference is usually small in terms of their aesthetics.
      frame_num: 3                                            # the number of frames to be extracted uniformly from the video. Only works when frame_sampling_method is "uniform". If it's 1, only the middle frame will be extracted. If it's 2, only the first and the last frames will be extracted. If it's larger than 2, in addition to the first and the last frames, other frames will be extracted uniformly within the video duration.
      reduce_mode: avg                                        # reduce mode to the all frames extracted from videos, must be one of ['avg','max', 'min'].
      any_or_all: any                                         # keep this sample when any/all images meet the filter condition
      mem_required: '1500MB'                                  # This operation (Op) utilizes deep neural network models that consume a significant amount of memory for computation, hence the system's available memory might constrain the maximum number of processes that can be launched
  - video_aspect_ratio_filter:                              # filter samples according to the aspect ratios of videos (a fraction of width by height, r=w/h) in them
      min_ratio: 9/21                                         # the minimum aspect ratio to keep samples, supported format is a string, such as "9:21" or "9/21".
      max_ratio: 21/9                                         # the maximum aspect ratio to keep samples, supported format is a string, such as "21:9" or "21/9".
      any_or_all: any                                         # keep this sample when any/all videos meet the filter condition
  - video_duration_filter:                                  # Keep data samples whose videos' durations are within a specified range.
      min_duration: 0                                         # the min video duration of filter range (in seconds)
      max_duration: 10                                        # the max video duration of filter range (in seconds)
      any_or_all: any                                         # keep this sample when any/all videos meet the filter condition
  - video_frames_text_similarity_filter:                    # keep samples those similarities between sampled video frame images and text within a specific range.
      hf_clip: openai/clip-vit-base-patch32                   # clip model name on huggingface to compute the similarity between frame image and text. It's kind of language-related. For example, for Chinese datasets, ChineseCLIP might be a better choice.
      min_score: 0.1                                          # the min similarity to keep samples.
      max_score: 1.0                                          # the max similarity to keep samples.
      frame_sampling_method: all_keyframes                    # sampling method of extracting frame images from the videos. Should be one of ["all_keyframes", "uniform"]. The former one extracts all key frames and the latter one extract specified number of frames uniformly from the video. Default: "all_keyframes".
      frame_num: 3                                            # the number of frames to be extracted uniformly from the video. Only works when frame_sampling_method is "uniform". If it's 1, only the middle frame will be extracted. If it's 2, only the first and the last frames will be extracted. If it's larger than 2, in addition to the first and the last frames, other frames will be extracted uniformly within the video duration.
      horizontal_flip: false                                  # flip frame image horizontally (left to right).
      vertical_flip: false                                    # flip frame image vertically (top to bottom).
      reduce_mode: avg                                        # reduce mode when one text corresponds to multiple videos in a chunk,  must be one of ['avg','max', 'min'].
      any_or_all: any                                         # keep this sample when any/all videos meet the filter condition
      mem_required: '1500MB'                                  # This operation (Op) utilizes deep neural network models that consume a significant amount of memory for computation, hence the system's available memory might constrain the maximum number of processes that can be launched
  - video_motion_score_filter:                              # Keep samples with video motion scores within a specific range.
      min_score: 0.25                                         # the minimum motion score to keep samples
      max_score: 10000.0                                      # the maximum motion score to keep samples
      sampling_fps: 2                                         # the samplig rate of frames_per_second to compute optical flow
      size: null                                              # resize frames along the smaller edge before computing optical flow, or a sequence like (h, w)
      max_size: null                                          # maximum allowed for the longer edge of resized frames
      divisible: 1                                            # The number that the dimensions must be divisible by.
      relative: false                                         # whether to normalize the optical flow magnitude to [0, 1], relative to the frame's diagonal length
      any_or_all: any                                         # keep this sample when any/all videos meet the filter condition
  - video_motion_score_raft_filter:                         # Keep samples with video motion scores (based on RAFT model) within a specific range.
      min_score: 1.0                                          # the minimum motion score to keep samples
      max_score: 10000.0                                      # the maximum motion score to keep samples
      sampling_fps: 2                                         # the samplig rate of frames_per_second to compute optical flow
      size: null                                              # resize frames along the smaller edge before computing optical flow, or a sequence like (h, w)
      max_size: null                                          # maximum allowed for the longer edge of resized frames
      divisible: 8                                            # The number that the dimensions must be divisible by.
      relative: false                                         # whether to normalize the optical flow magnitude to [0, 1], relative to the frame's diagonal length
      any_or_all: any                                         # keep this sample when any/all videos meet the filter condition
  - video_nsfw_filter:                                      # filter samples according to the nsfw scores of videos in them
      hf_nsfw_model: Falconsai/nsfw_image_detection           # Huggingface model name for nsfw classification
      score_threshold: 0.5                                    # the nsfw score threshold for samples, range from 0 to 1. Samples with nsfw score less than this threshold will be kept.
      frame_sampling_method: all_keyframes                    # sampling method of extracting frame images from the videos. Should be one of ["all_keyframes", "uniform"]. The former one extracts all key frames and the latter one extract specified number of frames uniformly from the video. Default: "all_keyframes".
      frame_num: 3                                            # the number of frames to be extracted uniformly from the video. Only works when frame_sampling_method is "uniform". If it's 1, only the middle frame will be extracted. If it's 2, only the first and the last frames will be extracted. If it's larger than 2, in addition to the first and the last frames, other frames will be extracted uniformly within the video duration.
      reduce_mode: avg                                        # reduce mode for multiple sampled video frames to compute nsfw scores of videos, must be one of ['avg','max', 'min'].
      any_or_all: any                                         # keep this sample when any/all images meet the filter condition
      mem_required: '1GB'                                     # This operation (Op) utilizes deep neural network models that consume a significant amount of memory for computation, hence the system's available memory might constrain the maximum number of processes that can be launched
  - video_ocr_area_ratio_filter:                            # Keep data samples whose detected text area ratios for specified frames in the video are within a specified range.
      min_area_ratio: 0                                       # the min ocr area ratio to keep samples. It's 0 by default.
      max_area_ratio: 1.0                                     # the max ocr area ratio to keep samples. It's 1.0 by default.
      frame_sample_num: 3                                     # the number of sampled frames to calculate the ocr area ratio. If it's 1, only middle frame will be selected. If it's 2, only the first and the last frames will be selected. If it's larger than 2, in addition to the first and the last frames, other frames will be sampled evenly within the video duration.
      languages_to_detect: ['ch_sim', 'en']                   # texts in which languages should be detected. Default: ['ch_sim', 'en']. Full language list can be found here: https://www.jaided.ai/easyocr/.
      any_or_all: any                                         # keep this sample with 'any' or 'all' strategy of all videos. 'any': keep this sample if any videos meet the condition. 'all': keep this sample only if all videos meet the condition.
  - video_resolution_filter:                                # filter samples according to the resolution of videos in them
      min_width: 1280                                         # the min resolution of horizontal resolution filter range (unit p)
      max_width: 4096                                         # the max resolution of horizontal resolution filter range (unit p)
      min_height: 480                                         # the min resolution of vertical resolution filter range (unit p)
      max_height: 1080                                        # the max resolution of vertical resolution filter range (unit p)
      any_or_all: any                                         # keep this sample when any/all videos meet the filter condition
  - video_watermark_filter:                                 # filter samples according to the predicted watermark probabilities of videos in them
      hf_watermark_model: amrul-hzz/watermark_detector        # Huggingface model name for watermark classification
      prob_threshold: 0.8                                     # the predicted watermark probability threshold for samples, range from 0 to 1. Samples with watermark probability less than this threshold will be kept.
      frame_sampling_method: all_keyframes                    # sampling method of extracting frame images from the videos. Should be one of ["all_keyframes", "uniform"]. The former one extracts all key frames and the latter one extract specified number of frames uniformly from the video. Default: "all_keyframes".
      frame_num: 3                                            # the number of frames to be extracted uniformly from the video. Only works when frame_sampling_method is "uniform". If it's 1, only the middle frame will be extracted. If it's 2, only the first and the last frames will be extracted. If it's larger than 2, in addition to the first and the last frames, other frames will be extracted uniformly within the video duration.
      reduce_mode: avg                                        # reduce mode for multiple sampled video frames to compute final predicted watermark probabilities of videos, must be one of ['avg','max', 'min'].
      any_or_all: any                                         # keep this sample when any/all images meet the filter condition
      mem_required: '500MB'                                   # This operation (Op) utilizes deep neural network models that consume a significant amount of memory for computation, hence the system's available memory might constrain the maximum number of processes that can be launched
  - video_tagging_from_frames_filter:                       # filter samples according to the tags of videos in them
      tags: ['people']                                        # a tag list to shift the videos, total tags can be found in https://github.com/xinyu1205/recognize-anything/blob/main/ram/data/ram_tag_list.txt
      contain: any                                            # require the videos containing 'any' or 'all' given tags. When tags equal to [], 'all' keeps all samples, 'any' keeps no sample.
      frame_sampling_method: all_keyframes                    # sampling method of extracting frame images from the videos. Should be one of ["all_keyframes", "uniform"]. The former one extracts all key frames and the latter one extract specified number of frames uniformly from the video. Default: "all_keyframes".
      frame_num: 3                                            # the number of frames to be extracted uniformly from the video. Only works when frame_sampling_method is "uniform". If it's 1, only the middle frame will be extracted. If it's 2, only the first and the last frames will be extracted. If it's larger than 2, in addition to the first and the last frames, other frames will be extracted uniformly within the video duration.
      tag_field_name: 'video_frame_tags'                    # the key name in the meta field to store the tags. It's "video_frame_tags" in default.
      any_or_all: any                                         # keep this sample when any/all videos meet the filter condition
      mem_required: '9GB'
  - words_num_filter:                                       # filter text with number of words out of specific range
      lang: en                                                # sample in which language
      tokenization: false                                     # whether to use model to tokenize documents
      min_num: 10                                             # the min number of filter range
      max_num: 10000                                          # the max number of filter range
  - word_repetition_filter:                                 # filter text with the word repetition ratio out of specific range
      lang: en                                                # sample in which language
      tokenization: false                                     # whether to use model to tokenize documents
      rep_len: 10                                             # repetition length for word-level n-gram
      min_ratio: 0.0                                          # the min ratio of filter range
      max_ratio: 0.5                                          # the max ratio of filter range

  # Deduplicator ops
  - document_deduplicator:                                  # deduplicate text samples using md5 hashing exact matching method
      lowercase: false                                        # whether to convert text to lower case
      ignore_non_character: false                             # whether to ignore non-alphabet characters, including whitespaces, digits, and punctuations
  - document_minhash_deduplicator:                          # deduplicate text samples using MinHash-LSH method
      tokenization: space                                     # tokenization method for text. One of [space, punctuation, character, sentencepiece]
      window_size: 5                                          # window size of shingling
      num_permutations: 256                                   # number of permutations in minhash computing
      jaccard_threshold: 0.7                                  # the min jaccard similarity threshold in near-duplicate detection. When the jaccard similarity of two sample texts is >= this threshold, they are regarded as similar samples and this op will only keep one of them after deduplication
      num_bands: null                                         # number of bands in LSH. Default it's None, and it will be determined by an optimal params computation algorithm by minimize the weighted sum of probs of False Positives and False Negatives
      num_rows_per_band: null                                 # number of rows in each band in LSH. Default it's None, and it will be determined by an optimal params computation algorithm
      lowercase: true                                         # whether to convert text to lower case
      ignore_pattern: null                                    # whether to ignore sub-strings with specific pattern when computing simhash.
      tokenizer_model: null                                   # path for the sentencepiece model, used for sentencepiece tokenization.
  - document_simhash_deduplicator:                          # deduplicate text samples using SimHash-LSH method
      tokenization: space                                     # tokenization method for text. One of [space, punctuation, character]
      window_size: 6                                          # window size of shingling
      num_blocks: 6                                           # number of blocks in SimHash computing
      hamming_distance: 4                                     # the max hamming distance to regard 2 samples as similar enough pair. Should be less than num_blocks always
      lowercase: true                                         # whether to convert text to lower case
      ignore_pattern: null                                    # whether to ignore sub-strings with specific pattern when computing simhash.
  - image_deduplicator:                                     # deduplicator to deduplicate samples at document-level using exact matching of images between documents.
      method: phash                                           # hash method for image. One of [phash, dhash, whash, ahash]
      consider_text: false                                    # whether to consider text hash together with image hash when applying deduplication.
  - video_deduplicator:                                     # deduplicator to deduplicate samples at document-level using exact matching of videos between documents.
      consider_text: false                                    # whether to consider text hash together with video hash when applying deduplication.
  - ray_video_deduplicator:                                 # the simple video deduplicator that can run on multi-nodes using md5 hashing exact matching method
      backend: 'ray_actor'                                    # the backend for dedup, either 'ray_actor' or 'redis'
      redis_address: 'redis://localhost:6379'                 # the address of redis server
  - ray_image_deduplicator:                                 # the simple image deduplicator that can deduplicate samples at document-level using exact matching of images between documents.
      backend: 'ray_actor'                                    # the backend for dedup, either 'ray_actor' or 'redis'
      redis_address: 'redis://localhost:6379'                 # the address of redis server
      method: phash                                           # hash method for image. One of [phash, dhash, whash, ahash]
  - ray_document_deduplicator:                              # the simple document deduplicator that can run on multi-nodes using md5 hashing exact matching method
      backend: 'ray_actor'                                    # the backend for dedup, either 'ray_actor' or 'redis'
      redis_address: 'redis://localhost:6379'                 # the address of redis server
      lowercase: false                                        # whether to convert text to lower case
      ignore_non_character: false                             # whether to ignore non-alphabet characters, including whitespaces, digits, and punctuations
  - ray_bts_minhash_deduplicator:                            # the document deduplicator that can run on multi-nodes using minhashLSH algorithm
      tokenization: space                                     # tokenization method for text. One of [space, punctuation, character, sentencepiece]
      window_size: 5                                          # window size of shingling
      num_permutations: 256                                   # number of permutations in minhash computing
      jaccard_threshold: 0.7                                  # the min jaccard similarity threshold in near-duplicate detection. When the jaccard similarity of two sample texts is >= this threshold, they are regarded as similar samples and this op will only keep one of them after deduplication
      num_bands: null                                         # number of bands in LSH. Default it's None, and it will be determined by an optimal params computation algorithm by minimize the weighted sum of probs of False Positives and False Negatives
      num_rows_per_band: null                                 # number of rows in each band in LSH. Default it's None, and it will be determined by an optimal params computation algorithm
      lowercase: true                                         # whether to convert text to lower case
      ignore_pattern: null                                    # whether to ignore sub-strings with specific pattern when computing simhash.
      tokenizer_model: null                                   # path for the sentencepiece model, used for sentencepiece tokenization.
      union_find_parallel_num: 'auto'                         # number of parallel workers for union-find algorithm. Default it's 'auto', and it will be determined by half of the number of CPUs.
      union_threshold: 256                                    # threshold for minhash values group to perform union-find algorightm.
      max_pending_edge_buffer_task: 20                        # max number of pending edge buffer ray tasks.
      num_edge_buffer_task_returns: 10                        # number of edge buffer tasks for `ray.wait` to return.
      max_pending_filter_tasks: 20                            # max number of pending filter ray tasks.
      num_filter_task_returns: 10                             # number of filter tasks for `ray.wait` to return.
      merge_batch_size: 1000                                  # batch size for BTS operations.
      tmp_file_name: './outputs/ray-dedup-tmp/'               # the temporary folder name for deduplication.

  # Selector ops
  - frequency_specified_field_selector:                     # selector to select samples based on the sorted frequency of specified field value
      field_key: ''                                           # the target keys corresponding to multi-level field information need to be separated by '.'
      top_ratio:                                              # ratio of selected top specified field value
      topk:                                                   # number of selected top specified field value
      reverse: True                                           # determine the sorting rule, if reverse=True, then sort in descending order
  - random_selector:                                        # selector to random select samples
      select_ratio:                                           # the ratio to be sampled
      select_num:                                             # the number to be sampled
  - range_specified_field_selector:                         # selector to select a range of samples based on the sorted specified field value from smallest to largest.
      field_key: ''                                           # the target keys corresponding to multi-level field information need to be separated by '.'
      lower_percentile:                                       # the lower bound of the percentile to be sampled
      upper_percentile:                                       # the upper bound of the percentile to be sampled
      lower_rank:                                             # the lower rank of the percentile to be sampled
      upper_rank:                                             # the upper rank of the percentile to be sampled
  - tags_specified_field_selector:                          # Selector to select samples based on the tags of specified field.
      field_key: '__dj__meta__.query_sentiment_label'         # the target keys corresponding to multi-level field information need to be separated by '.'
      target_tags: ['happy', 'sad']                           # Target tags to be select.
  - topk_specified_field_selector:                          # selector to select top samples based on the sorted specified field
      field_key: ''                                           # the target keys corresponding to multi-level field information need to be separated by '.'
      top_ratio:                                              # ratio of selected top samples
      topk:                                                   # number of selected top sample
      reverse: True                                           # determine the sorting rule, if reverse=True, then sort in descending order

# Grouper ops.
  - naive_grouper:                                          # Group all samples to one batched sample.
  - naive_reverse_grouper:                                  # Split one batched sample to samples.
      batch_meta_export_path: null                            # the path to export the batch meta. Just drop the batch meta if it is None.
  - key_value_grouper:                                      # Group samples to batched samples according values in given keys.
      group_by_keys: null                                     # Group samples according values in the keys. Support for nested keys such as "__dj__stats__.text_len". It is [self.text_key] in default.

# aggregator ops.
  - entity_attribute_aggregator:                            # Return conclusion of the given entity's attribute from some docs.
      api_model: 'gpt-4o'                                     # API model name.
      entity: '孙悟空'                                         # The given entity.
      attribute: '人物经历'                                    # The given attribute.
      input_key: 'event_description'                          # The input key in the meta field of the samples. It is "event_description" in default.
      output_key: 'entity_attribute'                          # The output key in the aggregation field of the samples. It is "entity_attribute" in default.
      word_limit: 100                                         # Prompt the output length.
      max_token_num: null                                     # The max token num of the total tokens of the sub documents. Without limitation if it is None.
      api_endpoint: null                                      # URL endpoint for the API.
      response_path: null                                     # Path to extract content from the API response. Defaults to 'choices.0.message.content'.
      system_prompt_template: null                            # System prompt template for the task. Need to be specified by given entity and attribute.
      example_prompt: null                                    # The example part in the system prompt.
      input_template: null                                    # The input template.
      output_pattern_template: null                           # The output template.
      try_num: 3                                              # The number of retry attempts when there is an API call error or output parsing error.
      model_params: {}                                        # Parameters for initializing the API model.
      sampling_params: {}                                     # Extra parameters passed to the API call. e.g {'temperature': 0.9, 'top_p': 0.95}
  - meta_tags_aggregator:                                   # Merge similar meta tags to one tag.
      api_model: 'gpt-4o'                                     # API model name.
      meta_tag_key: 'query_sentiment_label'                   # The key of the meta tag to be mapped. It is "query_sentiment_label" in default.
      target_tags: ['开心', '难过', '其他']                     # The tags that is supposed to be mapped to.
      api_endpoint: null                                      # URL endpoint for the API.
      response_path: null                                     # Path to extract content from the API response. Defaults to 'choices.0.message.content'.
      system_prompt: null                                     # The system prompt.
      input_template: null                                    # The input template.
      target_tag_template: null                               # The tap template for target tags.
      tag_template: null                                      # The tap template for each tag and its frequency.
      output_pattern: null                                    # The output pattern.
      try_num: 3                                              # The number of retry attempts when there is an API call error or output parsing error.
      model_params: {}                                        # Parameters for initializing the API model.
      sampling_params: {}                                     # Extra parameters passed to the API call. e.g {'temperature': 0.9, 'top_p': 0.95}
  - most_relavant_entities_aggregator:                      # Extract entities closely related to a given entity from some texts, and sort them in descending order of importance.
      api_model: 'gpt-4o'                                     # API model name.
      entity: '孙悟空'                                         # The given entity.
      query_entity_type: '人物'                                # The type of queried relavant entities.
      input_key: 'event_description'                          # The input key in the meta field of the samples. It is "event_description" in default.
      output_key: 'most_relavant_entities'                    # The output key in the aggregation field of the samples. It is "most_relavant_entities" in default.
      max_token_num: null                                     # The max token num of the total tokens of the sub documents. Without limitation if it is None.
      api_endpoint: null                                      # URL endpoint for the API.
      response_path: null                                     # Path to extract content from the API response. Defaults to 'choices.0.message.content'.
      system_prompt_template: null                            # System prompt template for the task. Need to be specified by given entity and entity_type.
      input_template: null                                    # The input template.
      output_pattern: null                                    # The output pattern.
      try_num: 3                                              # The number of retry attempts when there is an API call error or output parsing error.
      model_params: {}                                        # Parameters for initializing the API model.
      sampling_params: {}                                     # Extra parameters passed to the API call. e.g {'temperature': 0.9, 'top_p': 0.95}
  - nested_aggregator:                                      # Considering the limitation of input length, nested aggregate contents for each given number of samples.
      api_model: 'gpt-4o'                                     # API model name.
      input_key: 'event_description'                          # The input key in the meta field of the samples. It is "event_description" in default.
      output_key: null                                        # The output key in the aggregation field in the samples. It is same as the input_key in default.
      max_token_num: null                                     # The max token num of the total tokens of the sub documents. Without limitation if it is None.
      api_endpoint: null                                      # URL endpoint for the API.
      response_path: null                                     # Path to extract content from the API response. Defaults to 'choices.0.message.content'.
      system_prompt: null                                     # The system prompt.
      sub_doc_template: null                                  # The template for input text in each sample.
      input_template: null                                    # The input template.
      try_num: 3                                              # The number of retry attempts when there is an API call error or output parsing error.
      model_params: {}                                        # Parameters for initializing the API model.
      sampling_params: {}                                     # Extra parameters passed to the API call. e.g {'temperature': 0.9, 'top_p': 0.95}<|MERGE_RESOLUTION|>--- conflicted
+++ resolved
@@ -294,11 +294,7 @@
       keep_original_sample: true                              # whether to keep the original sample. If it's set to False, there will be only generated images in the final datasets and the original images will be removed. It's True in default.
       caption_key: null                                       # the key name of fields in samples to store captions for each images, the caption guide the diffusion model to produce what the image is
       hf_img2seq: 'Salesforce/blip2-opt-2.7b'                 # model name on huggingface to generate caption if caption_key is null
-<<<<<<< HEAD
       mem_required: '8GB'                                    # This operation (Op) utilizes deep neural network models that consume a significant amount of memory for computation, hence the system's available memory might constrain the maximum number of processes that can be launched
-=======
-      mem_required: '8GB'                                     # This operation (Op) utilizes deep neural network models that consume a significant amount of memory for computation, hence the system's available memory might constrains the maximum number of processes that can be launched
->>>>>>> 0624d44d
   - image_face_blur_mapper:                                 # blur faces detected in images
       cv_classifier: ''                                       # OpenCV classifier path for face detection. By default, we will use 'haarcascade_frontalface_alt.xml'.
       blur_type: 'gaussian'                                   # type of blur kernel, including ['mean', 'box', 'gaussian']
@@ -511,13 +507,8 @@
       show_progress: false                                    # whether to show progress from scenedetect
   - video_tagging_from_audio_mapper:                        # Mapper to generate video tags from audio streams extracted from the video.
       hf_ast: 'MIT/ast-finetuned-audioset-10-10-0.4593'       # Huggingface model name for the audio classification model.
-<<<<<<< HEAD
-      tag_field_name: '__dj__video_audio_tags__'              # the field name to store the tags. It's "__dj__video_audio_tags__" in default.
+      tag_field_name: 'video_audio_tags'                    # the field name to store the tags. It's "video_audio_tags" in default.
       mem_required: '500MB'                                   # This operation (Op) utilizes deep neural network models that consume a significant amount of memory for computation, hence the system's available memory might constrain the maximum number of processes that can be launched
-=======
-      tag_field_name: 'video_audio_tags'                    # the field name to store the tags. It's "video_audio_tags" in default.
-      mem_required: '500MB'                                   # This operation (Op) utilizes deep neural network models that consume a significant amount of memory for computation, hence the system's available memory might constrains the maximum number of processes that can be launched
->>>>>>> 0624d44d
   - video_tagging_from_frames_mapper:                       # Mapper to generate video tags from frames extracted from the video.
       frame_sampling_method: 'all_keyframes'                  # sampling method of extracting frame images from the videos. Should be one of ["all_keyframes", "uniform"]. The former one extracts all key frames and the latter one extract specified number of frames uniformly from the video. Default: "all_keyframes".
       frame_num: 3                                            # the number of frames to be extracted uniformly from the video. Only works when frame_sampling_method is "uniform". If it's 1, only the middle frame will be extracted. If it's 2, only the first and the last frames will be extracted. If it's larger than 2, in addition to the first and the last frames, other frames will be extracted uniformly within the video duration.
