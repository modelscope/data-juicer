--- conflicted
+++ resolved
@@ -126,19 +126,16 @@
       min_ratio: 0.333                                        # the min aspect ratio of filter range
       max_ratio: 3.0                                          # the max aspect ratio of filter range
       any_or_all: any                                         # keep this sample when any/all images meet the filter condition
-<<<<<<< HEAD
   - image_shape_filter:                                     # filter samples according to the widths and heights of images in them
       min_width: 200                                          # the min width of width filter range
       max_width: 5000                                         # the max width of width filter range
       min_height: 200                                         # the min height of height filter range
       max_height: 5000                                        # the max height of height filter range
       any_or_all: any                                         # keep this sample when any/all images meet the filter condition
-=======
   - image_size_filter:                                      # filter samples according to the size of images (in bytes) within them
       min_size:  "0"                                            # the min size of filter range
       max_size: "1TB"                                          # the max size of filter range
       any_or_all: any                                           # keep this sample when any/all images meet the filter condition
->>>>>>> 985e475b
   - language_id_score_filter:                               # filter text in specific language with language scores larger than a specific max value
       lang: en                                                # keep text in what language
       min_score: 0.8                                          # the min language scores to filter text
