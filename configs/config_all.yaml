--- conflicted
+++ resolved
@@ -55,11 +55,7 @@
   - audio_ffmpeg_wrapped_mapper:                            # simple wrapper for FFmpeg audio filters
   - calibrate_qa_mapper:                                    # calibrate question-answer pairs based on reference text.
       api_model: 'gpt-4o'                                     # API model name.
-<<<<<<< HEAD
-      api_url: null                                           # URL endpoint for the API.
-=======
       api_endpoint: null                                      # URL endpoint for the API.
->>>>>>> 125a8f35
       response_path: null                                     # Path to extract content from the API response. Defaults to 'choices.0.message.content'.
       system_prompt: null                                     # System prompt for the calibration task.
       input_template: null                                    # Template for building the model input.
@@ -87,11 +83,7 @@
       entity_attribute_key: '__dj__attribute__'               # The field name to store the given attribute to be extracted.
       attribute_desc_key: '__dj__attribute_description__'     # The field name to store the extracted attribute description.
       support_text_key: '__dj__support_text__'                # The field name to store the attribute support text extracted from the raw text.
-<<<<<<< HEAD
-      api_url: null                                           # URL endpoint for the API.
-=======
       api_endpoint: null                                      # URL endpoint for the API.
->>>>>>> 125a8f35
       response_path: null                                     # Path to extract content from the API response. Defaults to 'choices.0.message.content'.
       system_prompt_template: null                            # System prompt template for the task. Need to be specified by given entity and attribute.
       input_template: null                                    # Template for building the model input.
@@ -106,11 +98,7 @@
       entity_types: ['person', 'organization', 'location']    # Pre-defined entity types for knowledge graph.
       entity_key: '__dj__entity__'                            # The field name to store the entities.
       relation_key: '__dj__relation__'                        # The field name to store the relations between entities.
-<<<<<<< HEAD
-      api_url: null                                           # URL endpoint for the API.
-=======
       api_endpoint: null                                      # URL endpoint for the API.
->>>>>>> 125a8f35
       response_path: null                                     # Path to extract content from the API response. Defaults to 'choices.0.message.content'.
       prompt_template: null                                   # The template of input prompt.
       tuple_delimiter: null                                   # Delimiter to separate items in outputs.
@@ -129,11 +117,7 @@
       api_model: 'gpt-4o'                                     # API model name.
       event_desc_key: '__dj__event_description__'             # The field name to store the event descriptions.
       relevant_char_key: '__dj__relevant_characters__'        # The field name to store the relevant characters to the events.
-<<<<<<< HEAD
-      api_url: null                                           # URL endpoint for the API.
-=======
       api_endpoint: null                                      # URL endpoint for the API.
->>>>>>> 125a8f35
       response_path: null                                     # Path to extract content from the API response. Defaults to 'choices.0.message.content'.
       system_prompt: null                                     # System prompt for the task.
       input_template: null                                    # Template for building the model input.
@@ -145,11 +129,7 @@
   - extract_keyword_mapper:                                 # Generate keywords for the text.
       api_model: 'gpt-4o'                                     # API model name.
       keyword_key: '__dj__keyword__'                          # The field name to store the keywords.
-<<<<<<< HEAD
-      api_url: null                                           # URL endpoint for the API.
-=======
       api_endpoint: null                                      # URL endpoint for the API.
->>>>>>> 125a8f35
       response_path: null                                     # Path to extract content from the API response. Defaults to 'choices.0.message.content'.
       prompt_template: null                                   # The template of input prompt.
       completion_delimiter: null                              # To mark the end of the output.
@@ -161,11 +141,7 @@
   - extract_nickname_mapper:                                # Extract nickname relationship in the text.
       api_model: 'gpt-4o'                                     # API model name.
       nickname_key: '__dj__nickname__'                        # The field name to store the nickname relationship.
-<<<<<<< HEAD
-      api_url: null                                           # URL endpoint for the API.
-=======
       api_endpoint: null                                      # URL endpoint for the API.
->>>>>>> 125a8f35
       response_path: null                                     # Path to extract content from the API response. Defaults to 'choices.0.message.content'.
       system_prompt: null                                     # System prompt for the task.
       input_template: null                                    # Template for building the model input.
