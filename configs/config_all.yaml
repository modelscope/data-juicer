# Process config example including:
#   - all global arguments
#   - all ops and their arguments

# global parameters
project_name: 'all'                                         # project name for distinguish your configs
dataset_path: '/path/to/your/dataset'                       # path to your dataset directory or file with weights(0.0-1.0), 1.0 as default.
                                                            # accepted format: 'weight1(optional) dataset1-path weight2(optional) dataset2-path'
export_path: '/path/to/result/dataset.jsonl'                # path to processed result dataset. Supported suffixes include ['jsonl', 'json', 'parquet']
export_shard_size: 0                                        # shard size of exported dataset in Byte. In default, it's 0, which means export the whole dataset into only one file. If it's set a positive number, the exported dataset will be split into several dataset shards, and the max size of each shard won't larger than the export_shard_size
export_in_parallel: false                                   # whether to export the result dataset in parallel to a single file, which usually takes less time. It only works when export_shard_size is 0, and its default number of processes is the same as the argument np. **Notice**: If it's True, sometimes exporting in parallel might require much more time due to the IO blocking, especially for very large datasets. When this happens, False is a better choice, although it takes more time.
np: 4                                                       # number of subprocess to process your dataset
text_keys: 'text'                                           # the key name of field where the sample texts to be processed, e.g., `text`, `instruction`, `output`, ...
                                                            # Note: currently, we support specify only ONE key for each op, for cases requiring multiple keys, users can specify the op multiple times. We will only use the first key of `text_keys` when you set multiple keys.
suffixes: []                                                # the suffix of files that will be read. For example: '.txt', 'txt' or ['txt', '.pdf', 'docx']
use_cache: true                                             # whether to use the cache management of Hugging Face datasets. It might take up lots of disk space when using cache
ds_cache_dir: null                                          # cache dir for Hugging Face datasets. In default, it\'s the same as the environment variable `HF_DATASETS_CACHE`, whose default value is usually "~/.cache/huggingface/datasets". If this argument is set to a valid path by users, it will override the default cache dir
open_monitor: true                                          # Whether to open the monitor to trace resource utilization for each OP during data processing. It\'s True in default.
use_checkpoint: false                                       # whether to use the checkpoint management to save the latest version of dataset to work dir when processing. Rerun the same config will reload the checkpoint and skip ops before it. Cache will be disabled when using checkpoint. If args of ops before the checkpoint are changed, all ops will be rerun from the beginning.
temp_dir: null                                              # the path to the temp directory to store intermediate caches when cache is disabled, these cache files will be removed on-the-fly. In default, it's None, so the temp dir will be specified by system. NOTICE: you should be caution when setting this argument because it might cause unexpected program behaviors when this path is set to an unsafe directory.
open_tracer: false                                          # whether to open the tracer to trace the changes during process. It might take more time when opening tracer
op_list_to_trace: []                                        # only ops in this list will be traced by tracer. If it's empty, all ops will be traced. Only available when tracer is opened.
trace_num: 10                                               # number of samples to show the differences between datasets before and after each op. Only available when tracer is opened.
op_fusion: false                                            # whether to fuse operators that share the same intermediate variables automatically. Op fusion might reduce the memory requirements slightly but speed up the whole process.
fusion_strategy: 'probe'                                    # OP fusion strategy. Support ['greedy', 'probe'] now. 'greedy' means keep the basic OP order and put the fused OP to the last of each fused OP group. 'probe' means Data-Juicer will probe the running speed for each OP at the beginning and reorder the OPs and fused OPs according to their probed speed (fast to slow). It's 'probe' in default.
cache_compress: null                                        # the compression method of the cache file, which can be specified in ['gzip', 'zstd', 'lz4']. If this parameter is None, the cache file will not be compressed. We recommend you turn on this argument when your input dataset is larger than tens of GB and your disk space is not enough.
keep_stats_in_res_ds: false                                 # whether to keep the computed stats in the result dataset. The intermediate fields to store the stats computed by Filters will be removed if it's False. It's False in default.
keep_hashes_in_res_ds: false                                # whether to keep the computed hashes in the result dataset. The intermediate fields to store the hashes computed by Deduplicators will be removed if it's False. It's False in default.
adaptive_batch_size: false                                  # whether to use adaptive batch sizes for each OP according to the probed results. It's False in default.

# for multimodal data processing
image_key: 'images'                                         # key name of field to store the list of sample image paths.
image_special_token: '<__dj__image>'                        # the special token that represents an image in the text. In default, it's "<__dj__image>". You can specify your own special token according to your input dataset.
audio_key: 'audios'                                         # key name of field to store the list of sample audio paths.
audio_special_token: '<__dj__audio>'                        # the special token that represents an audio in the text. In default, it's "<__dj__audio>". You can specify your own special token according to your input dataset.
video_key: 'videos'                                         # key name of field to store the list of sample video paths.
video_special_token: '<__dj__video>'                        # the special token that represents a video in the text. In default, it's "<__dj__video>". You can specify your own special token according to your input dataset.

eoc_special_token: '<|__dj__eoc|>'                          # the special token that represents the end of a chunk in the text. In default, it's "<|__dj__eoc|>". You can specify your own special token according to your input dataset.

# for distributed processing
executor_type: default                                      # type of executor, support "default" or "ray" for now.
ray_address: auto                                           # the address of the Ray cluster.

# only for data analysis
percentiles: [0.25, 0.5, 0.75]                              # percentiles to analyze the dataset distribution
export_original_dataset: false                              # whether to export the original dataset with stats. If you only need the stats of the dataset, setting it to false could speed up the exporting.
save_stats_in_one_file: false                               # whether to store all stats result into one file

# for sandbox or hpo
data_probe_algo: 'uniform'                                  # sampling algorithm for dataset. Should be one of ["uniform", "frequency_specified_field_selector", "topk_specified_field_selector"]. It's "uniform" in default. Only used for dataset sampling.
data_probe_ratio: 1.0                                       # the sampling ratio to the original dataset size. It's 1.0 in default. Only used for dataset sampling.
hpo_config: null                                            # path to a configuration file when using auto-HPO tool.

# process schedule: a list of several process operators with their arguments
process:
  # Mapper ops. Most of these ops need no arguments.
  - audio_ffmpeg_wrapped_mapper:                            # simple wrapper for FFmpeg audio filters
  - calibrate_qa_mapper:                                    # calibrate question-answer pairs based on reference text.
      api_model: 'gpt-4o'                                     # API model name.
      api_endpoint: null                                      # URL endpoint for the API.
      response_path: null                                     # Path to extract content from the API response. Defaults to 'choices.0.message.content'.
      system_prompt: null                                     # System prompt for the calibration task.
      input_template: null                                    # Template for building the model input.
      reference_template: null                                # Template for formatting the reference text.
      qa_pair_template: null                                  # Template for formatting question-answer pairs.
      output_pattern: null                                    # Regular expression for parsing model output.
      try_num: 3                                              # The number of retry attempts when there is an API call error or output parsing error.
      model_params: {}                                        # Parameters for initializing the model.
      sampling_params: {}                                     # Extra parameters passed to the API call.
  - calibrate_query_mapper:                                 # calibrate query in question-answer pairs based on reference text.
  - calibrate_response_mapper:                              # calibrate response in question-answer pairs based on reference text.
  - chinese_convert_mapper:                                 # convert Chinese between Traditional Chinese, Simplified Chinese and Japanese Kanji.
      mode: 's2t'                                             # choose the mode to convert Chinese: ['s2t', 't2s', 's2tw', 'tw2s', 's2hk', 'hk2s', 's2twp', 'tw2sp', 't2tw', 'tw2t', 'hk2t', 't2hk', 't2jp', 'jp2t']
  - clean_email_mapper:                                     # remove emails from text.
  - clean_html_mapper:                                      # remove html formats form text.
  - clean_ip_mapper:                                        # remove ip addresses from text.
  - clean_links_mapper:                                     # remove web links from text.
  - clean_copyright_mapper:                                 # remove copyright comments.
  - dialog_intent_detection_mapper:                         # Mapper to generate user's intent labels in dialog.
      api_model: 'gpt-4o'                                     # API model name.
<<<<<<< HEAD
      intent_candidates: null                                 # The output intent candidates. Use open-domai intent labels n if it is None.
      max_round: 10                                           # The max num of round in the dialog to build the prompt.
      labels_key: 'dialog_intent_labels'                      # The key name in the meta field to store the output labels. It is 'dialog_intent_labels' in default.
      analysis_key: 'dialog_intent_labels_analysis'           # The key name in the meta field to store the corresponding analysis. It is 'dialog_intent_labels_analysis' in default.
=======
      intent_candidates: null                                 # The output intent candidates. Use the intent labels of the open domain if it is None.
      max_round: 10                                           # The max num of round in the dialog to build the prompt.
>>>>>>> 9466c739
      api_endpoint: null                                      # URL endpoint for the API.
      response_path: null                                     # Path to extract content from the API response. Defaults to 'choices.0.message.content'.
      system_prompt: null                                     # System prompt for the task.
      query_template: null                                    # Template for query part to build the input prompt.
      response_template: null                                 # Template for response part to build the input prompt.
      candidate_template: null                                # Template for intent candidates to build the input prompt.
      analysis_template: null                                 # Template for analysis part to build the input prompt.
      labels_template: null                                   # Template for labels to build the input prompt.
      analysis_pattern: null                                  # Pattern to parse the return intent analysis.
      labels_pattern: null                                    # Pattern to parse the return intent labels.
      try_num: 3                                              # The number of retry attempts when there is an API call error or output parsing error.
      model_params: {}                                        # Parameters for initializing the API model.
      sampling_params: {}                                     # Extra parameters passed to the API call. e.g {'temperature': 0.9, 'top_p': 0.95}
  - dialog_sentiment_detection_mapper:                      # Mapper to generate user's sentiment labels in dialog.
      api_model: 'gpt-4o'                                     # API model name.
<<<<<<< HEAD
      sentiment_candidates: null                              # The output sentiment candidates. Use open-domai sentiment labels n if it is None.
      max_round: 10                                           # The max num of round in the dialog to build the prompt.
      labels_key: 'dialog_sentiment_labels'                   # The key name in the meta field to store the output labels. It is 'dialog_sentiment_labels' in default.
      analysis_key: 'dialog_sentiment_labels_analysis'        # The key name in the meta field to store the corresponding analysis. It is 'dialog_sentiment_labels_analysis' in default.
=======
      max_round: 10                                           # The max num of round in the dialog to build the prompt.
>>>>>>> 9466c739
      api_endpoint: null                                      # URL endpoint for the API.
      response_path: null                                     # Path to extract content from the API response. Defaults to 'choices.0.message.content'.
      system_prompt: null                                     # System prompt for the task.
      query_template: null                                    # Template for query part to build the input prompt.
      response_template: null                                 # Template for response part to build the input prompt.
<<<<<<< HEAD
      candidate_template: null                                # Template for sentiment candidates to build the input prompt.
=======
>>>>>>> 9466c739
      analysis_template: null                                 # Template for analysis part to build the input prompt.
      labels_template: null                                   # Template for labels part to build the input prompt.
      analysis_pattern: null                                  # Pattern to parse the return sentiment analysis.
      labels_pattern: null                                    # Pattern to parse the return sentiment labels.
      try_num: 3                                              # The number of retry attempts when there is an API call error or output parsing error.
      model_params: {}                                        # Parameters for initializing the API model.
      sampling_params: {}                                     # Extra parameters passed to the API call. e.g {'temperature': 0.9, 'top_p': 0.95}
  - dialog_sentiment_intensity_mapper:                      # Mapper to predict user's sentiment intensity (from -5 to 5 in default prompt) in dialog.
      api_model: 'gpt-4o'                                     # API model name.
      max_round: 10                                           # The max num of round in the dialog to build the prompt.
<<<<<<< HEAD
      intensities_key: null                                   # The key name in the meta field to store the output sentiment intensities. It is 'dialog_sentiment_intensity' in default.
      analysis_key: null                                      # The key name in the meta field to store the corresponding analysis. It is 'dialog_sentiment_intensity_analysis' in default.
=======
>>>>>>> 9466c739
      api_endpoint: null                                      # URL endpoint for the API.
      response_path: null                                     # Path to extract content from the API response. Defaults to 'choices.0.message.content'.
      system_prompt: null                                     # System prompt for the task.
      query_template: null                                    # Template for query part to build the input prompt.
      response_template: null                                 # Template for response part to build the input prompt.
      analysis_template: null                                 # Template for analysis part to build the input prompt.
      intensity_template: null                                # Template for intensity part to build the input prompt.
      analysis_pattern: null                                  # Pattern to parse the return sentiment analysis.
      intensity_pattern: null                                 # Pattern to parse the return sentiment intensity.
      try_num: 3                                              # The number of retry attempts when there is an API call error or output parsing error.
      model_params: {}                                        # Parameters for initializing the API model.
      sampling_params: {}                                     # Extra parameters passed to the API call. e.g {'temperature': 0.9, 'top_p': 0.95}
  - dialog_topic_detection_mapper:                          # Mapper to generate user's topic labels in dialog.
      api_model: 'gpt-4o'                                     # API model name.
<<<<<<< HEAD
      topic_candidates: null                                  # The output topic candidates. Use open-domai topic labels n if it is None.
      max_round: 10                                           # The max num of round in the dialog to build the prompt.
      labels_key: 'dialog_topic_labels'                       # The key name in the meta field to store the output labels. It is 'dialog_topic_labels' in default.
      analysis_key: 'dialog_topic_labels_analysis'            # The key name in the meta field to store the corresponding analysis. It is 'dialog_topic_labels_analysis' in default.
=======
      max_round: 10                                           # The max num of round in the dialog to build the prompt.
>>>>>>> 9466c739
      api_endpoint: null                                      # URL endpoint for the API.
      response_path: null                                     # Path to extract content from the API response. Defaults to 'choices.0.message.content'.
      system_prompt: null                                     # System prompt for the task.
      query_template: null                                    # Template for query part to build the input prompt.
      response_template: null                                 # Template for response part to build the input prompt.
<<<<<<< HEAD
      candidate_template: null                                # Template for topic candidates to build the input prompt.
=======
>>>>>>> 9466c739
      analysis_template: null                                 # Template for analysis part to build the input prompt.
      labels_template: null                                   # Template for labels part to build the input prompt.
      analysis_pattern: null                                  # Pattern to parse the return topic analysis.
      labels_pattern: null                                    # Pattern to parse the return topic labels.
      try_num: 3                                              # The number of retry attempts when there is an API call error or output parsing error.
      model_params: {}                                        # Parameters for initializing the API model.
      sampling_params: {}                                     # Extra parameters passed to the API call. e.g {'temperature': 0.9, 'top_p': 0.95}
  - expand_macro_mapper:                                    # expand macro definitions in Latex text.
  - extract_entity_attribute_mapper:                        # Extract attributes for given entities from the text.
      api_model: 'gpt-4o'                                     # API model name.
      query_entities: ["孙悟空", "猪八戒"]                      # Entity list to be queried.
      query_attributes: ["人物性格"]                            # Attribute list to be queried.
      entity_key: 'entity'                                    # The key name in the meta field to store the given main entity for attribute extraction.
      entity_attribute_key: 'attribute'                       # The key name in the meta field to store the given attribute to be extracted.
      attribute_desc_key: 'attribute_description'             # The key name in the meta field to store the extracted attribute description.
      support_text_key: 'support_text'                        # The key name in the meta field to store the attribute support text extracted from the raw text.
      api_endpoint: null                                      # URL endpoint for the API.
      response_path: null                                     # Path to extract content from the API response. Defaults to 'choices.0.message.content'.
      system_prompt_template: null                            # System prompt template for the task. Need to be specified by given entity and attribute.
      input_template: null                                    # Template for building the model input.
      attr_pattern_template: null                             # Pattern for parsing the attribute from output. Need to be specified by given attribute.
      demo_pattern: null                                      # Pattern for parsing the demonstraction from output to support the attribute.
      try_num: 3                                              # The number of retry attempts when there is an API call error or output parsing error.
      drop_text: false                                        # If drop the text in the output.
      model_params: {}                                        # Parameters for initializing the API model.
      sampling_params: {}                                     # Extra parameters passed to the API call. e.g {'temperature': 0.9, 'top_p': 0.95}
  - extract_entity_relation_mapper:                         # Extract entities and relations in the text for knowledge graph.
      api_model: 'gpt-4o'                                     # API model name.
      entity_types: ['person', 'organization', 'location']    # Pre-defined entity types for knowledge graph.
      entity_key: 'entity'                                    # The key name in the meta field to store the entities.
      relation_key: 'relation'                                # The key name in the meta field to store the relations between entities.
      api_endpoint: null                                      # URL endpoint for the API.
      response_path: null                                     # Path to extract content from the API response. Defaults to 'choices.0.message.content'.
      prompt_template: null                                   # The template of input prompt.
      tuple_delimiter: null                                   # Delimiter to separate items in outputs.
      record_delimiter: null                                  # Delimiter to separate records in outputs.
      completion_delimiter: null                              # To mark the end of the output.
      max_gleaning: 1                                         # the extra max num to call LLM to glean entities and relations.
      continue_prompt: null                                   # the prompt for gleaning entities and relations.
      if_loop_prompt: null                                    # the prompt to determine whether to stop gleaning.
      entity_pattern: null                                    # Regular expression for parsing entity record.
      relation_pattern: null                                  # Regular expression for parsing relation record.
      try_num: 3                                              # The number of retry attempts when there is an API call error or output parsing error.
      drop_text: false                                        # If drop the text in the output.
      model_params: {}                                        # Parameters for initializing the API model.
      sampling_params: {}                                     # Extra parameters passed to the API call. e.g {'temperature': 0.9, 'top_p': 0.95}
  - extract_event_mapper:                                   # Extract events and relevant characters in the text
      api_model: 'gpt-4o'                                     # API model name.
      event_desc_key: 'event_description'                     # The key name in the meta field to store the event descriptions.
      relevant_char_key: 'relevant_characters'                # The key name in the meta field to store the relevant characters to the events.
      api_endpoint: null                                      # URL endpoint for the API.
      response_path: null                                     # Path to extract content from the API response. Defaults to 'choices.0.message.content'.
      system_prompt: null                                     # System prompt for the task.
      input_template: null                                    # Template for building the model input.
      output_pattern: null                                    # Regular expression for parsing model output.
      try_num: 3                                              # The number of retry attempts when there is an API call error or output parsing error.
      drop_text: false                                        # If drop the text in the output.
      model_params: {}                                        # Parameters for initializing the API model.
      sampling_params: {}                                     # Extra parameters passed to the API call. e.g {'temperature': 0.9, 'top_p': 0.95}
  - extract_keyword_mapper:                                 # Generate keywords for the text.
      api_model: 'gpt-4o'                                     # API model name.
      keyword_key: 'keyword'                                  # The key name in the meta field to store the keywords.
      api_endpoint: null                                      # URL endpoint for the API.
      response_path: null                                     # Path to extract content from the API response. Defaults to 'choices.0.message.content'.
      prompt_template: null                                   # The template of input prompt.
      completion_delimiter: null                              # To mark the end of the output.
      output_pattern: null                                    # Regular expression for parsing keywords.
      try_num: 3                                              # The number of retry attempts when there is an API call error or output parsing error.
      drop_text: false                                        # If drop the text in the output.
      model_params: {}                                        # Parameters for initializing the API model.
      sampling_params: {}                                     # Extra parameters passed to the API call. e.g {'temperature': 0.9, 'top_p': 0.95}
  - extract_nickname_mapper:                                # Extract nickname relationship in the text.
      api_model: 'gpt-4o'                                     # API model name.
      nickname_key: 'nickname'                                # The key name in the meta field to store the nickname relationship.
      api_endpoint: null                                      # URL endpoint for the API.
      response_path: null                                     # Path to extract content from the API response. Defaults to 'choices.0.message.content'.
      system_prompt: null                                     # System prompt for the task.
      input_template: null                                    # Template for building the model input.
      output_pattern: null                                    # Regular expression for parsing model output.
      try_num: 3                                              # The number of retry attempts when there is an API call error or output parsing error.
      drop_text: false                                        # If drop the text in the output.
      model_params: {}                                        # Parameters for initializing the API model.
      sampling_params: {}                                     # Extra parameters passed to the API call. e.g {'temperature': 0.9, 'top_p': 0.95}
  - extract_support_text_mapper:                            # extract support sub text for a summary.
      api_model: 'gpt-4o'                                     # API model name.
      summary_key: 'event_description'                        # The key name in the meta field to store the input summary. It's "event_description" in default.
      support_text_key: 'support_text'                        # The key name in the meta field to store the output support text for the summary. It's "support_text" in default.
      api_endpoint: null                                      # URL endpoint for the API.
      response_path: null                                     # Path to extract content from the API response. Defaults to 'choices.0.message.content'.
      system_prompt: null                                     # System prompt for the task.
      input_template: null                                    # Template for building the model input.
      try_num: 3                                              # The number of retry attempts when there is an API call error or output parsing error.
      drop_text: false                                        # If drop the text in the output.
      model_params: {}                                        # Parameters for initializing the API model.
      sampling_params: {}                                     # Extra parameters passed to the API call. e.g {'temperature': 0.9, 'top_p': 0.95}
  - fix_unicode_mapper:                                     # fix unicode errors in text.
  - generate_qa_from_examples_mapper:                       # mapper to generate question and answer pairs from examples.
      hf_model: 'Qwen/Qwen2.5-7B-Instruct'                    # Model name on huggingface to generate question and answer pairs.
      seed_file: 'demos/data/demo-dataset-chatml.jsonl'       # Path to the seed file in chatml format.
      example_num: 3                                          # The number of randomly selected seed examples.
      similarity_threshold: 0.7                               # the similarity score threshold between the generated samples and the seed examples. Range from 0 to 1. Samples with similarity score less than this threshold will be kept.
      system_prompt: null                                     # System prompt for guiding the generation task.
      input_template: null                                    # Template for building the input prompt.
      example_template: null                                  # Template for formatting each QA example.
      qa_pair_template: null                                  # Template for formatting a single QA pair within each example.
      output_pattern: null                                    # Regular expression pattern to extract questions and answers from model response.
      enable_vllm: false                                      # Whether to use vllm for inference acceleration.
      model_params: {}                                        # Parameters for initializing the model.
      sampling_params: {}                                     # Sampling parameters for text generation. e.g {'temperature': 0.9, 'top_p': 0.95}
  - generate_qa_from_text_mapper:                           # mapper to generate question and answer pairs from text.
      hf_model: 'alibaba-pai/pai-qwen1_5-7b-doc2qa'           # Model name on huggingface to generate question and answer pairs.
      output_pattern: null                                    # Regular expression pattern to extract questions and answers from model response.
      enable_vllm: false                                      # Whether to use vllm for inference acceleration.
      model_params: {}                                        # Parameters for initializing the model.
      sampling_params: {}                                     # Sampling parameters for text generation. e.g {'temperature': 0.9, 'top_p': 0.95}
  - image_blur_mapper:                                      # mapper to blur images.
      p: 0.2                                                  # probability of the image being blured
      blur_type: 'gaussian'                                   # type of blur kernel, including ['mean', 'box', 'gaussian']
      radius: 2                                               # radius of blur kernel
  - image_captioning_from_gpt4v_mapper:                     # generate samples whose texts are generated based on gpt-4-visison and the image
      mode: 'description'                                     # mode of text generated from images, can be one of ['resoning', 'description', 'conversation', 'custom']
      api_key: ''                                             # the API key to authenticate the request
      max_token: 500                                          # the maximum number of tokens to generate. Default is 500.
      temperature: 1.0                                        # controls the randomness of the output (range from 0 to 1). Default is 0.
      system_prompt: ''                                       # a string prompt used to set the context of a conversation and provide global guidance or rules for the gpt4-vision so that it can  generate responses in the expected way. If `mode` set to `custom`, the parameter will be used
      user_prompt: ''                                         # a string prompt to guide the generation of gpt4-vision for each samples. It's "" in default, which means no prompt provided
      user_prompt_key: null                                   # the key name of fields in samples to store prompts for each sample. It's used for set different prompts for different samples. If it's none, use prompt in parameter "prompt". It's None in default
      keep_original_sample: true                              # whether to keep the original sample. If it's set to False, there will be only generated text in the final datasets and the original text will be removed. It's True in default
      any_or_all: 'any'                                       # keep this sample with 'any' or 'all' strategy of all images. 'any': keep this sample if any images meet the condition. 'all': keep this sample only if all images meet the condition
  - image_captioning_mapper:                                # generate captions for images to augment datasets
      hf_img2seq: 'Salesforce/blip2-opt-2.7b'                 # model name on huggingface to generate caption
      caption_num: 1                                          # how many candidate captions to generate for each image
      keep_candidate_mode: 'random_any'                       # retain strategy for the generated $caption_num$ candidates. should be in ["random_any", "similar_one_simhash", "all"].
      keep_original_sample: true                              # whether to keep the original sample. If it's set to False, there will be only generated captions in the final datasets and the original captions will be removed. It's True in default.
      prompt: null                                            # a string prompt to guide the generation of blip2 model for all samples globally. It's None in default, which means no prompt provided.
      prompt_key: null                                        # the key name of fields in samples to store prompts for each sample. It's used for set different prompts for different samples. If it's none, use prompt in parameter "prompt". It's None in default.
      mem_required: '16GB'                                    # This operation (Op) utilizes deep neural network models that consume a significant amount of memory for computation, hence the system's available memory might constrains the maximum number of processes that can be launched
  - image_diffusion_mapper:                                 # generate images by diffusion model
      hf_diffusion: 'CompVis/stable-diffusion-v1-4'           # stable diffusion model name on huggingface to generate image
      torch_dtype: 'fp32'                                     # the floating point type used to load the diffusion model. Can be one of ['fp32', 'fp16', 'bf16']
      revision: 'main'                                        # The specific model version to use. It can be a branch name, a tag name, a commit id, or any identifier allowed by Git.
      strength: 0.8                                           # parameter of stable diffusion model, indicates extent to transform the reference image. will ignore the input image if it equals to 1
      guidance_scale: 7.5                                     # parameter of stable diffusion model, a higher guidance scale value encourages the model to generate images closely linked to the text prompt at the expense of lower image quality
      aug_num: 1                                              # the number of images to generate
      keep_original_sample: true                              # whether to keep the original sample. If it's set to False, there will be only generated images in the final datasets and the original images will be removed. It's True in default.
      caption_key: null                                       # the key name of fields in samples to store captions for each images, the caption guide the diffusion model to produce what the image is
      hf_img2seq: 'Salesforce/blip2-opt-2.7b'                 # model name on huggingface to generate caption if caption_key is null
      mem_required: '8GB'                                     # This operation (Op) utilizes deep neural network models that consume a significant amount of memory for computation, hence the system's available memory might constrains the maximum number of processes that can be launched
  - image_face_blur_mapper:                                 # blur faces detected in images
      cv_classifier: ''                                       # OpenCV classifier path for face detection. By default, we will use 'haarcascade_frontalface_alt.xml'.
      blur_type: 'gaussian'                                   # type of blur kernel, including ['mean', 'box', 'gaussian']
      radius: 2                                               # radius of blur kernel
  - image_tagging_mapper:                                   # Mapper to generate image tags.
      tag_field_name: 'image_tags'                          # the field name to store the tags. It's "image_tags" in default.
      mem_required: '9GB'
  - nlpaug_en_mapper:                                       # simply augment texts in English based on the nlpaug library
      sequential: false                                       # whether combine all augmentation methods to a sequence. If it's True, a sample will be augmented by all opened augmentation methods sequentially. If it's False, each opened augmentation method would generate its augmented samples independently.
      aug_num: 1                                              # number of augmented samples to be generated. If `sequential` is True, there will be total aug_num augmented samples generated. If it's False, there will be (aug_num * #opened_aug_method) augmented samples generated.
      keep_original_sample: true                              # whether to keep the original sample. If it's set to False, there will be only generated texts in the final datasets and the original texts will be removed. It's True in default.
      delete_random_word: false                               # whether to open the augmentation method of deleting random words from the original texts. e.g. "I love LLM" --> "I LLM"
      swap_random_word: false                                 # whether to open the augmentation method of swapping random contiguous words in the original texts. e.g. "I love LLM" --> "Love I LLM"
      spelling_error_word: false                              # whether to open the augmentation method of simulating the spelling error for words in the original texts. e.g. "I love LLM" --> "Ai love LLM"
      split_random_word: false                                # whether to open the augmentation method of splitting words randomly with whitespaces in the original texts. e.g. "I love LLM" --> "I love LL M"
      keyboard_error_char: false                              # whether to open the augmentation method of simulating the keyboard error for characters in the original texts. e.g. "I love LLM" --> "I ;ov4 LLM"
      ocr_error_char: false                                   # whether to open the augmentation method of simulating the OCR error for characters in the original texts. e.g. "I love LLM" --> "I 10ve LLM"
      delete_random_char: false                               # whether to open the augmentation method of deleting random characters from the original texts. e.g. "I love LLM" --> "I oe LLM"
      swap_random_char: false                                 # whether to open the augmentation method of swapping random contiguous characters in the original texts. e.g. "I love LLM" --> "I ovle LLM"
      insert_random_char: false                               # whether to open the augmentation method of inserting random characters into the original texts. e.g. "I love LLM" --> "I ^lKove LLM"
  - nlpcda_zh_mapper:                                       # simply augment texts in Chinese based on the nlpaug library
      sequential: false                                       # whether combine all augmentation methods to a sequence. If it's True, a sample will be augmented by all opened augmentation methods sequentially. If it's False, each opened augmentation method would generate its augmented samples independently.
      aug_num: 1                                              # number of augmented samples to be generated. If `sequential` is True, there will be total aug_num augmented samples generated. If it's False, there will be (aug_num * #opened_aug_method) augmented samples generated.
      keep_original_sample: true                              # whether to keep the original sample. If it's set to False, there will be only generated texts in the final datasets and the original texts will be removed. It's True in default.
      replace_similar_word: false                             # whether to open the augmentation method of replacing random words with their similar words in the original texts. e.g. "这里一共有5种不同的数据增强方法" --> "这边一共有5种不同的数据增强方法"
      replace_homophone_char: false                           # whether to open the augmentation method of replacing random characters with their homophones in the original texts. e.g. "这里一共有5种不同的数据增强方法" --> "这里一共有5种不同的濖据增强方法"
      delete_random_char: false                               # whether to open the augmentation method of deleting random characters from the original texts. e.g. "这里一共有5种不同的数据增强方法" --> "这里一共有5种不同的数据增强"
      swap_random_char: false                                 # whether to open the augmentation method of swapping random contiguous characters in the original texts. e.g. "这里一共有5种不同的数据增强方法" --> "这里一共有5种不同的数据强增方法"
      replace_equivalent_num: false                           # whether to open the augmentation method of replacing random numbers with their equivalent representations in the original texts. **Notice**: Only for numbers for now. e.g. "这里一共有5种不同的数据增强方法" --> "这里一共有伍种不同的数据增强方法"
  - optimize_qa_mapper:                                     # optimize question-answer pairs.
      hf_model: 'Qwen/Qwen2.5-7B-Instruct'                    # model name on huggingface.
      system_prompt: null                                     # System prompt for guiding the optimization task.
      input_template: null                                    # Template for building the input for the model.
      qa_pair_template: null                                  # Template for formatting the question and answer pair.
      output_pattern: null                                    # Regular expression pattern to extract question and answer from model response.
      enable_vllm: false                                      # whether to use vllm for inference acceleration.
      model_params: {}                                        # Parameters for initializing the model.
      sampling_params: {}                                     # Sampling parameters for text generation. e.g {'temperature': 0.9, 'top_p': 0.95}
  - optimize_query_mapper:                                  # optimize query in question-answer pairs.
  - optimize_response_mapper:                               # optimize response in question-answer pairs.
  - pair_preference_mapper:                                 # construct paired preference samples.
      api_model: 'gpt-4o'                                     # API model name.
      api_endpoint: null                                      # URL endpoint for the API.
      response_path: null                                     # Path to extract content from the API response. Defaults to 'choices.0.message.content'.
      system_prompt: null                                     # System prompt for guiding the generation task.
      input_template: null                                    # Template for building the model input.
      output_pattern: null                                    # Regular expression for parsing model output.
      rejected_key: 'rejected_response'                       # The field name in the sample to store the generated rejected response.
      reason_key: 'reason'                                    # The field name in the sample to store the reason for generating the response.
      try_num: 3                                              # The number of retries for the API call in case of response parsing failure.
      model_params: {}                                        # Parameters for initializing the API model.
      sampling_params: {}                                     # Extra parameters passed to the API call.
  - punctuation_normalization_mapper:                       # normalize unicode punctuations to English punctuations.
  - python_file_mapper:                                     # executing Python lambda function defined in a file.
      file_path: ''                                           # The path to the Python file containing the function to be executed.
      function_name: 'process_single'                         # The name of the function defined in the file to be executed.
  - python_lambda_mapper:                                   # executing Python lambda function on data samples.
      lambda_str: ''                                          # A string representation of the lambda function to be executed on data samples. If empty, the identity function is used.
      batched: False                                          # A boolean indicating whether to process input data in batches.
  - query_intent_detection_mapper:                          # Mapper to predict user's Intent label in query.
      hf_model: 'bespin-global/klue-roberta-small-3i4k-intent-classification'     # Hugginface model ID to predict intent label.
      zh_to_en_hf_model: 'Helsinki-NLP/opus-mt-zh-en'         # Translation model from Chinese to English. If not None, translate the query from Chinese to English.
      model_params: {}                                        # model param for hf_model.
      zh_to_en_model_params: {}                               # model param for zh_to_hf_model.
<<<<<<< HEAD
      label_key: 'query_intent_label'                         # The key name in the meta field to store the output label. It is 'query_intent_label' in default.
      score_key: 'query_intent_label_score'                   # The key name in the meta field to store the corresponding label score. It is 'query_intent_label_score' in default.
=======
>>>>>>> 9466c739
  - query_sentiment_detection_mapper:                       # Mapper to predict user's sentiment label ('negative', 'neutral' and 'positive') in query.
      hf_model: 'mrm8488/distilroberta-finetuned-financial-news-sentiment-analysis'     # Hugginface model ID to predict sentiment label.
      zh_to_en_hf_model: 'Helsinki-NLP/opus-mt-zh-en'         # Translation model from Chinese to English. If not None, translate the query from Chinese to English.
      model_params: {}                                        # model param for hf_model.
      zh_to_en_model_params: {}                               # model param for zh_to_hf_model.
<<<<<<< HEAD
      label_key: 'query_sentiment_label'                      # The key name in the meta field to store the output label. It is 'query_sentiment_label' in default.
      score_key: 'query_sentiment_label_score'                # The key name in the meta field to store the corresponding label score. It is 'query_sentiment_label_score' in default.
=======
>>>>>>> 9466c739
  - query_topic_detection_mapper:                           # Mapper to predict user's topic label in query.
      hf_model: 'dstefa/roberta-base_topic_classification_nyt_news'     # Hugginface model ID to predict topic label.
      zh_to_en_hf_model: 'Helsinki-NLP/opus-mt-zh-en'         # Translation model from Chinese to English. If not None, translate the query from Chinese to English.
      model_params: {}                                        # model param for hf_model.
      zh_to_en_model_params: {}                               # model param for zh_to_hf_model.
<<<<<<< HEAD
      label_key: 'query_topic_label'                          # The key name in the meta field to store the output label. It is 'query_topic_label' in default.
      score_key: 'query_topic_label_score'                    # The key name in the meta field to store the corresponding label score. It is 'query_topic_label_score' in default.
=======
>>>>>>> 9466c739
  - relation_identity_mapper:                               # identify relation between two entity in the text.
      api_model: 'gpt-4o'                                     # API model name.
      source_entity: '孙悟空'                                  # The source entity of the relation to be dentified.
      target_entity: '猪八戒'                                  # The target entity of the relation to be identified.
      output_key: 'role_relation'                             # The output key in the meta field in the samples. It is 'role_relation' in default.
      api_endpoint: null                                      # URL endpoint for the API.
      response_path: null                                     # Path to extract content from the API response. Defaults to 'choices.0.message.content'.
      system_prompt_template: null                            # System prompt template for the task. Need to specify by entity1 and entity2.
      input_template: null                                    # Template for building the model input.
      output_pattern_template: null                           # Regular expression template for parsing model output.
      try_num: 3                                              # The number of retry attempts when there is an API call error or output parsing error.
      drop_text: false                                        # If drop the text in the output.
      model_params: {}                                        # Parameters for initializing the API model.
      sampling_params: {}                                     # Extra parameters passed to the API call. e.g {'temperature': 0.9, 'top_p': 0.95}
  - remove_bibliography_mapper:                             # remove bibliography from Latex text.
  - remove_comments_mapper:                                 # remove comments from Latex text, code, etc.
      doc_type: tex                                           # comment type you want to remove. Only support 'tex' for now.
      inline: true                                            # whether to remove inline comments
      multiline: true                                         # whether to remove multiline comments
  - remove_header_mapper:                                   # remove header texts from Latex text.
      drop_no_head: true                                      # whether to drop sample texts without headers
  - remove_long_words_mapper:                               # remove much too long words from text.
      min_len: 1                                              # the min word length to keep words.
      max_len: 128                                            # the max word length to keep words.
  - remove_non_chinese_character_mapper:                    # remove non-Chinese character in text samples.
      keep_alphabet: true                                     # whether to keep alphabet
      keep_number: true                                       # whether to keep number
      keep_punc: true                                         # whether to keep punctuation
  - remove_repeat_sentences_mapper:                         # remove repeat sentences in text samples.
      lowercase: false                                        # whether to convert sample text to lower case
      ignore_special_character: true                          # whether to ignore special characters when judging repeated sentences. Special characters are all characters except Chinese characters, letters and numbers
      min_repeat_sentence_length: 2                           # sentences shorter than this length will not be deduplicated. If ignore_special_character is set to True, then special characters are not included in this length
  - remove_specific_chars_mapper:                           # remove characters specified by users
      chars_to_remove: '◆●■►▼▲▴∆▻▷❖♡□'                        # a string or a list including those characters that need to be removed
  - remove_table_text_mapper:                               # remove possible table texts from text.
      min_col: 2                                              # the min num of columns in tables to remove
      max_col: 20                                             # the max num of columns in tables to remove
  - remove_words_with_incorrect_substrings_mapper:          # remove words with incorrect substrings from text.
      lang: en                                                # sample in which language
      tokenization: false                                     # whether to use model to tokenize documents
      substrings: ['http', 'www', '.com', 'href', '//']       # incorrect substrings to remove
  - sentence_split_mapper:                                  # split text to multiple sentences and join them with '\n'
      lang: 'en'                                              # split text in what language
  - text_chunk_mapper:                                      # Split input text to chunks.
      max_len: 2000                                           # Split text into multi texts with this max len if not None.
      split_pattern: '\n\n'                                   # Make sure split in this pattern if it is not None and force cut if the length exceeds max_len.
      overlap_len: 200                                        # Overlap length of the split texts if not split in the split pattern.
      tokenizer: 'gpt-4o'                                     # The tokenizer name of Hugging Face tokenizers. The text length will be calculate as the token num if it is offerd. Otherwise, the text length equals to string length.
      trust_remote_code: True                                 # for loading huggingface model.
  - video_captioning_from_audio_mapper:                     # caption a video according to its audio streams based on Qwen-Audio model
      keep_original_sample: true                              # whether to keep the original sample. If it's set to False, there will be only captioned sample in the final datasets and the original sample will be removed. It's True in default.
      mem_required: '30GB'                                    # This operation (Op) utilizes deep neural network models that consume a significant amount of memory for computation, hence the system's available memory might constrains the maximum number of processes that can be launched
  - video_captioning_from_frames_mapper:                    # generate samples whose captions are generated based on an image-to-text model and sampled video frames. Captions from different frames will be concatenated to a single string.
      hf_img2seq: 'Salesforce/blip2-opt-2.7b'                 # image-to-text model name on huggingface to generate caption
      caption_num: 1                                          # how many candidate captions to generate for each video
      keep_candidate_mode: 'random_any'                       # retain strategy for the generated $caption_num$ candidates. should be in ["random_any", "similar_one_simhash", "all"].
      keep_original_sample: true                              # whether to keep the original sample. If it's set to False, there will be only generated captions in the final datasets and the original captions will be removed. It's True in default.
      prompt: null                                            # a string prompt to guide the generation of image-to-text model for all samples globally. It's None in default, which means no prompt provided.
      prompt_key: null                                        # the key name of fields in samples to store prompts for each sample. It's used for set different prompts for different samples. If it's none, use prompt in parameter "prompt". It's None in default.
      frame_sampling_method: 'all_keyframes'                  # sampling method of extracting frame images from the videos. Should be one of ["all_keyframes", "uniform"]. The former one extracts all key frames and the latter one extract specified number of frames uniformly from the video. Default: "all_keyframes".
      frame_num: 3                                            # the number of frames to be extracted uniformly from the video. Only works when frame_sampling_method is "uniform". If it's 1, only the middle frame will be extracted. If it's 2, only the first and the last frames will be extracted. If it's larger than 2, in addition to the first and the last frames, other frames will be extracted uniformly within the video duration.
      horizontal_flip: false                                  # flip frame image horizontally (left to right).
      vertical_flip: false                                    # flip frame image vertically (top to bottom).
      mem_required: '20GB'                                    # This operation (Op) utilizes deep neural network models that consume a significant amount of memory for computation, hence the system's available memory might constrains the maximum number of processes that can be launched
  - video_captioning_from_summarizer_mapper:                # generate video captions by summarizing several kinds of generated texts (captions from video/audio/frames, tags from audio/frames, ...)
      hf_summarizer: 'mrm8488/flan-t5-large-finetuned-openai-summarize_from_feedback'  # the summarizer model used to summarize texts generated by other methods.
      consider_video_caption_from_video: true                 # whether to consider the video caption generated from video directly in the summarization process. Default: True.
      consider_video_caption_from_audio: true                 # whether to consider the video caption generated from audio streams in the video in the summarization process. Default: True.
      consider_video_caption_from_frames: true                # whether to consider the video caption generated from sampled frames from the video in the summarization process. Default: True.
      consider_video_tags_from_audio: true                    # whether to consider the video tags generated from audio streams in the video in the summarization process. Default: True.
      consider_video_tags_from_frames: true                   # whether to consider the video tags generated from sampled frames from the video in the summarization process. Default: True.
      vid_cap_from_vid_args: null                             # the arg dict for video captioning from video directly with keys are the arg names and values are the arg values. Default: None.
      vid_cap_from_frm_args: null                             # the arg dict for video captioning from sampled frames from the video with keys are the arg names and values are the arg values. Default: None.
      vid_tag_from_aud_args: null                             # the arg dict for video tagging from audio streams in the video with keys are the arg names and values are the arg values. Default: None.
      vid_tag_from_frm_args: null                             # the arg dict for video tagging from sampled frames from the video with keys are the arg names and values are the arg values. Default: None.
      keep_tag_num: 5                                         # max number N of tags from sampled frames to keep. Too many tags might bring negative influence to summarized text, so we consider to only keep the N most frequent tags. Default: 5.
      keep_original_sample: true                              # whether to keep the original sample. If it's set to False, there will be only summarized captions in the final datasets and the original captions will be removed. It's True in default.
      mem_required: '40GB'                                    # This operation (Op) utilizes deep neural network models that consume a significant amount of memory for computation, hence the system's available memory might constrains the maximum number of processes that can be launched
  - video_captioning_from_video_mapper:                     # generate captions by frame images extracted from video to augment datasets
      hf_video_blip: 'kpyu/video-blip-opt-2.7b-ego4d'         # video-blip model name on huggingface to generate caption
      caption_num: 1                                          # how many candidate captions to generate for each video
      keep_candidate_mode: 'random_any'                       # retain strategy for the generated $caption_num$ candidates. should be in ["random_any", "similar_one_simhash", "all"].
      keep_original_sample: true                              # whether to keep the original sample. If it's set to False, there will be only generated captions in the final datasets and the original captions will be removed. It's True in default.
      prompt: null                                            # a string prompt to guide the generation of video-blip model for all samples globally. It's None in default, which means no prompt provided.
      prompt_key: null                                        # the key name of fields in samples to store prompts for each sample. It's used for set different prompts for different samples. If it's none, use prompt in parameter "prompt". It's None in default.
      frame_sampling_method: 'all_keyframes'                  # sampling method of extracting frame images from the videos. Should be one of ["all_keyframes", "uniform"]. The former one extracts all key frames and the latter one extract specified number of frames uniformly from the video. Default: "all_keyframes".
      frame_num: 3                                            # the number of frames to be extracted uniformly from the video. Only works when frame_sampling_method is "uniform". If it's 1, only the middle frame will be extracted. If it's 2, only the first and the last frames will be extracted. If it's larger than 2, in addition to the first and the last frames, other frames will be extracted uniformly within the video duration.
      horizontal_flip: false                                  # flip frame image horizontally (left to right).
      vertical_flip: false                                    # flip frame image vertically (top to bottom).
      mem_required: '20GB'                                    # This operation (Op) utilizes deep neural network models that consume a significant amount of memory for computation, hence the system's available memory might constrains the maximum number of processes that can be launched
  - video_extract_frames_mapper:                            # extract frames from video files according to specified methods
      frame_sampling_method: 'all_keyframes'                  # sampling method of extracting frame images from the videos. Should be one of ["all_keyframes", "uniform"]. The former one extracts all key frames and the latter one extract specified number of frames uniformly from the video. Default: "all_keyframes".
      frame_num: 3                                            # the number of frames to be extracted uniformly from the video. Only works when frame_sampling_method is "uniform". If it's 1, only the middle frame will be extracted. If it's 2, only the first and the last frames will be extracted. If it's larger than 2, in addition to the first and the last frames, other frames will be extracted uniformly within the video duration.
      duration: 0                                             # The duration of each segment in seconds. If 0, frames are extracted from the entire video. If duration > 0, the video is segmented into multiple segments based on duration, and frames are extracted from each segment.
      frame_dir: None                                         # Output directory to save extracted frames. If None, a default directory based on the video file path is used.
  - video_face_blur_mapper:                                 # blur faces detected in videos
      cv_classifier: ''                                       # OpenCV classifier path for face detection. By default, we will use 'haarcascade_frontalface_alt.xml'.
      blur_type: 'gaussian'                                   # type of blur kernel, including ['mean', 'box', 'gaussian']
      radius: 2                                               # radius of blur kernel
  - video_ffmpeg_wrapped_mapper:                            # simple wrapper for FFmpeg video filters
  - video_remove_watermark_mapper:                          # Remove the watermarks in videos given regions
      roi_strings: ['0,0,0.1,0.1']                            # a given list of regions the watermarks locate. The format of each can be "x1, y1, x2, y2", "(x1, y1, x2, y2)", or "[x1, y1, x2, y2]".
      roi_type: ratio                                         # the roi string type. When the type is 'pixel', (x1, y1), (x2, y2) are the locations of pixels in the top left corner and the bottom right corner respectively. If the roi_type is 'ratio', the coordinates are normalized by wights and heights.
      roi_key: null                                           # the key name of fields in samples to store roi_strings for each sample. It's used for set different rois for different samples.
      frame_num: 10                                           # the number of frames to be extracted uniformly from the video to detect the pixels of watermark.
      min_frame_threshold: 7                                  # a coodination is considered as the location of a watermark pixel when it is a watermark pixel in no less min_frame_threshold frames.
      detection_method: pixel_value                           # the method to detect the pixels of watermark. If it is 'pixel_value', we consider the distribution of pixel value in each frame. If it is 'pixel_diversity', we will consider the pixel diversity in different frames.
  - video_resize_aspect_ratio_mapper:                       # resize videos aspect ratios of videos (a fraction of width by height, r=w/h) to a specified range
      min_ratio: 9/21                                         # the minimum aspect ratio to enforce videos with an aspect ratio below `min_ratio` will be resized to match this minimum ratio. The ratio should be provided as a string in the format "9:21" or "9/21".
      max_ratio: 21/9                                         # the maximum aspect ratio to enforce videos with an aspect ratio above `max_ratio` will be resized to match this maximum ratio. The ratio should be provided as a string in the format "21:9" or "21/9".
      strategy:  increase                                     # the resizing strategy to apply when adjusting the video dimensions. It can be either 'decrease' to reduce the dimension or 'increase' to enlarge it. Accepted values are ['decrease', 'increase'].
  - video_resize_resolution_mapper:                         # map videos to ones with given resolution range
      min_width: 640                                          # the min horizontal resolution (unit p), videos with width less than 'min_width' will be mapped to videos with equal or bigger width
      max_width: 1280                                         # the max horizontal resolution (unit p), videos with width more than 'max_width' will be mapped to videos with equal of smaller width
      min_height: 480                                         # the min vertical resolution (unit p), videos with height less than 'min_height' will be mapped to videos with equal or bigger height
      max_height: 1080                                        # the max vertical resolution (unit p), videos with height more than 'max_height' will be mapped to videos with equal or smaller height
      force_original_aspect_ratio: 'increase'                 # Enable decreasing or increasing output video width or height if necessary to keep the original aspect ratio
      force_divisible_by: 4                                   # Ensures that both the output dimensions, width and height, are divisible by the given integer when used together with force_original_aspect_ratio
  - video_split_by_duration_mapper:                         # Mapper to split video by duration.
      split_duration: 10                                      # duration of each video split in seconds.
      min_last_split_duration: 0.1                            # the minimum allowable duration in seconds for the last video split. If the duration of the last split is less than this value, it will be discarded.
      keep_original_sample: true                              # whether to keep the original sample. If it's set to False, there will be only cut sample in the final datasets and the original sample will be removed. It's True in default
  - video_split_by_key_frame_mapper:                        # Mapper to split video by key frame.
      keep_original_sample: true                              # whether to keep the original sample. If it's set to False, there will be only cut sample in the final datasets and the original sample will be removed. It's True in default
  - video_split_by_scene_mapper:                            # split videos into scene clips
      detector: 'ContentDetector'                             # PySceneDetect scene detector. Should be one of ['ContentDetector', 'ThresholdDetector', 'AdaptiveDetector`]
      threshold: 27.0                                         # threshold passed to the detector
      min_scene_len: 15                                       # minimum length of any scene
      show_progress: false                                    # whether to show progress from scenedetect
  - video_tagging_from_audio_mapper:                        # Mapper to generate video tags from audio streams extracted from the video.
      hf_ast: 'MIT/ast-finetuned-audioset-10-10-0.4593'       # Huggingface model name for the audio classification model.
      tag_field_name: 'video_audio_tags'                    # the field name to store the tags. It's "video_audio_tags" in default.
      mem_required: '500MB'                                   # This operation (Op) utilizes deep neural network models that consume a significant amount of memory for computation, hence the system's available memory might constrains the maximum number of processes that can be launched
  - video_tagging_from_frames_mapper:                       # Mapper to generate video tags from frames extracted from the video.
      frame_sampling_method: 'all_keyframes'                  # sampling method of extracting frame images from the videos. Should be one of ["all_keyframes", "uniform"]. The former one extracts all key frames and the latter one extract specified number of frames uniformly from the video. Default: "all_keyframes".
      frame_num: 3                                            # the number of frames to be extracted uniformly from the video. Only works when frame_sampling_method is "uniform". If it's 1, only the middle frame will be extracted. If it's 2, only the first and the last frames will be extracted. If it's larger than 2, in addition to the first and the last frames, other frames will be extracted uniformly within the video duration.
      tag_field_name: 'video_frame_tags'                    # the key name in the meta field to store the tags. It's "video_frame_tags" in default.
      mem_required: '9GB'
  - whitespace_normalization_mapper:                        # normalize different kinds of whitespaces to English whitespace.

  # Filter ops
  - alphanumeric_filter:                                    # filter text with alphabet/numeric ratio out of specific range.
      tokenization: false                                     # whether to count the ratio of alphanumeric to the total number of tokens.
      min_ratio: 0.0                                          # the min ratio of filter range
      max_ratio: 0.9                                          # the max ratio of filter range
  - audio_duration_filter:                                  # keep data samples whose audios' durations are within a specified range.
      min_duration: 0                                         # the min audio duration of filter range (in seconds)
      max_duration: 3600                                      # the max audio duration of filter range (in seconds)
      any_or_all: any                                         # keep this sample when any/all audios meet the filter condition
  - audio_nmf_snr_filter:                                   # keep data samples whose audios' SNRs (computed based on NMF) are within a specified range.
      min_snr: 0                                              # the min audio SNR to keep samples in dB. It's 0 by default.
      max_snr: 1000                                           # the max audio SNR to keep samples in dB. It's sys.maxsize by default.
      nmf_iter_num: 500                                       # the max number of iterations to run NMF. It's 500 in default.
      any_or_all: any                                         # keep this sample when any/all audios meet the filter condition
  - audio_size_filter:                                      # keep data samples whose audios' sizes are within a specified range.
      min_duration: "0"                                       # the min audio size of filter range
      max_duration: "1TB"                                     # the max audio size of filter range
      any_or_all: any                                         # keep this sample when any/all audios meet the filter condition
  - average_line_length_filter:                             # filter text with the average length of lines out of specific range.
      min_len: 10                                             # the min length of filter range
      max_len: 10000                                          # the max length of filter range
  - character_repetition_filter:                            # filter text with the character repetition ratio out of specific range
      rep_len: 10                                             # repetition length for char-level n-gram
      min_ratio: 0.0                                          # the min ratio of filter range
      max_ratio: 0.5                                          # the max ratio of filter range
  - flagged_words_filter:                                   # filter text with the flagged-word ratio larger than a specific max value
      lang: en                                                # consider flagged words in what language
      tokenization: false                                     # whether to use model to tokenize documents
      max_ratio: 0.0045                                       # the max ratio to filter text
      flagged_words_dir: ./assets                             # directory to store flagged words dictionaries
      use_words_aug: false                                    # whether to augment words, especially for Chinese and Vietnamese
      words_aug_group_sizes: [2]                              # the group size of words to augment
      words_aug_join_char: ""                                 # the join char between words to augment
  - image_aesthetics_filter:                                # filter samples according to the aesthetics score of images.
      hf_scorer_model: shunk031/aesthetics-predictor-v2-sac-logos-ava1-l14-linearMSE # Huggingface model name for the aesthetics predictor
      min_score: 0.3                                          # the min aesthetics score of filter range
      max_score: 1.0                                          # the max aesthetics score of filter range
      any_or_all: any                                         # keep this sample when any/all images meet the filter condition
      mem_required: '1500MB'                                  # This operation (Op) utilizes deep neural network models that consume a significant amount of memory for computation, hence the system's available memory might constrains the maximum number of processes that can be launched
  - image_aspect_ratio_filter:                              # filter samples according to the aspect ratios of images (a fraction of width by height, r=w/h) in them
      min_ratio: 0.333                                        # the min aspect ratio of filter range
      max_ratio: 3.0                                          # the max aspect ratio of filter range
      any_or_all: any                                         # keep this sample when any/all images meet the filter condition
  - image_face_count_filter:                                # filter samples according to the face count in images
      cv_classifier: ''                                       # OpenCV classifier path for face detection. By default, we will use 'haarcascade_frontalface_alt.xml'.
      min_face_count: 1                                       # the minimum number of faces required for samples.
      max_face_count: 1                                       # the maximum number of faces required for samples.
  - image_face_ratio_filter:                                # filter samples according to the face area ratios in images (r=face_area/image_area). If multiple faces are available, we use the largest one.
      cv_classifier: ''                                       # OpenCV classifier path for face detection. By default, we will use 'haarcascade_frontalface_alt.xml'.
      min_ratio: 0.0                                          # the min face area ratio of filter range
      max_ratio: 0.4                                          # the max face area ratio of filter range
  - image_nsfw_filter:                                      # filter samples according to the nsfw scores of images in them
      hf_nsfw_model: Falconsai/nsfw_image_detection           # Huggingface model name for nsfw classification
      score_threshold: 0.5                                    # the nsfw score threshold for samples, range from 0 to 1. Samples with nsfw score less than this threshold will be kept.
      any_or_all: any                                         # keep this sample when any/all images meet the filter condition
      mem_required: '1GB'                                     # This operation (Op) utilizes deep neural network models that consume a significant amount of memory for computation, hence the system's available memory might constrains the maximum number of processes that can be launched
  - image_pair_similarity_filter:                           # filter samples according to the similarity score between the image pair.
      hf_clip: 'openai/clip-vit-base-patch32'                 # model name of the CLIP model on huggingface
      min_score: 0.1                                          # the min similarity score of filter range
      max_score: 1.0                                          # the max similarity score of filter range
      any_or_all: "any"                                       # keep this sample when any/all images meet the filter condition
  - image_shape_filter:                                     # filter samples according to the widths and heights of images in them
      min_width: 200                                          # the min width of width filter range
      max_width: 5000                                         # the max width of width filter range
      min_height: 200                                         # the min height of height filter range
      max_height: 5000                                        # the max height of height filter range
      any_or_all: any                                         # keep this sample when any/all images meet the filter condition
  - image_size_filter:                                      # filter samples according to the size of images (in bytes) within them
      min_size:  "0"                                          # the min size of filter range
      max_size: "1TB"                                         # the max size of filter range
      any_or_all: any                                         # keep this sample when any/all images meet the filter condition
  - image_text_matching_filter:                             # filter samples according to the matching score between image and text.
      hf_blip: Salesforce/blip-itm-base-coco                  # name of used Hugging Face blip
      min_score: 0.003                                        # the min matching score of filter range
      max_score: 1.0                                          # the max matching score of filter range
      horizontal_flip: false                                  # flip image horizontally (left to right).
      vertical_flip: false                                    # flip image vertically (top to bottom).
      reduce_mode: avg                                        # reduce mode when one text corresponds to multiple images in a chunk,  must be one of ['avg','max', 'min'].
      any_or_all: any                                         # keep this sample when any/all images meet the filter condition
      mem_required: '1500MB'                                  # This operation (Op) utilizes deep neural network models that consume a significant amount of memory for computation, hence the system's available memory might constrains the maximum number of processes that can be launched
  - image_text_similarity_filter:                           # filter samples according to the similarity between image and text.
      hf_clip: openai/clip-vit-base-patch32                   # name of used Hugging Face clip
      min_score: 0.1                                          # the min similarity of filter range
      max_score: 1.0                                          # the max similarity of filter range
      horizontal_flip: false                                  # flip image horizontally (left to right).
      vertical_flip: false                                    # flip image vertically (top to bottom).
      reduce_mode: avg                                        # reduce mode when one text corresponds to multiple images in a chunk,  must be one of ['avg','max', 'min'].
      any_or_all: any                                         # keep this sample when any/all images meet the filter condition
      mem_required: '1500MB'                                  # This operation (Op) utilizes deep neural network models that consume a significant amount of memory for computation, hence the system's available memory might constrains the maximum number of processes that can be launched
  - image_watermark_filter:                                 # filter samples according to the predicted watermark probabilities of images in them
      hf_watermark_model: amrul-hzz/watermark_detector        # Huggingface model name for watermark classification
      prob_threshold: 0.8                                     # the predicted watermark probability threshold for samples, range from 0 to 1. Samples with watermark probability less than this threshold will be kept.
      any_or_all: any                                         # keep this sample when any/all images meet the filter condition
      mem_required: '500MB'                                   # This operation (Op) utilizes deep neural network models that consume a significant amount of memory for computation, hence the system's available memory might constrains the maximum number of processes that can be launched
  - language_id_score_filter:                               # filter text in specific language with language scores larger than a specific max value
      lang: en                                                # keep text in what language
      min_score: 0.8                                          # the min language scores to filter text
  - maximum_line_length_filter:                             # filter text with the maximum length of lines out of specific range
      min_len: 10                                             # the min length of filter range
      max_len: 10000                                          # the max length of filter range
  - perplexity_filter:                                      # filter text with perplexity score out of specific range
      lang: en                                                # compute perplexity in what language
      max_ppl: 1500                                           # the max perplexity score to filter text
  - phrase_grounding_recall_filter:                         # filter samples according to the locating recall of phrases extracted from text in the images.
      hf_owlvit: google/owlvit-base-patch32                   # name of used Hugging Face Owl-ViT
      min_recall: 0.1                                         # the min phrase grounding recall of filter range
      max_recall: 1.0                                         # the max phrase grounding recall of filter range
      horizontal_flip: false                                  # flip image horizontally (left to right).
      vertical_flip: false                                    # flip image vertically (top to bottom).
      iou_thr: 0.5                                            # the IoU threshold for NMS-like post-process
      large_area_ratio_thr: 0.95                              # the area ratio threshold for filtering out large predicted bboxes
      conf_thr: 0.0                                           # the confidence score threshold for removing low-confidence bboxes
      reduce_mode: avg                                        # reduce mode when one text corresponds to multiple images in a chunk,  must be one of ['avg','max', 'min'].
      any_or_all: any                                         # keep this sample when any/all images meet the filter condition
      mem_required: '1GB'                                     # This operation (Op) utilizes deep neural network models that consume a significant amount of memory for computation, hence the system's available memory might constrains the maximum number of processes that can be launched
  - special_characters_filter:                              # filter text with special-char ratio out of specific range
      min_ratio: 0.0                                          # the min ratio of filter range
      max_ratio: 0.25                                         # the max ratio of filter range
  - specified_field_filter:                                 # filter text with the specified field info out of specific range
      field_key: ''                                           # the target key corresponding to multi-level field information need to be separated by '.'
      target_value: []                                        # the range of specified field information corresponding to the samples that need to be retained
  - specified_numeric_field_filter:                         # filter text with the specified numeric field info out of specific range
      field_key: ''                                           # the target key corresponding to multi-level field information need to be separated by '.'
      min_value: 0                                            # the min filter value in SpecifiedNumericField op
      max_value: 10000                                        # the max filter value in SpecifiedNumericField op
  - stopwords_filter:                                       # filter text with stopword ratio smaller than a specific min value
      lang: en                                                # consider stopwords in what language
      tokenization: false                                     # whether to use model to tokenize documents
      min_ratio: 0.3                                          # the min ratio to filter text
      stopwords_dir: ./assets                                 # directory to store stopwords dictionaries
      use_words_aug: false                                    # whether to augment words, especially for Chinese and Vietnamese
      words_aug_group_sizes: [2]                              # the group size of words to augment
      words_aug_join_char: ""                                 # the join char between words to augment
  - suffix_filter:                                          # filter to keep samples with specified suffix.
      suffixes: []                                            # the suffix of text that will be keep. For example: '.txt', 'txt' or ['txt', '.pdf', 'docx']
  - text_action_filter:                                     # filter text according the number of action verb
      lang: en                                                # consider the words in what language
      min_action_num: 1                                       # text will be filtered whose verbs less the min action number
  - text_entity_dependency_filter:                          # filter text without non-independent entity nouns
      lang: en                                                # consider the words in what language
      min_dependency_num: 1                                   # the min number of adjacent edges of a non-independent noun in dependency tree
      any_or_all: any                                         # keep this sample when any/all entity nouns are non-independent
  - text_length_filter:                                     # filter text with length out of specific range
      min_len: 10                                             # the min length of filter range
      max_len: 10000                                          # the max length of filter range
  - token_num_filter:                                       # filter text with total token number out of specific range
      hf_tokenizer: EleutherAI/pythia-6.9b-deduped            # name of used Hugging Face tokenizer
      min_num: 10                                             # the min number of filter range
      max_num: 10000                                          # the max number of filter range
  - video_aesthetics_filter:                                # filter samples according to the aesthetics score of frame images extracted from videos.
      hf_scorer_model: shunk031/aesthetics-predictor-v2-sac-logos-ava1-l14-linearMSE # Huggingface model name for the aesthetics predictor
      min_score: 0.3                                          # the min aesthetics score of filter range
      max_score: 1.0                                          # the max aesthetics score of filter range
      frame_sampling_method: 'uniform'                        # sampling method of extracting frame images from the videos. Should be one of ["all_keyframe", "uniform"]. The former one extracts all key frames and the latter one extract specified number of frames uniformly from the video. Default: "uniform" with frame_num=3, considering that the number of keyframes can be large while their difference is usually small in terms of their aesthetics.
      frame_num: 3                                            # the number of frames to be extracted uniformly from the video. Only works when frame_sampling_method is "uniform". If it's 1, only the middle frame will be extracted. If it's 2, only the first and the last frames will be extracted. If it's larger than 2, in addition to the first and the last frames, other frames will be extracted uniformly within the video duration.
      reduce_mode: avg                                        # reduce mode to the all frames extracted from videos, must be one of ['avg','max', 'min'].
      any_or_all: any                                         # keep this sample when any/all images meet the filter condition
      mem_required: '1500MB'                                  # This operation (Op) utilizes deep neural network models that consume a significant amount of memory for computation, hence the system's available memory might constrains the maximum number of processes that can be launched
  - video_aspect_ratio_filter:                              # filter samples according to the aspect ratios of videos (a fraction of width by height, r=w/h) in them
      min_ratio: 9/21                                         # the minimum aspect ratio to keep samples, supported format is a string, such as "9:21" or "9/21".
      max_ratio: 21/9                                         # the maximum aspect ratio to keep samples, supported format is a string, such as "21:9" or "21/9".
      any_or_all: any                                         # keep this sample when any/all videos meet the filter condition
  - video_duration_filter:                                  # Keep data samples whose videos' durations are within a specified range.
      min_duration: 0                                         # the min video duration of filter range (in seconds)
      max_duration: 10                                        # the max video duration of filter range (in seconds)
      any_or_all: any                                         # keep this sample when any/all videos meet the filter condition
  - video_frames_text_similarity_filter:                    # keep samples those similarities between sampled video frame images and text within a specific range.
      hf_clip: openai/clip-vit-base-patch32                   # clip model name on huggingface to compute the similarity between frame image and text. It's kind of language-related. For example, for Chinese datasets, ChineseCLIP might be a better choice.
      min_score: 0.1                                          # the min similarity to keep samples.
      max_score: 1.0                                          # the max similarity to keep samples.
      frame_sampling_method: all_keyframes                    # sampling method of extracting frame images from the videos. Should be one of ["all_keyframes", "uniform"]. The former one extracts all key frames and the latter one extract specified number of frames uniformly from the video. Default: "all_keyframes".
      frame_num: 3                                            # the number of frames to be extracted uniformly from the video. Only works when frame_sampling_method is "uniform". If it's 1, only the middle frame will be extracted. If it's 2, only the first and the last frames will be extracted. If it's larger than 2, in addition to the first and the last frames, other frames will be extracted uniformly within the video duration.
      horizontal_flip: false                                  # flip frame image horizontally (left to right).
      vertical_flip: false                                    # flip frame image vertically (top to bottom).
      reduce_mode: avg                                        # reduce mode when one text corresponds to multiple videos in a chunk,  must be one of ['avg','max', 'min'].
      any_or_all: any                                         # keep this sample when any/all videos meet the filter condition
      mem_required: '1500MB'                                  # This operation (Op) utilizes deep neural network models that consume a significant amount of memory for computation, hence the system's available memory might constrains the maximum number of processes that can be launched
  - video_motion_score_filter:                              # Keep samples with video motion scores within a specific range.
      min_score: 0.25                                         # the minimum motion score to keep samples
      max_score: 10000.0                                      # the maximum motion score to keep samples
      sampling_fps: 2                                         # the samplig rate of frames_per_second to compute optical flow
      size: null                                              # resize frames along the smaller edge before computing optical flow, or a sequence like (h, w)
      max_size: null                                          # maximum allowed for the longer edge of resized frames
      divisible: 1                                            # The number that the dimensions must be divisible by.
      relative: false                                         # whether to normalize the optical flow magnitude to [0, 1], relative to the frame's diagonal length
      any_or_all: any                                         # keep this sample when any/all videos meet the filter condition
  - video_motion_score_raft_filter:                         # Keep samples with video motion scores (based on RAFT model) within a specific range.
      min_score: 1.0                                          # the minimum motion score to keep samples
      max_score: 10000.0                                      # the maximum motion score to keep samples
      sampling_fps: 2                                         # the samplig rate of frames_per_second to compute optical flow
      size: null                                              # resize frames along the smaller edge before computing optical flow, or a sequence like (h, w)
      max_size: null                                          # maximum allowed for the longer edge of resized frames
      divisible: 8                                            # The number that the dimensions must be divisible by.
      relative: false                                         # whether to normalize the optical flow magnitude to [0, 1], relative to the frame's diagonal length
      any_or_all: any                                         # keep this sample when any/all videos meet the filter condition
  - video_nsfw_filter:                                      # filter samples according to the nsfw scores of videos in them
      hf_nsfw_model: Falconsai/nsfw_image_detection           # Huggingface model name for nsfw classification
      score_threshold: 0.5                                    # the nsfw score threshold for samples, range from 0 to 1. Samples with nsfw score less than this threshold will be kept.
      frame_sampling_method: all_keyframes                    # sampling method of extracting frame images from the videos. Should be one of ["all_keyframes", "uniform"]. The former one extracts all key frames and the latter one extract specified number of frames uniformly from the video. Default: "all_keyframes".
      frame_num: 3                                            # the number of frames to be extracted uniformly from the video. Only works when frame_sampling_method is "uniform". If it's 1, only the middle frame will be extracted. If it's 2, only the first and the last frames will be extracted. If it's larger than 2, in addition to the first and the last frames, other frames will be extracted uniformly within the video duration.
      reduce_mode: avg                                        # reduce mode for multiple sampled video frames to compute nsfw scores of videos, must be one of ['avg','max', 'min'].
      any_or_all: any                                         # keep this sample when any/all images meet the filter condition
      mem_required: '1GB'                                     # This operation (Op) utilizes deep neural network models that consume a significant amount of memory for computation, hence the system's available memory might constrains the maximum number of processes that can be launched
  - video_ocr_area_ratio_filter:                            # Keep data samples whose detected text area ratios for specified frames in the video are within a specified range.
      min_area_ratio: 0                                       # the min ocr area ratio to keep samples. It's 0 by default.
      max_area_ratio: 1.0                                     # the max ocr area ratio to keep samples. It's 1.0 by default.
      frame_sample_num: 3                                     # the number of sampled frames to calculate the ocr area ratio. If it's 1, only middle frame will be selected. If it's 2, only the first and the last frames will be selected. If it's larger than 2, in addition to the first and the last frames, other frames will be sampled evenly within the video duration.
      languages_to_detect: ['ch_sim', 'en']                   # texts in which languages should be detected. Default: ['ch_sim', 'en']. Full language list can be found here: https://www.jaided.ai/easyocr/.
      any_or_all: any                                         # keep this sample with 'any' or 'all' strategy of all videos. 'any': keep this sample if any videos meet the condition. 'all': keep this sample only if all videos meet the condition.
  - video_resolution_filter:                                # filter samples according to the resolution of videos in them
      min_width: 1280                                         # the min resolution of horizontal resolution filter range (unit p)
      max_width: 4096                                         # the max resolution of horizontal resolution filter range (unit p)
      min_height: 480                                         # the min resolution of vertical resolution filter range (unit p)
      max_height: 1080                                        # the max resolution of vertical resolution filter range (unit p)
      any_or_all: any                                         # keep this sample when any/all videos meet the filter condition
  - video_watermark_filter:                                 # filter samples according to the predicted watermark probabilities of videos in them
      hf_watermark_model: amrul-hzz/watermark_detector        # Huggingface model name for watermark classification
      prob_threshold: 0.8                                     # the predicted watermark probability threshold for samples, range from 0 to 1. Samples with watermark probability less than this threshold will be kept.
      frame_sampling_method: all_keyframes                    # sampling method of extracting frame images from the videos. Should be one of ["all_keyframes", "uniform"]. The former one extracts all key frames and the latter one extract specified number of frames uniformly from the video. Default: "all_keyframes".
      frame_num: 3                                            # the number of frames to be extracted uniformly from the video. Only works when frame_sampling_method is "uniform". If it's 1, only the middle frame will be extracted. If it's 2, only the first and the last frames will be extracted. If it's larger than 2, in addition to the first and the last frames, other frames will be extracted uniformly within the video duration.
      reduce_mode: avg                                        # reduce mode for multiple sampled video frames to compute final predicted watermark probabilities of videos, must be one of ['avg','max', 'min'].
      any_or_all: any                                         # keep this sample when any/all images meet the filter condition
      mem_required: '500MB'                                   # This operation (Op) utilizes deep neural network models that consume a significant amount of memory for computation, hence the system's available memory might constrains the maximum number of processes that can be launched
  - video_tagging_from_frames_filter:                       # filter samples according to the tags of videos in them
      tags: ['people']                                        # a tag list to shift the videos, total tags can be found in https://github.com/xinyu1205/recognize-anything/blob/main/ram/data/ram_tag_list.txt
      contain: any                                            # require the videos containing 'any' or 'all' given tags. When tags equal to [], 'all' keeps all samples, 'any' keeps no sample.
      frame_sampling_method: all_keyframes                    # sampling method of extracting frame images from the videos. Should be one of ["all_keyframes", "uniform"]. The former one extracts all key frames and the latter one extract specified number of frames uniformly from the video. Default: "all_keyframes".
      frame_num: 3                                            # the number of frames to be extracted uniformly from the video. Only works when frame_sampling_method is "uniform". If it's 1, only the middle frame will be extracted. If it's 2, only the first and the last frames will be extracted. If it's larger than 2, in addition to the first and the last frames, other frames will be extracted uniformly within the video duration.
      tag_field_name: 'video_frame_tags'                    # the key name in the meta field to store the tags. It's "video_frame_tags" in default.
      any_or_all: any                                         # keep this sample when any/all videos meet the filter condition
      mem_required: '9GB'
  - words_num_filter:                                       # filter text with number of words out of specific range
      lang: en                                                # sample in which language
      tokenization: false                                     # whether to use model to tokenize documents
      min_num: 10                                             # the min number of filter range
      max_num: 10000                                          # the max number of filter range
  - word_repetition_filter:                                 # filter text with the word repetition ratio out of specific range
      lang: en                                                # sample in which language
      tokenization: false                                     # whether to use model to tokenize documents
      rep_len: 10                                             # repetition length for word-level n-gram
      min_ratio: 0.0                                          # the min ratio of filter range
      max_ratio: 0.5                                          # the max ratio of filter range

  # Deduplicator ops
  - document_deduplicator:                                  # deduplicate text samples using md5 hashing exact matching method
      lowercase: false                                        # whether to convert text to lower case
      ignore_non_character: false                             # whether to ignore non-alphabet characters, including whitespaces, digits, and punctuations
  - document_minhash_deduplicator:                          # deduplicate text samples using MinHash-LSH method
      tokenization: space                                     # tokenization method for text. One of [space, punctuation, character, sentencepiece]
      window_size: 5                                          # window size of shingling
      num_permutations: 256                                   # number of permutations in minhash computing
      jaccard_threshold: 0.7                                  # the min jaccard similarity threshold in near-duplicate detection. When the jaccard similarity of two sample texts is >= this threshold, they are regarded as similar samples and this op will only keep one of them after deduplication
      num_bands: null                                         # number of bands in LSH. Default it's None, and it will be determined by an optimal params computation algorithm by minimize the weighted sum of probs of False Positives and False Negatives
      num_rows_per_band: null                                 # number of rows in each band in LSH. Default it's None, and it will be determined by an optimal params computation algorithm
      lowercase: true                                         # whether to convert text to lower case
      ignore_pattern: null                                    # whether to ignore sub-strings with specific pattern when computing simhash.
      tokenizer_model: null                                   # path for the sentencepiece model, used for sentencepiece tokenization.
  - document_simhash_deduplicator:                          # deduplicate text samples using SimHash-LSH method
      tokenization: space                                     # tokenization method for text. One of [space, punctuation, character]
      window_size: 6                                          # window size of shingling
      num_blocks: 6                                           # number of blocks in SimHash computing
      hamming_distance: 4                                     # the max hamming distance to regard 2 samples as similar enough pair. Should be less than num_blocks always
      lowercase: true                                         # whether to convert text to lower case
      ignore_pattern: null                                    # whether to ignore sub-strings with specific pattern when computing simhash.
  - image_deduplicator:                                     # deduplicator to deduplicate samples at document-level using exact matching of images between documents.
      method: phash                                           # hash method for image. One of [phash, dhash, whash, ahash]
      consider_text: false                                    # whether to consider text hash together with image hash when applying deduplication.
  - video_deduplicator:                                     # deduplicator to deduplicate samples at document-level using exact matching of videos between documents.
      consider_text: false                                    # whether to consider text hash together with video hash when applying deduplication.
  - ray_video_deduplicator:                                 # the simple video deduplicator that can run on multi-nodes using md5 hashing exact matching method
      redis_host: 'redis_host'                              # the host of the redis instance
      redis_port: 6380                                      # the port of redis instance, please note that the default port of redis is 6379 which is the same as default port for ray, so we need to modify the default redis config to use it in other port
  - ray_image_deduplicator:                                 # the simple image deduplicator that can deduplicate samples at document-level using exact matching of images between documents.
      redis_host: 'redis_host'                              # the host of the redis instance
      redis_port: 6380                                      # the port of redis instance, please note that the default port of redis is 6379 which is the same as default port for ray, so we need to modify the default redis config to use it in other port
      method: phash                                         # hash method for image. One of [phash, dhash, whash, ahash]
  - ray_document_deduplicator:                              # the simple document deduplicator that can run on multi-nodes using md5 hashing exact matching method
      redis_host: 'redis_host'                              # the host of the redis instance
      redis_port: 6380                                      # the port of redis instance, please note that the default port of redis is 6379 which is the same as default port for ray, so we need to modify the default redis config to use it in other port
      lowercase: false                                        # whether to convert text to lower case
      ignore_non_character: false                             # whether to ignore non-alphabet characters, including whitespaces, digits, and punctuations

  # Selector ops
  - frequency_specified_field_selector:                     # selector to select samples based on the sorted frequency of specified field value
      field_key: ''                                           # the target keys corresponding to multi-level field information need to be separated by '.'
      top_ratio:                                              # ratio of selected top specified field value
      topk:                                                   # number of selected top specified field value
      reverse: True                                           # determine the sorting rule, if reverse=True, then sort in descending order
  - random_selector:                                        # selector to random select samples
      select_ratio:                                           # the ratio to be sampled
      select_num:                                             # the number to be sampled
  - range_specified_field_selector:                         # selector to select a range of samples based on the sorted specified field value from smallest to largest.
      field_key: ''                                           # the target keys corresponding to multi-level field information need to be separated by '.'
      lower_percentile:                                       # the lower bound of the percentile to be sampled
      upper_percentile:                                       # the upper bound of the percentile to be sampled
      lower_rank:                                             # the lower rank of the percentile to be sampled
      upper_rank:                                             # the upper rank of the percentile to be sampled
  - tags_specified_field_selector:                          # Selector to select samples based on the tags of specified field.
      field_key: '__dj__meta__.query_sentiment_label'         # the target keys corresponding to multi-level field information need to be separated by '.'
      target_tags: ['happy', 'sad']                           # Target tags to be select.
  - topk_specified_field_selector:                          # selector to select top samples based on the sorted specified field
      field_key: ''                                           # the target keys corresponding to multi-level field information need to be separated by '.'
      top_ratio:                                              # ratio of selected top samples
      topk:                                                   # number of selected top sample
      reverse: True                                           # determine the sorting rule, if reverse=True, then sort in descending order

# Grouper ops.
  - naive_grouper:                                          # Group all samples to one batched sample.
  - naive_reverse_grouper:                                  # Split one batched sample to samples.
  - key_value_grouper:                                      # Group samples to batched samples according values in given keys.
      group_by_keys: null                                     # Group samples according values in the keys. Support for nested keys such as "__dj__stats__.text_len". It is [self.text_key] in default.

# aggregator ops.
  - entity_attribute_aggregator:                            # Return conclusion of the given entity's attribute from some docs.
      api_model: 'gpt-4o'                                     # API model name.
      entity: '孙悟空'                                         # The given entity.
      attribute: '人物经历'                                    # The given attribute.
      input_key: 'event_description'                          # The input key in the meta field of the samples. It is "event_description" in default.
      output_key: 'entity_attribute'                          # The output key in the aggregation field of the samples. It is "entity_attribute" in default.
      word_limit: 100                                         # Prompt the output length.
      max_token_num: null                                     # The max token num of the total tokens of the sub documents. Without limitation if it is None.
      api_endpoint: null                                      # URL endpoint for the API.
      response_path: null                                     # Path to extract content from the API response. Defaults to 'choices.0.message.content'.
      system_prompt_template: null                            # System prompt template for the task. Need to be specified by given entity and attribute.
      example_prompt: null                                    # The example part in the system prompt.
      input_template: null                                    # The input template.
      output_pattern_template: null                           # The output template.
      try_num: 3                                              # The number of retry attempts when there is an API call error or output parsing error.
      model_params: {}                                        # Parameters for initializing the API model.
      sampling_params: {}                                     # Extra parameters passed to the API call. e.g {'temperature': 0.9, 'top_p': 0.95}
  - meta_tags_aggregator:                                   # Merge similar meta tags to one tag.
      api_model: 'gpt-4o'                                     # API model name.
<<<<<<< HEAD
      meta_tag_key: 'query_sentiment_label'                   # The key of the meta tag to be mapped. It is "query_sentiment_label" in default.
=======
      meta_tag_key: '__dj__meta__.query_sentiment_label'      # The key of the meta tag to be mapped.
>>>>>>> 9466c739
      target_tags: ['开心', '难过', '其他']                     # The tags that is supposed to be mapped to.
      api_endpoint: null                                      # URL endpoint for the API.
      response_path: null                                     # Path to extract content from the API response. Defaults to 'choices.0.message.content'.
      system_prompt: null                                     # The system prompt.
      input_template: null                                    # The input template.
      target_tag_template: null                               # The tap template for target tags.
      tag_template: null                                      # The tap template for each tag and its frequency.
      output_pattern: null                                    # The output pattern.
      try_num: 3                                              # The number of retry attempts when there is an API call error or output parsing error.
      model_params: {}                                        # Parameters for initializing the API model.
      sampling_params: {}                                     # Extra parameters passed to the API call. e.g {'temperature': 0.9, 'top_p': 0.95}
  - most_relavant_entities_aggregator:                      # Extract entities closely related to a given entity from some texts, and sort them in descending order of importance.
      api_model: 'gpt-4o'                                     # API model name.
      entity: '孙悟空'                                         # The given entity.
      query_entity_type: '人物'                                # The type of queried relavant entities.
      input_key: 'event_description'                          # The input key in the meta field of the samples. It is "event_description" in default.
      output_key: 'most_relavant_entities'                    # The output key in the aggregation field of the samples. It is "most_relavant_entities" in default.
      max_token_num: null                                     # The max token num of the total tokens of the sub documents. Without limitation if it is None.
      api_endpoint: null                                      # URL endpoint for the API.
      response_path: null                                     # Path to extract content from the API response. Defaults to 'choices.0.message.content'.
      system_prompt_template: null                            # System prompt template for the task. Need to be specified by given entity and entity_type.
      input_template: null                                    # The input template.
      output_pattern: null                                    # The output pattern.
      try_num: 3                                              # The number of retry attempts when there is an API call error or output parsing error.
      model_params: {}                                        # Parameters for initializing the API model.
      sampling_params: {}                                     # Extra parameters passed to the API call. e.g {'temperature': 0.9, 'top_p': 0.95}
  - nested_aggregator:                                      # Considering the limitation of input length, nested aggregate contents for each given number of samples.
      api_model: 'gpt-4o'                                     # API model name.
      input_key: 'event_description'                          # The input key in the meta field of the samples. It is "event_description" in default.
      output_key: null                                        # The output key in the aggregation field in the samples. It is same as the input_key in default.
      max_token_num: null                                     # The max token num of the total tokens of the sub documents. Without limitation if it is None.
      api_endpoint: null                                      # URL endpoint for the API.
      response_path: null                                     # Path to extract content from the API response. Defaults to 'choices.0.message.content'.
      system_prompt: null                                     # The system prompt.
      sub_doc_template: null                                  # The template for input text in each sample.
      input_template: null                                    # The input template.
      try_num: 3                                              # The number of retry attempts when there is an API call error or output parsing error.
      model_params: {}                                        # Parameters for initializing the API model.
      sampling_params: {}                                     # Extra parameters passed to the API call. e.g {'temperature': 0.9, 'top_p': 0.95}<|MERGE_RESOLUTION|>--- conflicted
+++ resolved
@@ -79,15 +79,10 @@
   - clean_copyright_mapper:                                 # remove copyright comments.
   - dialog_intent_detection_mapper:                         # Mapper to generate user's intent labels in dialog.
       api_model: 'gpt-4o'                                     # API model name.
-<<<<<<< HEAD
       intent_candidates: null                                 # The output intent candidates. Use open-domai intent labels n if it is None.
       max_round: 10                                           # The max num of round in the dialog to build the prompt.
       labels_key: 'dialog_intent_labels'                      # The key name in the meta field to store the output labels. It is 'dialog_intent_labels' in default.
       analysis_key: 'dialog_intent_labels_analysis'           # The key name in the meta field to store the corresponding analysis. It is 'dialog_intent_labels_analysis' in default.
-=======
-      intent_candidates: null                                 # The output intent candidates. Use the intent labels of the open domain if it is None.
-      max_round: 10                                           # The max num of round in the dialog to build the prompt.
->>>>>>> 9466c739
       api_endpoint: null                                      # URL endpoint for the API.
       response_path: null                                     # Path to extract content from the API response. Defaults to 'choices.0.message.content'.
       system_prompt: null                                     # System prompt for the task.
@@ -103,23 +98,16 @@
       sampling_params: {}                                     # Extra parameters passed to the API call. e.g {'temperature': 0.9, 'top_p': 0.95}
   - dialog_sentiment_detection_mapper:                      # Mapper to generate user's sentiment labels in dialog.
       api_model: 'gpt-4o'                                     # API model name.
-<<<<<<< HEAD
       sentiment_candidates: null                              # The output sentiment candidates. Use open-domai sentiment labels n if it is None.
       max_round: 10                                           # The max num of round in the dialog to build the prompt.
       labels_key: 'dialog_sentiment_labels'                   # The key name in the meta field to store the output labels. It is 'dialog_sentiment_labels' in default.
       analysis_key: 'dialog_sentiment_labels_analysis'        # The key name in the meta field to store the corresponding analysis. It is 'dialog_sentiment_labels_analysis' in default.
-=======
-      max_round: 10                                           # The max num of round in the dialog to build the prompt.
->>>>>>> 9466c739
       api_endpoint: null                                      # URL endpoint for the API.
       response_path: null                                     # Path to extract content from the API response. Defaults to 'choices.0.message.content'.
       system_prompt: null                                     # System prompt for the task.
       query_template: null                                    # Template for query part to build the input prompt.
       response_template: null                                 # Template for response part to build the input prompt.
-<<<<<<< HEAD
       candidate_template: null                                # Template for sentiment candidates to build the input prompt.
-=======
->>>>>>> 9466c739
       analysis_template: null                                 # Template for analysis part to build the input prompt.
       labels_template: null                                   # Template for labels part to build the input prompt.
       analysis_pattern: null                                  # Pattern to parse the return sentiment analysis.
@@ -130,11 +118,8 @@
   - dialog_sentiment_intensity_mapper:                      # Mapper to predict user's sentiment intensity (from -5 to 5 in default prompt) in dialog.
       api_model: 'gpt-4o'                                     # API model name.
       max_round: 10                                           # The max num of round in the dialog to build the prompt.
-<<<<<<< HEAD
       intensities_key: null                                   # The key name in the meta field to store the output sentiment intensities. It is 'dialog_sentiment_intensity' in default.
       analysis_key: null                                      # The key name in the meta field to store the corresponding analysis. It is 'dialog_sentiment_intensity_analysis' in default.
-=======
->>>>>>> 9466c739
       api_endpoint: null                                      # URL endpoint for the API.
       response_path: null                                     # Path to extract content from the API response. Defaults to 'choices.0.message.content'.
       system_prompt: null                                     # System prompt for the task.
@@ -149,23 +134,16 @@
       sampling_params: {}                                     # Extra parameters passed to the API call. e.g {'temperature': 0.9, 'top_p': 0.95}
   - dialog_topic_detection_mapper:                          # Mapper to generate user's topic labels in dialog.
       api_model: 'gpt-4o'                                     # API model name.
-<<<<<<< HEAD
       topic_candidates: null                                  # The output topic candidates. Use open-domai topic labels n if it is None.
       max_round: 10                                           # The max num of round in the dialog to build the prompt.
       labels_key: 'dialog_topic_labels'                       # The key name in the meta field to store the output labels. It is 'dialog_topic_labels' in default.
       analysis_key: 'dialog_topic_labels_analysis'            # The key name in the meta field to store the corresponding analysis. It is 'dialog_topic_labels_analysis' in default.
-=======
-      max_round: 10                                           # The max num of round in the dialog to build the prompt.
->>>>>>> 9466c739
       api_endpoint: null                                      # URL endpoint for the API.
       response_path: null                                     # Path to extract content from the API response. Defaults to 'choices.0.message.content'.
       system_prompt: null                                     # System prompt for the task.
       query_template: null                                    # Template for query part to build the input prompt.
       response_template: null                                 # Template for response part to build the input prompt.
-<<<<<<< HEAD
       candidate_template: null                                # Template for topic candidates to build the input prompt.
-=======
->>>>>>> 9466c739
       analysis_template: null                                 # Template for analysis part to build the input prompt.
       labels_template: null                                   # Template for labels part to build the input prompt.
       analysis_pattern: null                                  # Pattern to parse the return topic analysis.
@@ -378,31 +356,22 @@
       zh_to_en_hf_model: 'Helsinki-NLP/opus-mt-zh-en'         # Translation model from Chinese to English. If not None, translate the query from Chinese to English.
       model_params: {}                                        # model param for hf_model.
       zh_to_en_model_params: {}                               # model param for zh_to_hf_model.
-<<<<<<< HEAD
       label_key: 'query_intent_label'                         # The key name in the meta field to store the output label. It is 'query_intent_label' in default.
       score_key: 'query_intent_label_score'                   # The key name in the meta field to store the corresponding label score. It is 'query_intent_label_score' in default.
-=======
->>>>>>> 9466c739
   - query_sentiment_detection_mapper:                       # Mapper to predict user's sentiment label ('negative', 'neutral' and 'positive') in query.
       hf_model: 'mrm8488/distilroberta-finetuned-financial-news-sentiment-analysis'     # Hugginface model ID to predict sentiment label.
       zh_to_en_hf_model: 'Helsinki-NLP/opus-mt-zh-en'         # Translation model from Chinese to English. If not None, translate the query from Chinese to English.
       model_params: {}                                        # model param for hf_model.
       zh_to_en_model_params: {}                               # model param for zh_to_hf_model.
-<<<<<<< HEAD
       label_key: 'query_sentiment_label'                      # The key name in the meta field to store the output label. It is 'query_sentiment_label' in default.
       score_key: 'query_sentiment_label_score'                # The key name in the meta field to store the corresponding label score. It is 'query_sentiment_label_score' in default.
-=======
->>>>>>> 9466c739
   - query_topic_detection_mapper:                           # Mapper to predict user's topic label in query.
       hf_model: 'dstefa/roberta-base_topic_classification_nyt_news'     # Hugginface model ID to predict topic label.
       zh_to_en_hf_model: 'Helsinki-NLP/opus-mt-zh-en'         # Translation model from Chinese to English. If not None, translate the query from Chinese to English.
       model_params: {}                                        # model param for hf_model.
       zh_to_en_model_params: {}                               # model param for zh_to_hf_model.
-<<<<<<< HEAD
       label_key: 'query_topic_label'                          # The key name in the meta field to store the output label. It is 'query_topic_label' in default.
       score_key: 'query_topic_label_score'                    # The key name in the meta field to store the corresponding label score. It is 'query_topic_label_score' in default.
-=======
->>>>>>> 9466c739
   - relation_identity_mapper:                               # identify relation between two entity in the text.
       api_model: 'gpt-4o'                                     # API model name.
       source_entity: '孙悟空'                                  # The source entity of the relation to be dentified.
@@ -875,11 +844,7 @@
       sampling_params: {}                                     # Extra parameters passed to the API call. e.g {'temperature': 0.9, 'top_p': 0.95}
   - meta_tags_aggregator:                                   # Merge similar meta tags to one tag.
       api_model: 'gpt-4o'                                     # API model name.
-<<<<<<< HEAD
       meta_tag_key: 'query_sentiment_label'                   # The key of the meta tag to be mapped. It is "query_sentiment_label" in default.
-=======
-      meta_tag_key: '__dj__meta__.query_sentiment_label'      # The key of the meta tag to be mapped.
->>>>>>> 9466c739
       target_tags: ['开心', '难过', '其他']                     # The tags that is supposed to be mapped to.
       api_endpoint: null                                      # URL endpoint for the API.
       response_path: null                                     # Path to extract content from the API response. Defaults to 'choices.0.message.content'.
