# Process config example including:
#   - all global arguments
#   - all ops and their arguments

# global parameters
project_name: 'all'                                         # project name for distinguish your configs
dataset_path: '/path/to/your/dataset'                       # path to your dataset directory or file with weights(0.0-1.0), 1.0 as default.
                                                            # accepted format: 'weight1(optional) dataset1-path weight2(optional) dataset2-path'
export_path: '/path/to/result/dataset.jsonl'                # path to processed result dataset. Supported suffixes include ['jsonl', 'json', 'parquet']
export_shard_size: 0                                        # shard size of exported dataset in Byte. In default, it's 0, which means export the whole dataset into only one file. If it's set a positive number, the exported dataset will be split into several dataset shards, and the max size of each shard won't larger than the export_shard_size
export_in_parallel: false                                   # whether to export the result dataset in parallel to a single file, which usually takes less time. It only works when export_shard_size is 0, and its default number of processes is the same as the argument np. **Notice**: If it's True, sometimes exporting in parallel might require much more time due to the IO blocking, especially for very large datasets. When this happens, False is a better choice, although it takes more time.
np: 4                                                       # number of subprocess to process your dataset
text_keys: 'text'                                           # the key name of field where the sample texts to be processed, e.g., `text`, `instruction`, `output`, ...
                                                            # Note: currently, we support specify only ONE key for each op, for cases requiring multiple keys, users can specify the op multiple times. We will only use the first key of `text_keys` when you set multiple keys.
suffixes: []                                                # the suffix of files that will be read. For example: '.txt', 'txt' or ['txt', '.pdf', 'docx']
use_cache: true                                             # whether to use the cache management of Hugging Face datasets. It might take up lots of disk space when using cache
ds_cache_dir: null                                          # cache dir for Hugging Face datasets. In default, it\'s the same as the environment variable `HF_DATASETS_CACHE`, whose default value is usually "~/.cache/huggingface/datasets". If this argument is set to a valid path by users, it will override the default cache dir
use_checkpoint: false                                       # whether to use the checkpoint management to save the latest version of dataset to work dir when processing. Rerun the same config will reload the checkpoint and skip ops before it. Cache will be disabled when using checkpoint. If args of ops before the checkpoint are changed, all ops will be rerun from the beginning.
temp_dir: null                                              # the path to the temp directory to store intermediate caches when cache is disabled, these cache files will be removed on-the-fly. In default, it's None, so the temp dir will be specified by system. NOTICE: you should be caution when setting this argument because it might cause unexpected program behaviors when this path is set to an unsafe directory.
open_tracer: false                                          # whether to open the tracer to trace the changes during process. It might take more time when opening tracer
op_list_to_trace: []                                        # only ops in this list will be traced by tracer. If it's empty, all ops will be traced. Only available when tracer is opened.
trace_num: 10                                               # number of samples to show the differences between datasets before and after each op. Only available when tracer is opened.
op_fusion: false                                            # whether to fuse operators that share the same intermediate variables automatically. Op fusion might reduce the memory requirements slightly but speed up the whole process.
fusion_strategy: 'probe'                                    # OP fusion strategy. Support ['greedy', 'probe'] now. 'greedy' means keep the basic OP order and put the fused OP to the last of each fused OP group. 'probe' means Data-Juicer will probe the running speed for each OP at the beginning and reorder the OPs and fused OPs according to their probed speed (fast to slow). It's 'probe' in default.
cache_compress: null                                        # the compression method of the cache file, which can be specified in ['gzip', 'zstd', 'lz4']. If this parameter is None, the cache file will not be compressed. We recommend you turn on this argument when your input dataset is larger than tens of GB and your disk space is not enough.
keep_stats_in_res_ds: false                                 # whether to keep the computed stats in the result dataset. The intermediate fields to store the stats computed by Filters will be removed if it's False. It's False in default.
keep_hashes_in_res_ds: false                                # whether to keep the computed hashes in the result dataset. The intermediate fields to store the hashes computed by Deduplicators will be removed if it's False. It's False in default.
adaptive_batch_size: false                                  # whether to use adaptive batch sizes for each OP according to the probed results. It's False in default.

# for multimodal data processing
image_key: 'images'                                         # key name of field to store the list of sample image paths.
image_special_token: '<__dj__image>'                        # the special token that represents an image in the text. In default, it's "<__dj__image>". You can specify your own special token according to your input dataset.
audio_key: 'audios'                                         # key name of field to store the list of sample audio paths.
audio_special_token: '<__dj__audio>'                        # the special token that represents an audio in the text. In default, it's "<__dj__audio>". You can specify your own special token according to your input dataset.
video_key: 'videos'                                         # key name of field to store the list of sample video paths.
video_special_token: '<__dj__video>'                        # the special token that represents a video in the text. In default, it's "<__dj__video>". You can specify your own special token according to your input dataset.

eoc_special_token: '<|__dj__eoc|>'                          # the special token that represents the end of a chunk in the text. In default, it's "<|__dj__eoc|>". You can specify your own special token according to your input dataset.

# for distributed processing
executor_type: default                                      # type of executor, support "default" or "ray" for now.
ray_address: auto                                           # the address of the Ray cluster.

# only for data analysis
percentiles: [0.25, 0.5, 0.75]                              # percentiles to analyze the dataset distribution
export_original_dataset: false                              # whether to export the original dataset with stats. If you only need the stats of the dataset, setting it to false could speed up the exporting.
save_stats_in_one_file: false                               # whether to store all stats result into one file

# for sandbox or hpo
data_probe_algo: 'uniform'                                  # sampling algorithm for dataset. Should be one of ["uniform", "frequency_specified_field_selector", "topk_specified_field_selector"]. It's "uniform" in default. Only used for dataset sampling.
data_probe_ratio: 1.0                                       # the sampling ratio to the original dataset size. It's 1.0 in default. Only used for dataset sampling.
hpo_config: null                                            # path to a configuration file when using auto-HPO tool.

# process schedule: a list of several process operators with their arguments
process:
  # Mapper ops. Most of these ops need no arguments.
  - audio_ffmpeg_wrapped_mapper:                            # simple wrapper for FFmpeg audio filters
  - calibrate_qa_mapper:                                    # calibrate question-answer pairs based on reference text.
      api_model: 'gpt-4o'                                     # API model name.
      api_endpoint: null                                      # URL endpoint for the API.
      response_path: null                                     # Path to extract content from the API response. Defaults to 'choices.0.message.content'.
      system_prompt: null                                     # System prompt for the calibration task.
      input_template: null                                    # Template for building the model input.
      reference_template: null                                # Template for formatting the reference text.
      qa_pair_template: null                                  # Template for formatting question-answer pairs.
      output_pattern: null                                    # Regular expression for parsing model output.
      try_num: 3                                              # The number of retry attempts when there is an API call error or output parsing error.
      model_params: {}                                        # Parameters for initializing the model.
      sampling_params: {}                                     # Extra parameters passed to the API call.
  - calibrate_query_mapper:                                 # calibrate query in question-answer pairs based on reference text.
  - calibrate_response_mapper:                              # calibrate response in question-answer pairs based on reference text.
  - chinese_convert_mapper:                                 # convert Chinese between Traditional Chinese, Simplified Chinese and Japanese Kanji.
      mode: 's2t'                                             # choose the mode to convert Chinese: ['s2t', 't2s', 's2tw', 'tw2s', 's2hk', 'hk2s', 's2twp', 'tw2sp', 't2tw', 'tw2t', 'hk2t', 't2hk', 't2jp', 'jp2t']
  - clean_email_mapper:                                     # remove emails from text.
  - clean_html_mapper:                                      # remove html formats form text.
  - clean_ip_mapper:                                        # remove ip addresses from text.
  - clean_links_mapper:                                     # remove web links from text.
  - clean_copyright_mapper:                                 # remove copyright comments.
  - expand_macro_mapper:                                    # expand macro definitions in Latex text.
  - extract_entity_attribute_mapper:                        # Extract attributes for given entities from the text.
      api_model: 'gpt-4o'                                     # API model name.
      query_entities: ["孙悟空", "猪八戒"]                      # Entity list to be queried.
      query_attributes: ["人物性格"]                            # Attribute list to be queried.
      entity_key: '__dj__entity__'                            # The field name to store the given main entity for attribute extraction.
      entity_attribute_key: '__dj__attribute__'               # The field name to store the given attribute to be extracted.
      attribute_desc_key: '__dj__attribute_description__'     # The field name to store the extracted attribute description.
      support_text_key: '__dj__support_text__'                # The field name to store the attribute support text extracted from the raw text.
      api_endpoint: null                                      # URL endpoint for the API.
      response_path: null                                     # Path to extract content from the API response. Defaults to 'choices.0.message.content'.
      system_prompt_template: null                            # System prompt template for the task. Need to be specified by given entity and attribute.
      input_template: null                                    # Template for building the model input.
      attr_pattern_template: null                             # Pattern for parsing the attribute from output. Need to be specified by given attribute.
      demo_pattern: null                                      # Pattern for parsing the demonstraction from output to support the attribute.
      try_num: 3                                              # The number of retry attempts when there is an API call error or output parsing error.
      drop_text: false                                        # If drop the text in the output.
      model_params: {}                                        # Parameters for initializing the API model.
      sampling_params: {}                                     # Extra parameters passed to the API call. e.g {'temperature': 0.9, 'top_p': 0.95}
  - extract_entity_relation_mapper:                         # Extract entities and relations in the text for knowledge graph.
      api_model: 'gpt-4o'                                     # API model name.
      entity_types: ['person', 'organization', 'location']    # Pre-defined entity types for knowledge graph.
      entity_key: '__dj__entity__'                            # The field name to store the entities.
      relation_key: '__dj__relation__'                        # The field name to store the relations between entities.
      api_endpoint: null                                      # URL endpoint for the API.
      response_path: null                                     # Path to extract content from the API response. Defaults to 'choices.0.message.content'.
      prompt_template: null                                   # The template of input prompt.
      tuple_delimiter: null                                   # Delimiter to separate items in outputs.
      record_delimiter: null                                  # Delimiter to separate records in outputs.
      completion_delimiter: null                              # To mark the end of the output.
      max_gleaning: 1                                         # the extra max num to call LLM to glean entities and relations.
      continue_prompt: null                                   # the prompt for gleaning entities and relations.
      if_loop_prompt: null                                    # the prompt to determine whether to stop gleaning.
      entity_pattern: null                                    # Regular expression for parsing entity record.
      relation_pattern: null                                  # Regular expression for parsing relation record.
      try_num: 3                                              # The number of retry attempts when there is an API call error or output parsing error.
      drop_text: false                                        # If drop the text in the output.
      model_params: {}                                        # Parameters for initializing the API model.
      sampling_params: {}                                     # Extra parameters passed to the API call. e.g {'temperature': 0.9, 'top_p': 0.95}
  - extract_event_mapper:                                   # Extract events and relevant characters in the text
      api_model: 'gpt-4o'                                     # API model name.
      event_desc_key: '__dj__event_description__'             # The field name to store the event descriptions.
      relevant_char_key: '__dj__relevant_characters__'        # The field name to store the relevant characters to the events.
      api_endpoint: null                                      # URL endpoint for the API.
      response_path: null                                     # Path to extract content from the API response. Defaults to 'choices.0.message.content'.
      system_prompt: null                                     # System prompt for the task.
      input_template: null                                    # Template for building the model input.
      output_pattern: null                                    # Regular expression for parsing model output.
      try_num: 3                                              # The number of retry attempts when there is an API call error or output parsing error.
      drop_text: false                                        # If drop the text in the output.
      model_params: {}                                        # Parameters for initializing the API model.
      sampling_params: {}                                     # Extra parameters passed to the API call. e.g {'temperature': 0.9, 'top_p': 0.95}
  - extract_keyword_mapper:                                 # Generate keywords for the text.
      api_model: 'gpt-4o'                                     # API model name.
      keyword_key: '__dj__keyword__'                          # The field name to store the keywords.
      api_endpoint: null                                      # URL endpoint for the API.
      response_path: null                                     # Path to extract content from the API response. Defaults to 'choices.0.message.content'.
      prompt_template: null                                   # The template of input prompt.
      completion_delimiter: null                              # To mark the end of the output.
      output_pattern: null                                    # Regular expression for parsing keywords.
      try_num: 3                                              # The number of retry attempts when there is an API call error or output parsing error.
      drop_text: false                                        # If drop the text in the output.
      model_params: {}                                        # Parameters for initializing the API model.
      sampling_params: {}                                     # Extra parameters passed to the API call. e.g {'temperature': 0.9, 'top_p': 0.95}
  - extract_nickname_mapper:                                # Extract nickname relationship in the text.
      api_model: 'gpt-4o'                                     # API model name.
      nickname_key: '__dj__nickname__'                        # The field name to store the nickname relationship.
      api_endpoint: null                                      # URL endpoint for the API.
      response_path: null                                     # Path to extract content from the API response. Defaults to 'choices.0.message.content'.
      system_prompt: null                                     # System prompt for the task.
      input_template: null                                    # Template for building the model input.
      output_pattern: null                                    # Regular expression for parsing model output.
      try_num: 3                                              # The number of retry attempts when there is an API call error or output parsing error.
      drop_text: false                                        # If drop the text in the output.
      model_params: {}                                        # Parameters for initializing the API model.
      sampling_params: {}                                     # Extra parameters passed to the API call. e.g {'temperature': 0.9, 'top_p': 0.95}
  - extract_support_text_mapper:                            # extract support sub text for a summary.
      api_model: 'gpt-4o'                                     # API model name.
      summary_key: '__dj__event_description__'                # The field name to store the input summary. Support for nested keys such as "__dj__stats__.text_len".
      support_text_key: '__dj__support_text__'                # The field name to store the output support text for the summary.
      api_endpoint: null                                      # URL endpoint for the API.
      response_path: null                                     # Path to extract content from the API response. Defaults to 'choices.0.message.content'.
      system_prompt: null                                     # System prompt for the task.
      input_template: null                                    # Template for building the model input.
      try_num: 3                                              # The number of retry attempts when there is an API call error or output parsing error.
      drop_text: false                                        # If drop the text in the output.
      model_params: {}                                        # Parameters for initializing the API model.
      sampling_params: {}                                     # Extra parameters passed to the API call. e.g {'temperature': 0.9, 'top_p': 0.95}
  - fix_unicode_mapper:                                     # fix unicode errors in text.
  - generate_qa_from_examples_mapper:                       # mapper to generate question and answer pairs from examples.
      hf_model: 'Qwen/Qwen2.5-7B-Instruct'                    # Model name on huggingface to generate question and answer pairs.
      seed_file: 'demos/data/demo-dataset-chatml.jsonl'       # Path to the seed file in chatml format.
      example_num: 3                                          # The number of randomly selected seed examples.
      similarity_threshold: 0.7                               # the similarity score threshold between the generated samples and the seed examples. Range from 0 to 1. Samples with similarity score less than this threshold will be kept.
      system_prompt: null                                     # System prompt for guiding the generation task.
      input_template: null                                    # Template for building the input prompt.
      example_template: null                                  # Template for formatting each QA example.
      qa_pair_template: null                                  # Template for formatting a single QA pair within each example.
      output_pattern: null                                    # Regular expression pattern to extract questions and answers from model response.
      enable_vllm: false                                      # Whether to use vllm for inference acceleration.
      model_params: {}                                        # Parameters for initializing the model.
      sampling_params: {}                                     # Sampling parameters for text generation. e.g {'temperature': 0.9, 'top_p': 0.95}
  - generate_qa_from_text_mapper:                           # mapper to generate question and answer pairs from text.
      hf_model: 'alibaba-pai/pai-qwen1_5-7b-doc2qa'           # Model name on huggingface to generate question and answer pairs.
      output_pattern: null                                    # Regular expression pattern to extract questions and answers from model response.
      enable_vllm: false                                      # Whether to use vllm for inference acceleration.
      model_params: {}                                        # Parameters for initializing the model.
      sampling_params: {}                                     # Sampling parameters for text generation. e.g {'temperature': 0.9, 'top_p': 0.95}
  - image_blur_mapper:                                      # mapper to blur images.
      p: 0.2                                                  # probability of the image being blured
      blur_type: 'gaussian'                                   # type of blur kernel, including ['mean', 'box', 'gaussian']
      radius: 2                                               # radius of blur kernel
  - image_captioning_from_gpt4v_mapper:                     # generate samples whose texts are generated based on gpt-4-visison and the image
      mode: 'description'                                     # mode of text generated from images, can be one of ['resoning', 'description', 'conversation', 'custom']
      api_key: ''                                             # the API key to authenticate the request
      max_token: 500                                          # the maximum number of tokens to generate. Default is 500.
      temperature: 1.0                                        # controls the randomness of the output (range from 0 to 1). Default is 0.
      system_prompt: ''                                       # a string prompt used to set the context of a conversation and provide global guidance or rules for the gpt4-vision so that it can  generate responses in the expected way. If `mode` set to `custom`, the parameter will be used
      user_prompt: ''                                         # a string prompt to guide the generation of gpt4-vision for each samples. It's "" in default, which means no prompt provided
      user_prompt_key: null                                   # the key name of fields in samples to store prompts for each sample. It's used for set different prompts for different samples. If it's none, use prompt in parameter "prompt". It's None in default
      keep_original_sample: true                              # whether to keep the original sample. If it's set to False, there will be only generated text in the final datasets and the original text will be removed. It's True in default
      any_or_all: 'any'                                       # keep this sample with 'any' or 'all' strategy of all images. 'any': keep this sample if any images meet the condition. 'all': keep this sample only if all images meet the condition
  - image_captioning_mapper:                                # generate captions for images to augment datasets
      hf_img2seq: 'Salesforce/blip2-opt-2.7b'                 # model name on huggingface to generate caption
      caption_num: 1                                          # how many candidate captions to generate for each image
      keep_candidate_mode: 'random_any'                       # retain strategy for the generated $caption_num$ candidates. should be in ["random_any", "similar_one_simhash", "all"].
      keep_original_sample: true                              # whether to keep the original sample. If it's set to False, there will be only generated captions in the final datasets and the original captions will be removed. It's True in default.
      prompt: null                                            # a string prompt to guide the generation of blip2 model for all samples globally. It's None in default, which means no prompt provided.
      prompt_key: null                                        # the key name of fields in samples to store prompts for each sample. It's used for set different prompts for different samples. If it's none, use prompt in parameter "prompt". It's None in default.
      mem_required: '16GB'                                    # This operation (Op) utilizes deep neural network models that consume a significant amount of memory for computation, hence the system's available memory might constrains the maximum number of processes that can be launched
  - image_diffusion_mapper:                                 # generate images by diffusion model
      hf_diffusion: 'CompVis/stable-diffusion-v1-4'           # stable diffusion model name on huggingface to generate image
      torch_dtype: 'fp32'                                     # the floating point type used to load the diffusion model. Can be one of ['fp32', 'fp16', 'bf16']
      revision: 'main'                                        # The specific model version to use. It can be a branch name, a tag name, a commit id, or any identifier allowed by Git.
      strength: 0.8                                           # parameter of stable diffusion model, indicates extent to transform the reference image. will ignore the input image if it equals to 1
      guidance_scale: 7.5                                     # parameter of stable diffusion model, a higher guidance scale value encourages the model to generate images closely linked to the text prompt at the expense of lower image quality
      aug_num: 1                                              # the number of images to generate
      keep_original_sample: true                              # whether to keep the original sample. If it's set to False, there will be only generated images in the final datasets and the original images will be removed. It's True in default.
      caption_key: null                                       # the key name of fields in samples to store captions for each images, the caption guide the diffusion model to produce what the image is
      hf_img2seq: 'Salesforce/blip2-opt-2.7b'                 # model name on huggingface to generate caption if caption_key is null
      mem_required: '8GB'                                    # This operation (Op) utilizes deep neural network models that consume a significant amount of memory for computation, hence the system's available memory might constrains the maximum number of processes that can be launched
  - image_face_blur_mapper:                                 # blur faces detected in images
      cv_classifier: ''                                       # OpenCV classifier path for face detection. By default, we will use 'haarcascade_frontalface_alt.xml'.
      blur_type: 'gaussian'                                   # type of blur kernel, including ['mean', 'box', 'gaussian']
      radius: 2                                               # radius of blur kernel
  - image_tagging_mapper:                                   # Mapper to generate image tags.
      tag_field_name: '__dj__image_tags__'                    # the field name to store the tags. It's "__dj__image_tags__" in default.
  - nlpaug_en_mapper:                                       # simply augment texts in English based on the nlpaug library
      sequential: false                                       # whether combine all augmentation methods to a sequence. If it's True, a sample will be augmented by all opened augmentation methods sequentially. If it's False, each opened augmentation method would generate its augmented samples independently.
      aug_num: 1                                              # number of augmented samples to be generated. If `sequential` is True, there will be total aug_num augmented samples generated. If it's False, there will be (aug_num * #opened_aug_method) augmented samples generated.
      keep_original_sample: true                              # whether to keep the original sample. If it's set to False, there will be only generated texts in the final datasets and the original texts will be removed. It's True in default.
      delete_random_word: false                               # whether to open the augmentation method of deleting random words from the original texts. e.g. "I love LLM" --> "I LLM"
      swap_random_word: false                                 # whether to open the augmentation method of swapping random contiguous words in the original texts. e.g. "I love LLM" --> "Love I LLM"
      spelling_error_word: false                              # whether to open the augmentation method of simulating the spelling error for words in the original texts. e.g. "I love LLM" --> "Ai love LLM"
      split_random_word: false                                # whether to open the augmentation method of splitting words randomly with whitespaces in the original texts. e.g. "I love LLM" --> "I love LL M"
      keyboard_error_char: false                              # whether to open the augmentation method of simulating the keyboard error for characters in the original texts. e.g. "I love LLM" --> "I ;ov4 LLM"
      ocr_error_char: false                                   # whether to open the augmentation method of simulating the OCR error for characters in the original texts. e.g. "I love LLM" --> "I 10ve LLM"
      delete_random_char: false                               # whether to open the augmentation method of deleting random characters from the original texts. e.g. "I love LLM" --> "I oe LLM"
      swap_random_char: false                                 # whether to open the augmentation method of swapping random contiguous characters in the original texts. e.g. "I love LLM" --> "I ovle LLM"
      insert_random_char: false                               # whether to open the augmentation method of inserting random characters into the original texts. e.g. "I love LLM" --> "I ^lKove LLM"
  - nlpcda_zh_mapper:                                       # simply augment texts in Chinese based on the nlpaug library
      sequential: false                                       # whether combine all augmentation methods to a sequence. If it's True, a sample will be augmented by all opened augmentation methods sequentially. If it's False, each opened augmentation method would generate its augmented samples independently.
      aug_num: 1                                              # number of augmented samples to be generated. If `sequential` is True, there will be total aug_num augmented samples generated. If it's False, there will be (aug_num * #opened_aug_method) augmented samples generated.
      keep_original_sample: true                              # whether to keep the original sample. If it's set to False, there will be only generated texts in the final datasets and the original texts will be removed. It's True in default.
      replace_similar_word: false                             # whether to open the augmentation method of replacing random words with their similar words in the original texts. e.g. "这里一共有5种不同的数据增强方法" --> "这边一共有5种不同的数据增强方法"
      replace_homophone_char: false                           # whether to open the augmentation method of replacing random characters with their homophones in the original texts. e.g. "这里一共有5种不同的数据增强方法" --> "这里一共有5种不同的濖据增强方法"
      delete_random_char: false                               # whether to open the augmentation method of deleting random characters from the original texts. e.g. "这里一共有5种不同的数据增强方法" --> "这里一共有5种不同的数据增强"
      swap_random_char: false                                 # whether to open the augmentation method of swapping random contiguous characters in the original texts. e.g. "这里一共有5种不同的数据增强方法" --> "这里一共有5种不同的数据强增方法"
      replace_equivalent_num: false                           # whether to open the augmentation method of replacing random numbers with their equivalent representations in the original texts. **Notice**: Only for numbers for now. e.g. "这里一共有5种不同的数据增强方法" --> "这里一共有伍种不同的数据增强方法"
  - optimize_qa_mapper:                                     # optimize question-answer pairs.
      hf_model: 'Qwen/Qwen2.5-7B-Instruct'                    # model name on huggingface.
      system_prompt: null                                     # System prompt for guiding the optimization task.
      input_template: null                                    # Template for building the input for the model.
      qa_pair_template: null                                  # Template for formatting the question and answer pair.
      output_pattern: null                                    # Regular expression pattern to extract question and answer from model response.
      enable_vllm: false                                      # whether to use vllm for inference acceleration.
      model_params: {}                                        # Parameters for initializing the model.
      sampling_params: {}                                     # Sampling parameters for text generation. e.g {'temperature': 0.9, 'top_p': 0.95}
  - optimize_query_mapper:                                  # optimize query in question-answer pairs.
  - optimize_response_mapper:                               # optimize response in question-answer pairs.
  - pair_preference_mapper:                                 # construct paired preference samples.
      api_model: 'gpt-4o'                                     # API model name.
      api_endpoint: null                                      # URL endpoint for the API.
      response_path: null                                     # Path to extract content from the API response. Defaults to 'choices.0.message.content'.
      system_prompt: null                                     # System prompt for guiding the generation task.
      input_template: null                                    # Template for building the model input.
      output_pattern: null                                    # Regular expression for parsing model output.
      rejected_key: 'rejected_response'                       # The field name in the sample to store the generated rejected response.
      reason_key: 'reason'                                    # The field name in the sample to store the reason for generating the response.
      try_num: 3                                              # The number of retries for the API call in case of response parsing failure.
      model_params: {}                                        # Parameters for initializing the API model.
      sampling_params: {}                                     # Extra parameters passed to the API call.
  - punctuation_normalization_mapper:                       # normalize unicode punctuations to English punctuations.
<<<<<<< HEAD
  - python_file_mapper:                                   # executing Python lambda function defined in a file.
      file_path: ''                                           # The path to the Python file containing the function to be executed.
      function_name: 'process_single'                         # The name of the function defined in the file to be executed.
      batched: False                                          # A boolean indicating whether to process input data in batches.
  - relation_identity_mapper:                               # identify relation between two entity in the text.
      api_model: 'gpt-4o'                                     # API model name.
      source_entity: '孙悟空'                                  # The source entity of the relation to be dentified.
      target_entity: '猪八戒'                                  # The target entity of the relation to be identified.
      input_key: null                                         # The input field key in the samples. Support for nested keys such as "__dj__stats__.text_len". It is text_key in default.
      output_key: null                                        # The output field key in the samples. Support for nested keys such as "__dj__stats__.text_len". It is input_key in default.
      api_endpoint: null                                      # URL endpoint for the API.
      response_path: null                                     # Path to extract content from the API response. Defaults to 'choices.0.message.content'.
      system_prompt_template: null                            # System prompt template for the task. Need to specify by entity1 and entity2.
      input_template: null                                    # Template for building the model input.
      output_pattern_template: null                           # Regular expression template for parsing model output.
      try_num: 3                                              # The number of retry attempts when there is an API call error or output parsing error.
      drop_text: false                                        # If drop the text in the output.
      model_params: {}                                        # Parameters for initializing the API model.
      sampling_params: {}                                     # Extra parameters passed to the API call. e.g {'temperature': 0.9, 'top_p': 0.95}
=======
  - python_python_mapper:                                   # executing Python lambda function defined in a file.
      file_path: ''                                           # The path to the Python file containing the function to be executed.
      function_name: 'process_single'                         # The name of the function defined in the file to be executed.
  - python_lambda_mapper:                                   # executing Python lambda function on data samples.
      lambda_str: ''                                          # A string representation of the lambda function to be executed on data samples. If empty, the identity function is used.
      batched: False                                          # A boolean indicating whether to process input data in batches.
>>>>>>> e57b64a8
  - remove_bibliography_mapper:                             # remove bibliography from Latex text.
  - remove_comments_mapper:                                 # remove comments from Latex text, code, etc.
      doc_type: tex                                           # comment type you want to remove. Only support 'tex' for now.
      inline: true                                            # whether to remove inline comments
      multiline: true                                         # whether to remove multiline comments
  - remove_header_mapper:                                   # remove header texts from Latex text.
      drop_no_head: true                                      # whether to drop sample texts without headers
  - remove_long_words_mapper:                               # remove much too long words from text.
      min_len: 1                                              # the min word length to keep words.
      max_len: 128                                            # the max word length to keep words.
  - remove_non_chinese_character_mapper:                    # remove non-Chinese character in text samples.
      keep_alphabet: true                                     # whether to keep alphabet
      keep_number: true                                       # whether to keep number
      keep_punc: true                                         # whether to keep punctuation
  - remove_repeat_sentences_mapper:                         # remove repeat sentences in text samples.
      lowercase: false                                        # whether to convert sample text to lower case
      ignore_special_character: true                          # whether to ignore special characters when judging repeated sentences. Special characters are all characters except Chinese characters, letters and numbers
      min_repeat_sentence_length: 2                           # sentences shorter than this length will not be deduplicated. If ignore_special_character is set to True, then special characters are not included in this length
  - remove_specific_chars_mapper:                           # remove characters specified by users
      chars_to_remove: '◆●■►▼▲▴∆▻▷❖♡□'                        # a string or a list including those characters that need to be removed
  - remove_table_text_mapper:                               # remove possible table texts from text.
      min_col: 2                                              # the min num of columns in tables to remove
      max_col: 20                                             # the max num of columns in tables to remove
  - remove_words_with_incorrect_substrings_mapper:          # remove words with incorrect substrings from text.
      lang: en                                                # sample in which language
      tokenization: false                                     # whether to use model to tokenize documents
      substrings: ['http', 'www', '.com', 'href', '//']       # incorrect substrings to remove
  - sentence_split_mapper:                                  # split text to multiple sentences and join them with '\n'
      lang: 'en'                                              # split text in what language
  - text_chunk_mapper:                                      # Split input text to chunks.
      max_len: 2000                                           # Split text into multi texts with this max len if not None.
      split_pattern: '\n\n'                                   # Make sure split in this pattern if it is not None and force cut if the length exceeds max_len.
      overlap_len: 200                                        # Overlap length of the split texts if not split in the split pattern.
      tokenizer: 'gpt-4o'                                     # The tokenizer name of Hugging Face tokenizers. The text length will be calculate as the token num if it is offerd. Otherwise, the text length equals to string length.
      trust_remote_code: True                                 # for loading huggingface model.
  - video_captioning_from_audio_mapper:                     # caption a video according to its audio streams based on Qwen-Audio model
      keep_original_sample: true                              # whether to keep the original sample. If it's set to False, there will be only captioned sample in the final datasets and the original sample will be removed. It's True in default.
      mem_required: '30GB'                                    # This operation (Op) utilizes deep neural network models that consume a significant amount of memory for computation, hence the system's available memory might constrains the maximum number of processes that can be launched
  - video_captioning_from_frames_mapper:                    # generate samples whose captions are generated based on an image-to-text model and sampled video frames. Captions from different frames will be concatenated to a single string.
      hf_img2seq: 'Salesforce/blip2-opt-2.7b'                 # image-to-text model name on huggingface to generate caption
      caption_num: 1                                          # how many candidate captions to generate for each video
      keep_candidate_mode: 'random_any'                       # retain strategy for the generated $caption_num$ candidates. should be in ["random_any", "similar_one_simhash", "all"].
      keep_original_sample: true                              # whether to keep the original sample. If it's set to False, there will be only generated captions in the final datasets and the original captions will be removed. It's True in default.
      prompt: null                                            # a string prompt to guide the generation of image-to-text model for all samples globally. It's None in default, which means no prompt provided.
      prompt_key: null                                        # the key name of fields in samples to store prompts for each sample. It's used for set different prompts for different samples. If it's none, use prompt in parameter "prompt". It's None in default.
      frame_sampling_method: 'all_keyframes'                  # sampling method of extracting frame images from the videos. Should be one of ["all_keyframes", "uniform"]. The former one extracts all key frames and the latter one extract specified number of frames uniformly from the video. Default: "all_keyframes".
      frame_num: 3                                            # the number of frames to be extracted uniformly from the video. Only works when frame_sampling_method is "uniform". If it's 1, only the middle frame will be extracted. If it's 2, only the first and the last frames will be extracted. If it's larger than 2, in addition to the first and the last frames, other frames will be extracted uniformly within the video duration.
      horizontal_flip: false                                  # flip frame image horizontally (left to right).
      vertical_flip: false                                    # flip frame image vertically (top to bottom).
      mem_required: '20GB'                                    # This operation (Op) utilizes deep neural network models that consume a significant amount of memory for computation, hence the system's available memory might constrains the maximum number of processes that can be launched
  - video_captioning_from_summarizer_mapper:                # generate video captions by summarizing several kinds of generated texts (captions from video/audio/frames, tags from audio/frames, ...)
      hf_summarizer: 'mrm8488/flan-t5-large-finetuned-openai-summarize_from_feedback'  # the summarizer model used to summarize texts generated by other methods.
      consider_video_caption_from_video: true                 # whether to consider the video caption generated from video directly in the summarization process. Default: True.
      consider_video_caption_from_audio: true                 # whether to consider the video caption generated from audio streams in the video in the summarization process. Default: True.
      consider_video_caption_from_frames: true                # whether to consider the video caption generated from sampled frames from the video in the summarization process. Default: True.
      consider_video_tags_from_audio: true                    # whether to consider the video tags generated from audio streams in the video in the summarization process. Default: True.
      consider_video_tags_from_frames: true                   # whether to consider the video tags generated from sampled frames from the video in the summarization process. Default: True.
      vid_cap_from_vid_args: null                             # the arg dict for video captioning from video directly with keys are the arg names and values are the arg values. Default: None.
      vid_cap_from_frm_args: null                             # the arg dict for video captioning from sampled frames from the video with keys are the arg names and values are the arg values. Default: None.
      vid_tag_from_aud_args: null                             # the arg dict for video tagging from audio streams in the video with keys are the arg names and values are the arg values. Default: None.
      vid_tag_from_frm_args: null                             # the arg dict for video tagging from sampled frames from the video with keys are the arg names and values are the arg values. Default: None.
      keep_tag_num: 5                                         # max number N of tags from sampled frames to keep. Too many tags might bring negative influence to summarized text, so we consider to only keep the N most frequent tags. Default: 5.
      keep_original_sample: true                              # whether to keep the original sample. If it's set to False, there will be only summarized captions in the final datasets and the original captions will be removed. It's True in default.
      mem_required: '40GB'                                    # This operation (Op) utilizes deep neural network models that consume a significant amount of memory for computation, hence the system's available memory might constrains the maximum number of processes that can be launched
  - video_captioning_from_video_mapper:                     # generate captions by frame images extracted from video to augment datasets
      hf_video_blip: 'kpyu/video-blip-opt-2.7b-ego4d'         # video-blip model name on huggingface to generate caption
      caption_num: 1                                          # how many candidate captions to generate for each video
      keep_candidate_mode: 'random_any'                       # retain strategy for the generated $caption_num$ candidates. should be in ["random_any", "similar_one_simhash", "all"].
      keep_original_sample: true                              # whether to keep the original sample. If it's set to False, there will be only generated captions in the final datasets and the original captions will be removed. It's True in default.
      prompt: null                                            # a string prompt to guide the generation of video-blip model for all samples globally. It's None in default, which means no prompt provided.
      prompt_key: null                                        # the key name of fields in samples to store prompts for each sample. It's used for set different prompts for different samples. If it's none, use prompt in parameter "prompt". It's None in default.
      frame_sampling_method: 'all_keyframes'                  # sampling method of extracting frame images from the videos. Should be one of ["all_keyframes", "uniform"]. The former one extracts all key frames and the latter one extract specified number of frames uniformly from the video. Default: "all_keyframes".
      frame_num: 3                                            # the number of frames to be extracted uniformly from the video. Only works when frame_sampling_method is "uniform". If it's 1, only the middle frame will be extracted. If it's 2, only the first and the last frames will be extracted. If it's larger than 2, in addition to the first and the last frames, other frames will be extracted uniformly within the video duration.
      horizontal_flip: false                                  # flip frame image horizontally (left to right).
      vertical_flip: false                                    # flip frame image vertically (top to bottom).
      mem_required: '20GB'                                    # This operation (Op) utilizes deep neural network models that consume a significant amount of memory for computation, hence the system's available memory might constrains the maximum number of processes that can be launched
  - video_face_blur_mapper:                                 # blur faces detected in videos
      cv_classifier: ''                                       # OpenCV classifier path for face detection. By default, we will use 'haarcascade_frontalface_alt.xml'.
      blur_type: 'gaussian'                                   # type of blur kernel, including ['mean', 'box', 'gaussian']
      radius: 2                                               # radius of blur kernel
  - video_ffmpeg_wrapped_mapper:                            # simple wrapper for FFmpeg video filters
  - video_remove_watermark_mapper:                          # Remove the watermarks in videos given regions
      roi_strings: ['0,0,0.1,0.1']                            # a given list of regions the watermarks locate. The format of each can be "x1, y1, x2, y2", "(x1, y1, x2, y2)", or "[x1, y1, x2, y2]".
      roi_type: ratio                                         # the roi string type. When the type is 'pixel', (x1, y1), (x2, y2) are the locations of pixels in the top left corner and the bottom right corner respectively. If the roi_type is 'ratio', the coordinates are normalized by wights and heights.
      roi_key: null                                           # the key name of fields in samples to store roi_strings for each sample. It's used for set different rois for different samples.
      frame_num: 10                                           # the number of frames to be extracted uniformly from the video to detect the pixels of watermark.
      min_frame_threshold: 7                                  # a coodination is considered as the location of a watermark pixel when it is a watermark pixel in no less min_frame_threshold frames.
      detection_method: pixel_value                           # the method to detect the pixels of watermark. If it is 'pixel_value', we consider the distribution of pixel value in each frame. If it is 'pixel_diversity', we will consider the pixel diversity in different frames.
  - video_resize_aspect_ratio_mapper:                       # resize videos aspect ratios of videos (a fraction of width by height, r=w/h) to a specified range
      min_ratio: 9/21                                         # the minimum aspect ratio to enforce videos with an aspect ratio below `min_ratio` will be resized to match this minimum ratio. The ratio should be provided as a string in the format "9:21" or "9/21".
      max_ratio: 21/9                                         # the maximum aspect ratio to enforce videos with an aspect ratio above `max_ratio` will be resized to match this maximum ratio. The ratio should be provided as a string in the format "21:9" or "21/9".
      strategy:  increase                                     # the resizing strategy to apply when adjusting the video dimensions. It can be either 'decrease' to reduce the dimension or 'increase' to enlarge it. Accepted values are ['decrease', 'increase'].
  - video_resize_resolution_mapper:                         # map videos to ones with given resolution range
      min_width: 640                                          # the min horizontal resolution (unit p), videos with width less than 'min_width' will be mapped to videos with equal or bigger width
      max_width: 1280                                         # the max horizontal resolution (unit p), videos with width more than 'max_width' will be mapped to videos with equal of smaller width
      min_height: 480                                         # the min vertical resolution (unit p), videos with height less than 'min_height' will be mapped to videos with equal or bigger height
      max_height: 1080                                        # the max vertical resolution (unit p), videos with height more than 'max_height' will be mapped to videos with equal or smaller height
      force_original_aspect_ratio: 'increase'                 # Enable decreasing or increasing output video width or height if necessary to keep the original aspect ratio
      force_divisible_by: 4                                   # Ensures that both the output dimensions, width and height, are divisible by the given integer when used together with force_original_aspect_ratio
  - video_split_by_duration_mapper:                         # Mapper to split video by duration.
      split_duration: 10                                      # duration of each video split in seconds.
      min_last_split_duration: 0.1                            # the minimum allowable duration in seconds for the last video split. If the duration of the last split is less than this value, it will be discarded.
      keep_original_sample: true                              # whether to keep the original sample. If it's set to False, there will be only cut sample in the final datasets and the original sample will be removed. It's True in default
  - video_split_by_key_frame_mapper:                        # Mapper to split video by key frame.
      keep_original_sample: true                              # whether to keep the original sample. If it's set to False, there will be only cut sample in the final datasets and the original sample will be removed. It's True in default
  - video_split_by_scene_mapper:                            # split videos into scene clips
      detector: 'ContentDetector'                             # PySceneDetect scene detector. Should be one of ['ContentDetector', 'ThresholdDetector', 'AdaptiveDetector`]
      threshold: 27.0                                         # threshold passed to the detector
      min_scene_len: 15                                       # minimum length of any scene
      show_progress: false                                    # whether to show progress from scenedetect
  - video_tagging_from_audio_mapper:                        # Mapper to generate video tags from audio streams extracted from the video.
      hf_ast: 'MIT/ast-finetuned-audioset-10-10-0.4593'       # Huggingface model name for the audio classification model.
      tag_field_name: '__dj__video_audio_tags__'              # the field name to store the tags. It's "__dj__video_audio_tags__" in default.
      mem_required: '500MB'                                   # This operation (Op) utilizes deep neural network models that consume a significant amount of memory for computation, hence the system's available memory might constrains the maximum number of processes that can be launched
  - video_tagging_from_frames_mapper:                       # Mapper to generate video tags from frames extracted from the video.
      frame_sampling_method: 'all_keyframes'                  # sampling method of extracting frame images from the videos. Should be one of ["all_keyframes", "uniform"]. The former one extracts all key frames and the latter one extract specified number of frames uniformly from the video. Default: "all_keyframes".
      frame_num: 3                                            # the number of frames to be extracted uniformly from the video. Only works when frame_sampling_method is "uniform". If it's 1, only the middle frame will be extracted. If it's 2, only the first and the last frames will be extracted. If it's larger than 2, in addition to the first and the last frames, other frames will be extracted uniformly within the video duration.
      tag_field_name: '__dj__video_frame_tags__'              # the field name to store the tags. It's "__dj__video_frame_tags__" in default.
  - whitespace_normalization_mapper:                        # normalize different kinds of whitespaces to English whitespace.

  # Filter ops
  - alphanumeric_filter:                                    # filter text with alphabet/numeric ratio out of specific range.
      tokenization: false                                     # whether to count the ratio of alphanumeric to the total number of tokens.
      min_ratio: 0.0                                          # the min ratio of filter range
      max_ratio: 0.9                                          # the max ratio of filter range
  - audio_duration_filter:                                  # keep data samples whose audios' durations are within a specified range.
      min_duration: 0                                         # the min audio duration of filter range (in seconds)
      max_duration: 3600                                      # the max audio duration of filter range (in seconds)
      any_or_all: any                                         # keep this sample when any/all audios meet the filter condition
  - audio_nmf_snr_filter:                                   # keep data samples whose audios' SNRs (computed based on NMF) are within a specified range.
      min_snr: 0                                              # the min audio SNR to keep samples in dB. It's 0 by default.
      max_snr: 1000                                           # the max audio SNR to keep samples in dB. It's sys.maxsize by default.
      nmf_iter_num: 500                                       # the max number of iterations to run NMF. It's 500 in default.
      any_or_all: any                                         # keep this sample when any/all audios meet the filter condition
  - audio_size_filter:                                      # keep data samples whose audios' sizes are within a specified range.
      min_duration: "0"                                       # the min audio size of filter range
      max_duration: "1TB"                                     # the max audio size of filter range
      any_or_all: any                                         # keep this sample when any/all audios meet the filter condition
  - average_line_length_filter:                             # filter text with the average length of lines out of specific range.
      min_len: 10                                             # the min length of filter range
      max_len: 10000                                          # the max length of filter range
  - character_repetition_filter:                            # filter text with the character repetition ratio out of specific range
      rep_len: 10                                             # repetition length for char-level n-gram
      min_ratio: 0.0                                          # the min ratio of filter range
      max_ratio: 0.5                                          # the max ratio of filter range
  - flagged_words_filter:                                   # filter text with the flagged-word ratio larger than a specific max value
      lang: en                                                # consider flagged words in what language
      tokenization: false                                     # whether to use model to tokenize documents
      max_ratio: 0.0045                                       # the max ratio to filter text
      flagged_words_dir: ./assets                             # directory to store flagged words dictionaries
      use_words_aug: false                                    # whether to augment words, especially for Chinese and Vietnamese
      words_aug_group_sizes: [2]                              # the group size of words to augment
      words_aug_join_char: ""                                 # the join char between words to augment
  - image_aesthetics_filter:                                # filter samples according to the aesthetics score of images.
      hf_scorer_model: shunk031/aesthetics-predictor-v2-sac-logos-ava1-l14-linearMSE # Huggingface model name for the aesthetics predictor
      min_score: 0.3                                          # the min aesthetics score of filter range
      max_score: 1.0                                          # the max aesthetics score of filter range
      any_or_all: any                                         # keep this sample when any/all images meet the filter condition
      mem_required: '1500MB'                                  # This operation (Op) utilizes deep neural network models that consume a significant amount of memory for computation, hence the system's available memory might constrains the maximum number of processes that can be launched
  - image_aspect_ratio_filter:                              # filter samples according to the aspect ratios of images (a fraction of width by height, r=w/h) in them
      min_ratio: 0.333                                        # the min aspect ratio of filter range
      max_ratio: 3.0                                          # the max aspect ratio of filter range
      any_or_all: any                                         # keep this sample when any/all images meet the filter condition
  - image_face_count_filter:                                # filter samples according to the face count in images
      cv_classifier: ''                                       # OpenCV classifier path for face detection. By default, we will use 'haarcascade_frontalface_alt.xml'.
      min_face_count: 1                                       # the minimum number of faces required for samples.
      max_face_count: 1                                       # the maximum number of faces required for samples.
  - image_face_ratio_filter:                                # filter samples according to the face area ratios in images (r=face_area/image_area). If multiple faces are available, we use the largest one.
      cv_classifier: ''                                       # OpenCV classifier path for face detection. By default, we will use 'haarcascade_frontalface_alt.xml'.
      min_ratio: 0.0                                          # the min face area ratio of filter range
      max_ratio: 0.4                                          # the max face area ratio of filter range
  - image_nsfw_filter:                                      # filter samples according to the nsfw scores of images in them
      hf_nsfw_model: Falconsai/nsfw_image_detection           # Huggingface model name for nsfw classification
      score_threshold: 0.5                                    # the nsfw score threshold for samples, range from 0 to 1. Samples with nsfw score less than this threshold will be kept.
      any_or_all: any                                         # keep this sample when any/all images meet the filter condition
      mem_required: '1GB'                                     # This operation (Op) utilizes deep neural network models that consume a significant amount of memory for computation, hence the system's available memory might constrains the maximum number of processes that can be launched
  - image_pair_similarity_filter:                           # filter samples according to the similarity score between the image pair.
      hf_clip: 'openai/clip-vit-base-patch32'                 # model name of the CLIP model on huggingface
      min_score: 0.1                                          # the min similarity score of filter range
      max_score: 1.0                                          # the max similarity score of filter range
      any_or_all: "any"                                       # keep this sample when any/all images meet the filter condition
  - image_shape_filter:                                     # filter samples according to the widths and heights of images in them
      min_width: 200                                          # the min width of width filter range
      max_width: 5000                                         # the max width of width filter range
      min_height: 200                                         # the min height of height filter range
      max_height: 5000                                        # the max height of height filter range
      any_or_all: any                                         # keep this sample when any/all images meet the filter condition
  - image_size_filter:                                      # filter samples according to the size of images (in bytes) within them
      min_size:  "0"                                          # the min size of filter range
      max_size: "1TB"                                         # the max size of filter range
      any_or_all: any                                         # keep this sample when any/all images meet the filter condition
  - image_text_matching_filter:                             # filter samples according to the matching score between image and text.
      hf_blip: Salesforce/blip-itm-base-coco                  # name of used Hugging Face blip
      min_score: 0.003                                        # the min matching score of filter range
      max_score: 1.0                                          # the max matching score of filter range
      horizontal_flip: false                                  # flip image horizontally (left to right).
      vertical_flip: false                                    # flip image vertically (top to bottom).
      reduce_mode: avg                                        # reduce mode when one text corresponds to multiple images in a chunk,  must be one of ['avg','max', 'min'].
      any_or_all: any                                         # keep this sample when any/all images meet the filter condition
      mem_required: '1500MB'                                  # This operation (Op) utilizes deep neural network models that consume a significant amount of memory for computation, hence the system's available memory might constrains the maximum number of processes that can be launched
  - image_text_similarity_filter:                           # filter samples according to the similarity between image and text.
      hf_clip: openai/clip-vit-base-patch32                   # name of used Hugging Face clip
      min_score: 0.1                                          # the min similarity of filter range
      max_score: 1.0                                          # the max similarity of filter range
      horizontal_flip: false                                  # flip image horizontally (left to right).
      vertical_flip: false                                    # flip image vertically (top to bottom).
      reduce_mode: avg                                        # reduce mode when one text corresponds to multiple images in a chunk,  must be one of ['avg','max', 'min'].
      any_or_all: any                                         # keep this sample when any/all images meet the filter condition
      mem_required: '1500MB'                                  # This operation (Op) utilizes deep neural network models that consume a significant amount of memory for computation, hence the system's available memory might constrains the maximum number of processes that can be launched
  - image_watermark_filter:                                 # filter samples according to the predicted watermark probabilities of images in them
      hf_watermark_model: amrul-hzz/watermark_detector        # Huggingface model name for watermark classification
      prob_threshold: 0.8                                     # the predicted watermark probability threshold for samples, range from 0 to 1. Samples with watermark probability less than this threshold will be kept.
      any_or_all: any                                         # keep this sample when any/all images meet the filter condition
      mem_required: '500MB'                                   # This operation (Op) utilizes deep neural network models that consume a significant amount of memory for computation, hence the system's available memory might constrains the maximum number of processes that can be launched
  - language_id_score_filter:                               # filter text in specific language with language scores larger than a specific max value
      lang: en                                                # keep text in what language
      min_score: 0.8                                          # the min language scores to filter text
  - maximum_line_length_filter:                             # filter text with the maximum length of lines out of specific range
      min_len: 10                                             # the min length of filter range
      max_len: 10000                                          # the max length of filter range
  - perplexity_filter:                                      # filter text with perplexity score out of specific range
      lang: en                                                # compute perplexity in what language
      max_ppl: 1500                                           # the max perplexity score to filter text
  - phrase_grounding_recall_filter:                         # filter samples according to the locating recall of phrases extracted from text in the images.
      hf_owlvit: google/owlvit-base-patch32                   # name of used Hugging Face Owl-ViT
      min_recall: 0.1                                         # the min phrase grounding recall of filter range
      max_recall: 1.0                                         # the max phrase grounding recall of filter range
      horizontal_flip: false                                  # flip image horizontally (left to right).
      vertical_flip: false                                    # flip image vertically (top to bottom).
      iou_thr: 0.5                                            # the IoU threshold for NMS-like post-process
      large_area_ratio_thr: 0.95                              # the area ratio threshold for filtering out large predicted bboxes
      conf_thr: 0.0                                           # the confidence score threshold for removing low-confidence bboxes
      reduce_mode: avg                                        # reduce mode when one text corresponds to multiple images in a chunk,  must be one of ['avg','max', 'min'].
      any_or_all: any                                         # keep this sample when any/all images meet the filter condition
      mem_required: '1GB'                                     # This operation (Op) utilizes deep neural network models that consume a significant amount of memory for computation, hence the system's available memory might constrains the maximum number of processes that can be launched
  - special_characters_filter:                              # filter text with special-char ratio out of specific range
      min_ratio: 0.0                                          # the min ratio of filter range
      max_ratio: 0.25                                         # the max ratio of filter range
  - specified_field_filter:                                 # filter text with the specified field info out of specific range
      field_key: ''                                           # the target key corresponding to multi-level field information need to be separated by '.'
      target_value: []                                        # the range of specified field information corresponding to the samples that need to be retained
  - specified_numeric_field_filter:                         # filter text with the specified numeric field info out of specific range
      field_key: ''                                           # the target key corresponding to multi-level field information need to be separated by '.'
      min_value: 0                                            # the min filter value in SpecifiedNumericField op
      max_value: 10000                                        # the max filter value in SpecifiedNumericField op
  - stopwords_filter:                                       # filter text with stopword ratio smaller than a specific min value
      lang: en                                                # consider stopwords in what language
      tokenization: false                                     # whether to use model to tokenize documents
      min_ratio: 0.3                                          # the min ratio to filter text
      stopwords_dir: ./assets                                 # directory to store stopwords dictionaries
      use_words_aug: false                                    # whether to augment words, especially for Chinese and Vietnamese
      words_aug_group_sizes: [2]                              # the group size of words to augment
      words_aug_join_char: ""                                 # the join char between words to augment
  - suffix_filter:                                          # filter to keep samples with specified suffix.
      suffixes: []                                            # the suffix of text that will be keep. For example: '.txt', 'txt' or ['txt', '.pdf', 'docx']
  - text_action_filter:                                     # filter text according the number of action verb
      lang: en                                                # consider the words in what language
      min_action_num: 1                                       # text will be filtered whose verbs less the min action number
  - text_entity_dependency_filter:                          # filter text without non-independent entity nouns
      lang: en                                                # consider the words in what language
      min_dependency_num: 1                                   # the min number of adjacent edges of a non-independent noun in dependency tree
      any_or_all: any                                         # keep this sample when any/all entity nouns are non-independent
  - text_length_filter:                                     # filter text with length out of specific range
      min_len: 10                                             # the min length of filter range
      max_len: 10000                                          # the max length of filter range
  - token_num_filter:                                       # filter text with total token number out of specific range
      hf_tokenizer: EleutherAI/pythia-6.9b-deduped            # name of used Hugging Face tokenizer
      min_num: 10                                             # the min number of filter range
      max_num: 10000                                          # the max number of filter range
  - video_aesthetics_filter:                                # filter samples according to the aesthetics score of frame images extracted from videos.
      hf_scorer_model: shunk031/aesthetics-predictor-v2-sac-logos-ava1-l14-linearMSE # Huggingface model name for the aesthetics predictor
      min_score: 0.3                                          # the min aesthetics score of filter range
      max_score: 1.0                                          # the max aesthetics score of filter range
      frame_sampling_method: 'uniform'                        # sampling method of extracting frame images from the videos. Should be one of ["all_keyframe", "uniform"]. The former one extracts all key frames and the latter one extract specified number of frames uniformly from the video. Default: "uniform" with frame_num=3, considering that the number of keyframes can be large while their difference is usually small in terms of their aesthetics.
      frame_num: 3                                            # the number of frames to be extracted uniformly from the video. Only works when frame_sampling_method is "uniform". If it's 1, only the middle frame will be extracted. If it's 2, only the first and the last frames will be extracted. If it's larger than 2, in addition to the first and the last frames, other frames will be extracted uniformly within the video duration.
      reduce_mode: avg                                        # reduce mode to the all frames extracted from videos, must be one of ['avg','max', 'min'].
      any_or_all: any                                         # keep this sample when any/all images meet the filter condition
      mem_required: '1500MB'                                  # This operation (Op) utilizes deep neural network models that consume a significant amount of memory for computation, hence the system's available memory might constrains the maximum number of processes that can be launched
  - video_aspect_ratio_filter:                              # filter samples according to the aspect ratios of videos (a fraction of width by height, r=w/h) in them
      min_ratio: 9/21                                         # the minimum aspect ratio to keep samples, supported format is a string, such as "9:21" or "9/21".
      max_ratio: 21/9                                         # the maximum aspect ratio to keep samples, supported format is a string, such as "21:9" or "21/9".
      any_or_all: any                                         # keep this sample when any/all videos meet the filter condition
  - video_duration_filter:                                  # Keep data samples whose videos' durations are within a specified range.
      min_duration: 0                                         # the min video duration of filter range (in seconds)
      max_duration: 10                                        # the max video duration of filter range (in seconds)
      any_or_all: any                                         # keep this sample when any/all videos meet the filter condition
  - video_frames_text_similarity_filter:                    # keep samples those similarities between sampled video frame images and text within a specific range.
      hf_clip: openai/clip-vit-base-patch32                   # clip model name on huggingface to compute the similarity between frame image and text. It's kind of language-related. For example, for Chinese datasets, ChineseCLIP might be a better choice.
      min_score: 0.1                                          # the min similarity to keep samples.
      max_score: 1.0                                          # the max similarity to keep samples.
      frame_sampling_method: all_keyframes                    # sampling method of extracting frame images from the videos. Should be one of ["all_keyframes", "uniform"]. The former one extracts all key frames and the latter one extract specified number of frames uniformly from the video. Default: "all_keyframes".
      frame_num: 3                                            # the number of frames to be extracted uniformly from the video. Only works when frame_sampling_method is "uniform". If it's 1, only the middle frame will be extracted. If it's 2, only the first and the last frames will be extracted. If it's larger than 2, in addition to the first and the last frames, other frames will be extracted uniformly within the video duration.
      horizontal_flip: false                                  # flip frame image horizontally (left to right).
      vertical_flip: false                                    # flip frame image vertically (top to bottom).
      reduce_mode: avg                                        # reduce mode when one text corresponds to multiple videos in a chunk,  must be one of ['avg','max', 'min'].
      any_or_all: any                                         # keep this sample when any/all videos meet the filter condition
      mem_required: '1GB'                                     # This operation (Op) utilizes deep neural network models that consume a significant amount of memory for computation, hence the system's available memory might constrains the maximum number of processes that can be launched
  - video_motion_score_filter:                              # Keep samples with video motion scores within a specific range.
      min_score: 0.25                                         # the minimum motion score to keep samples
      max_score: 10000.0                                      # the maximum motion score to keep samples
      sampling_fps: 2                                         # the samplig rate of frames_per_second to compute optical flow
      size: null                                              # resize frames along the smaller edge before computing optical flow, or a sequence like (h, w)
      max_size: null                                          # maximum allowed for the longer edge of resized frames
      divisible: 1                                            # The number that the dimensions must be divisible by.
      relative: false                                         # whether to normalize the optical flow magnitude to [0, 1], relative to the frame's diagonal length
      any_or_all: any                                         # keep this sample when any/all videos meet the filter condition
  - video_motion_score_raft_filter:                         # Keep samples with video motion scores (based on RAFT model) within a specific range.
      min_score: 1.0                                          # the minimum motion score to keep samples
      max_score: 10000.0                                      # the maximum motion score to keep samples
      sampling_fps: 2                                         # the samplig rate of frames_per_second to compute optical flow
      size: null                                              # resize frames along the smaller edge before computing optical flow, or a sequence like (h, w)
      max_size: null                                          # maximum allowed for the longer edge of resized frames
      divisible: 8                                            # The number that the dimensions must be divisible by.
      relative: false                                         # whether to normalize the optical flow magnitude to [0, 1], relative to the frame's diagonal length
      any_or_all: any                                         # keep this sample when any/all videos meet the filter condition
  - video_nsfw_filter:                                      # filter samples according to the nsfw scores of videos in them
      hf_nsfw_model: Falconsai/nsfw_image_detection           # Huggingface model name for nsfw classification
      score_threshold: 0.5                                    # the nsfw score threshold for samples, range from 0 to 1. Samples with nsfw score less than this threshold will be kept.
      frame_sampling_method: all_keyframes                    # sampling method of extracting frame images from the videos. Should be one of ["all_keyframes", "uniform"]. The former one extracts all key frames and the latter one extract specified number of frames uniformly from the video. Default: "all_keyframes".
      frame_num: 3                                            # the number of frames to be extracted uniformly from the video. Only works when frame_sampling_method is "uniform". If it's 1, only the middle frame will be extracted. If it's 2, only the first and the last frames will be extracted. If it's larger than 2, in addition to the first and the last frames, other frames will be extracted uniformly within the video duration.
      reduce_mode: avg                                        # reduce mode for multiple sampled video frames to compute nsfw scores of videos, must be one of ['avg','max', 'min'].
      any_or_all: any                                         # keep this sample when any/all images meet the filter condition
      mem_required: '1GB'                                     # This operation (Op) utilizes deep neural network models that consume a significant amount of memory for computation, hence the system's available memory might constrains the maximum number of processes that can be launched
  - video_ocr_area_ratio_filter:                            # Keep data samples whose detected text area ratios for specified frames in the video are within a specified range.
      min_area_ratio: 0                                       # the min ocr area ratio to keep samples. It's 0 by default.
      max_area_ratio: 1.0                                     # the max ocr area ratio to keep samples. It's 1.0 by default.
      frame_sample_num: 3                                     # the number of sampled frames to calculate the ocr area ratio. If it's 1, only middle frame will be selected. If it's 2, only the first and the last frames will be selected. If it's larger than 2, in addition to the first and the last frames, other frames will be sampled evenly within the video duration.
      languages_to_detect: ['ch_sim', 'en']                   # texts in which languages should be detected. Default: ['ch_sim', 'en']. Full language list can be found here: https://www.jaided.ai/easyocr/.
      any_or_all: any                                         # keep this sample with 'any' or 'all' strategy of all videos. 'any': keep this sample if any videos meet the condition. 'all': keep this sample only if all videos meet the condition.
  - video_resolution_filter:                                # filter samples according to the resolution of videos in them
      min_width: 1280                                         # the min resolution of horizontal resolution filter range (unit p)
      max_width: 4096                                         # the max resolution of horizontal resolution filter range (unit p)
      min_height: 480                                         # the min resolution of vertical resolution filter range (unit p)
      max_height: 1080                                        # the max resolution of vertical resolution filter range (unit p)
      any_or_all: any                                         # keep this sample when any/all videos meet the filter condition
  - video_watermark_filter:                                 # filter samples according to the predicted watermark probabilities of videos in them
      hf_watermark_model: amrul-hzz/watermark_detector        # Huggingface model name for watermark classification
      prob_threshold: 0.8                                     # the predicted watermark probability threshold for samples, range from 0 to 1. Samples with watermark probability less than this threshold will be kept.
      frame_sampling_method: all_keyframes                    # sampling method of extracting frame images from the videos. Should be one of ["all_keyframes", "uniform"]. The former one extracts all key frames and the latter one extract specified number of frames uniformly from the video. Default: "all_keyframes".
      frame_num: 3                                            # the number of frames to be extracted uniformly from the video. Only works when frame_sampling_method is "uniform". If it's 1, only the middle frame will be extracted. If it's 2, only the first and the last frames will be extracted. If it's larger than 2, in addition to the first and the last frames, other frames will be extracted uniformly within the video duration.
      reduce_mode: avg                                        # reduce mode for multiple sampled video frames to compute final predicted watermark probabilities of videos, must be one of ['avg','max', 'min'].
      any_or_all: any                                         # keep this sample when any/all images meet the filter condition
      mem_required: '500MB'                                   # This operation (Op) utilizes deep neural network models that consume a significant amount of memory for computation, hence the system's available memory might constrains the maximum number of processes that can be launched
  - video_tagging_from_frames_filter:                       # filter samples according to the tags of videos in them
      tags: ['people']                                        # a tag list to shift the videos, total tags can be found in https://github.com/xinyu1205/recognize-anything/blob/main/ram/data/ram_tag_list.txt
      contain: any                                            # require the videos containing 'any' or 'all' given tags. When tags equal to [], 'all' keeps all samples, 'any' keeps no sample.
      frame_sampling_method: all_keyframes                    # sampling method of extracting frame images from the videos. Should be one of ["all_keyframes", "uniform"]. The former one extracts all key frames and the latter one extract specified number of frames uniformly from the video. Default: "all_keyframes".
      frame_num: 3                                            # the number of frames to be extracted uniformly from the video. Only works when frame_sampling_method is "uniform". If it's 1, only the middle frame will be extracted. If it's 2, only the first and the last frames will be extracted. If it's larger than 2, in addition to the first and the last frames, other frames will be extracted uniformly within the video duration.
      tag_field_name: '__dj__video_frame_tags__'              # the field name to store the tags. It's "__dj__video_frame_tags__" in default.
      any_or_all: any                                         # keep this sample when any/all videos meet the filter condition
  - words_num_filter:                                       # filter text with number of words out of specific range
      lang: en                                                # sample in which language
      tokenization: false                                     # whether to use model to tokenize documents
      min_num: 10                                             # the min number of filter range
      max_num: 10000                                          # the max number of filter range
  - word_repetition_filter:                                 # filter text with the word repetition ratio out of specific range
      lang: en                                                # sample in which language
      tokenization: false                                     # whether to use model to tokenize documents
      rep_len: 10                                             # repetition length for word-level n-gram
      min_ratio: 0.0                                          # the min ratio of filter range
      max_ratio: 0.5                                          # the max ratio of filter range

  # Deduplicator ops
  - document_deduplicator:                                  # deduplicate text samples using md5 hashing exact matching method
      lowercase: false                                        # whether to convert text to lower case
      ignore_non_character: false                             # whether to ignore non-alphabet characters, including whitespaces, digits, and punctuations
  - document_minhash_deduplicator:                          # deduplicate text samples using MinHash-LSH method
      tokenization: space                                     # tokenization method for text. One of [space, punctuation, character, sentencepiece]
      window_size: 5                                          # window size of shingling
      num_permutations: 256                                   # number of permutations in minhash computing
      jaccard_threshold: 0.7                                  # the min jaccard similarity threshold in near-duplicate detection. When the jaccard similarity of two sample texts is >= this threshold, they are regarded as similar samples and this op will only keep one of them after deduplication
      num_bands: null                                         # number of bands in LSH. Default it's None, and it will be determined by an optimal params computation algorithm by minimize the weighted sum of probs of False Positives and False Negatives
      num_rows_per_band: null                                 # number of rows in each band in LSH. Default it's None, and it will be determined by an optimal params computation algorithm
      lowercase: true                                         # whether to convert text to lower case
      ignore_pattern: null                                    # whether to ignore sub-strings with specific pattern when computing simhash.
      tokenizer_model: null                                   # path for the sentencepiece model, used for sentencepiece tokenization.
  - document_simhash_deduplicator:                          # deduplicate text samples using SimHash-LSH method
      tokenization: space                                     # tokenization method for text. One of [space, punctuation, character]
      window_size: 6                                          # window size of shingling
      num_blocks: 6                                           # number of blocks in SimHash computing
      hamming_distance: 4                                     # the max hamming distance to regard 2 samples as similar enough pair. Should be less than num_blocks always
      lowercase: true                                         # whether to convert text to lower case
      ignore_pattern: null                                    # whether to ignore sub-strings with specific pattern when computing simhash.
  - image_deduplicator:                                     # deduplicator to deduplicate samples at document-level using exact matching of images between documents.
      method: phash                                           # hash method for image. One of [phash, dhash, whash, ahash]
      consider_text: false                                    # whether to consider text hash together with image hash when applying deduplication.
  - video_deduplicator:                                     # deduplicator to deduplicate samples at document-level using exact matching of videos between documents.
      consider_text: false                                    # whether to consider text hash together with video hash when applying deduplication.
  - ray_video_deduplicator:                                 # the simple video deduplicator that can run on multi-nodes using md5 hashing exact matching method
      redis_host: 'redis_host'                              # the host of the redis instance
      redis_port: 6380                                      # the port of redis instance, please note that the default port of redis is 6379 which is the same as default port for ray, so we need to modify the default redis config to use it in other port
  - ray_image_deduplicator:                                 # the simple image deduplicator that can deduplicate samples at document-level using exact matching of images between documents.
      redis_host: 'redis_host'                              # the host of the redis instance
      redis_port: 6380                                      # the port of redis instance, please note that the default port of redis is 6379 which is the same as default port for ray, so we need to modify the default redis config to use it in other port
      method: phash                                         # hash method for image. One of [phash, dhash, whash, ahash]
  - ray_document_deduplicator:                              # the simple document deduplicator that can run on multi-nodes using md5 hashing exact matching method
      redis_host: 'redis_host'                              # the host of the redis instance
      redis_port: 6380                                      # the port of redis instance, please note that the default port of redis is 6379 which is the same as default port for ray, so we need to modify the default redis config to use it in other port
      lowercase: false                                        # whether to convert text to lower case
      ignore_non_character: false                             # whether to ignore non-alphabet characters, including whitespaces, digits, and punctuations

  # Selector ops
  - frequency_specified_field_selector:                     # selector to select samples based on the sorted frequency of specified field value
      field_key: ''                                           # the target keys corresponding to multi-level field information need to be separated by '.'
      top_ratio:                                              # ratio of selected top specified field value
      topk:                                                   # number of selected top specified field value
      reverse: True                                           # determine the sorting rule, if reverse=True, then sort in descending order
  - random_selector:                                        # selector to random select samples
      select_ratio:                                           # the ratio to be sampled
      select_num:                                             # the number to be sampled
  - range_specified_field_selector:                         # selector to select a range of samples based on the sorted specified field value from smallest to largest.
      field_key: ''                                           # the target keys corresponding to multi-level field information need to be separated by '.'
      lower_percentile:                                       # the lower bound of the percentile to be sampled
      upper_percentile:                                       # the upper bound of the percentile to be sampled
      lower_rank:                                             # the lower rank of the percentile to be sampled
      upper_rank:                                             # the upper rank of the percentile to be sampled
  - topk_specified_field_selector:                          # selector to select top samples based on the sorted specified field
      field_key: ''                                           # the target keys corresponding to multi-level field information need to be separated by '.'
      top_ratio:                                              # ratio of selected top samples
      topk:                                                   # number of selected top sample
      reverse: True                                           # determine the sorting rule, if reverse=True, then sort in descending order

# Grouper ops.
  - naive_grouper:                                          # Group all samples to one batched sample.
  - key_value_grouper:                                      # Group samples to batched samples according values in given keys.
      group_by_keys: null                                     # Group samples according values in the keys. Support for nested keys such as "__dj__stats__.text_len". It is [self.text_key] in default.

# Aggregator ops.
  - entity_attribute_aggregator:                            # Return conclusion of the given entity's attribute from some docs.
      api_model: 'gpt-4o'                                     # API model name.
      entity: '孙悟空'                                         # The given entity.
      attribute: '人物经历'                                    # The given attribute.
      input_key: null                                         # The input field key in the samples. Support for nested keys such as "__dj__stats__.text_len". It is text_key in default.
      output_key: null                                        # The output field key in the samples. Support for nested keys such as "__dj__stats__.text_len". It is same as the input_key in default.
      word_limit: 100                                         # Prompt the output length.
      max_token_num: null                                     # The max token num of the total tokens of the sub documents. Without limitation if it is None.
      api_endpoint: null                                      # URL endpoint for the API.
      response_path: null                                     # Path to extract content from the API response. Defaults to 'choices.0.message.content'.
      system_prompt_template: null                            # System prompt template for the task. Need to be specified by given entity and attribute.
      example_prompt: null                                    # The example part in the system prompt.
      input_template: null                                    # The input template.
      output_pattern_template: null                           # The output template.
      try_num: 3                                              # The number of retry attempts when there is an API call error or output parsing error.
      model_params: {}                                        # Parameters for initializing the API model.
      sampling_params: {}                                     # Extra parameters passed to the API call. e.g {'temperature': 0.9, 'top_p': 0.95}
  - most_relavant_entities_aggregator:                      # Extract entities closely related to a given entity from some texts, and sort them in descending order of importance.
      api_model: 'gpt-4o'                                     # API model name.
      entity: '孙悟空'                                         # The given entity.
      query_entity_type: '人物'                                # The type of queried relavant entities.
      input_key: null                                         # The input field key in the samples. Support for nested keys such as "__dj__stats__.text_len". It is text_key in default.
      output_key: null                                        # The output field key in the samples. Support for nested keys such as "__dj__stats__.text_len". It is same as the input_key in default.
      max_token_num: null                                     # The max token num of the total tokens of the sub documents. Without limitation if it is None.
      api_endpoint: null                                      # URL endpoint for the API.
      response_path: null                                     # Path to extract content from the API response. Defaults to 'choices.0.message.content'.
      system_prompt_template: null                            # System prompt template for the task. Need to be specified by given entity and entity_type.
      input_template: null                                    # The input template.
      output_pattern: null                                    # The output pattern.
      try_num: 3                                              # The number of retry attempts when there is an API call error or output parsing error.
      model_params: {}                                        # Parameters for initializing the API model.
      sampling_params: {}                                     # Extra parameters passed to the API call. e.g {'temperature': 0.9, 'top_p': 0.95}
  - nested_aggregator:                                      # Considering the limitation of input length, nested aggregate contents for each given number of samples.
      api_model: 'gpt-4o'                                     # API model name.
      input_key: null                                         # The input field key in the samples. Support for nested keys such as "__dj__stats__.text_len". It is text_key in default.
      output_key: null                                        # The output field key in the samples. Support for nested keys such as "__dj__stats__.text_len". It is same as the input_key in default.
      max_token_num: null                                     # The max token num of the total tokens of the sub documents. Without limitation if it is None.
      api_endpoint: null                                      # URL endpoint for the API.
      response_path: null                                     # Path to extract content from the API response. Defaults to 'choices.0.message.content'.
      system_prompt: null                                     # The system prompt.
      sub_doc_template: null                                  # The template for input text in each sample.
      input_template: null                                    # The input template.
      try_num: 3                                              # The number of retry attempts when there is an API call error or output parsing error.
      model_params: {}                                        # Parameters for initializing the API model.
      sampling_params: {}                                     # Extra parameters passed to the API call. e.g {'temperature': 0.9, 'top_p': 0.95}<|MERGE_RESOLUTION|>--- conflicted
+++ resolved
@@ -269,34 +269,27 @@
       model_params: {}                                        # Parameters for initializing the API model.
       sampling_params: {}                                     # Extra parameters passed to the API call.
   - punctuation_normalization_mapper:                       # normalize unicode punctuations to English punctuations.
-<<<<<<< HEAD
   - python_file_mapper:                                   # executing Python lambda function defined in a file.
-      file_path: ''                                           # The path to the Python file containing the function to be executed.
-      function_name: 'process_single'                         # The name of the function defined in the file to be executed.
-      batched: False                                          # A boolean indicating whether to process input data in batches.
-  - relation_identity_mapper:                               # identify relation between two entity in the text.
-      api_model: 'gpt-4o'                                     # API model name.
-      source_entity: '孙悟空'                                  # The source entity of the relation to be dentified.
-      target_entity: '猪八戒'                                  # The target entity of the relation to be identified.
-      input_key: null                                         # The input field key in the samples. Support for nested keys such as "__dj__stats__.text_len". It is text_key in default.
-      output_key: null                                        # The output field key in the samples. Support for nested keys such as "__dj__stats__.text_len". It is input_key in default.
-      api_endpoint: null                                      # URL endpoint for the API.
-      response_path: null                                     # Path to extract content from the API response. Defaults to 'choices.0.message.content'.
-      system_prompt_template: null                            # System prompt template for the task. Need to specify by entity1 and entity2.
-      input_template: null                                    # Template for building the model input.
-      output_pattern_template: null                           # Regular expression template for parsing model output.
-      try_num: 3                                              # The number of retry attempts when there is an API call error or output parsing error.
-      drop_text: false                                        # If drop the text in the output.
-      model_params: {}                                        # Parameters for initializing the API model.
-      sampling_params: {}                                     # Extra parameters passed to the API call. e.g {'temperature': 0.9, 'top_p': 0.95}
-=======
-  - python_python_mapper:                                   # executing Python lambda function defined in a file.
       file_path: ''                                           # The path to the Python file containing the function to be executed.
       function_name: 'process_single'                         # The name of the function defined in the file to be executed.
   - python_lambda_mapper:                                   # executing Python lambda function on data samples.
       lambda_str: ''                                          # A string representation of the lambda function to be executed on data samples. If empty, the identity function is used.
       batched: False                                          # A boolean indicating whether to process input data in batches.
->>>>>>> e57b64a8
+  - relation_identity_mapper:                               # identify relation between two entity in the text.
+      api_model: 'gpt-4o'                                     # API model name.
+      source_entity: '孙悟空'                                  # The source entity of the relation to be dentified.
+      target_entity: '猪八戒'                                  # The target entity of the relation to be identified.
+      input_key: null                                         # The input field key in the samples. Support for nested keys such as "__dj__stats__.text_len". It is text_key in default.
+      output_key: null                                        # The output field key in the samples. Support for nested keys such as "__dj__stats__.text_len". It is input_key in default.
+      api_endpoint: null                                      # URL endpoint for the API.
+      response_path: null                                     # Path to extract content from the API response. Defaults to 'choices.0.message.content'.
+      system_prompt_template: null                            # System prompt template for the task. Need to specify by entity1 and entity2.
+      input_template: null                                    # Template for building the model input.
+      output_pattern_template: null                           # Regular expression template for parsing model output.
+      try_num: 3                                              # The number of retry attempts when there is an API call error or output parsing error.
+      drop_text: false                                        # If drop the text in the output.
+      model_params: {}                                        # Parameters for initializing the API model.
+      sampling_params: {}                                     # Extra parameters passed to the API call. e.g {'temperature': 0.9, 'top_p': 0.95}
   - remove_bibliography_mapper:                             # remove bibliography from Latex text.
   - remove_comments_mapper:                                 # remove comments from Latex text, code, etc.
       doc_type: tex                                           # comment type you want to remove. Only support 'tex' for now.
