--- conflicted
+++ resolved
@@ -649,15 +649,22 @@
   - language_id_score_filter:                               # filter text in specific language with language scores larger than a specific max value
       lang: en                                                # keep text in what language
       min_score: 0.8                                          # the min language scores to filter text
-<<<<<<< HEAD
   - llm_api_quality_score_filter:                           # filter to keep sample with high quality score estimated by LLM in API.
       api_model: 'gpt-4o'                                     # API model name.
       score_threshold: 0.5                                    # The lowest quality score threshold to keep the sample.
-=======
+      api_endpoint: null                                      # URL endpoint for the API.
+      response_path: null                                     # Path to extract content from the API response. Defaults to 'choices.0.message.content'.
+      input_keys: ['text']                                    # Sub set of keys in the sample. Support data with multi fields such as 'query', 'analysis' and 'answer' in RFT data.
+      field_names: ['text']                                   # Corresponding field names for input keys.
+      system_prompt: null                                     # System prompt for the task.
+      input_template: null                                    # The input template.
+      field_template: null                                    # Template for each field in the prompt.
+      try_num: 3                                              # The number of retry attempts when there is an API call error or output parsing error.
+      model_params: {}                                        # Parameters for initializing the API model.
+      sampling_params: {}                                     # Extra parameters passed to the API call. e.g {'temperature': 0.9, 'top_p': 0.95}
   - llm_api_difficulty_score_filter:                        # filter to keep sample with high difficulty score estimated by LLM in API.
       api_model: 'gpt-4o'                                     # API model name.
       score_threshold: 0.5                                    # The lowest difficulty score threshold to keep the sample.
->>>>>>> dee1644f
       api_endpoint: null                                      # URL endpoint for the API.
       response_path: null                                     # Path to extract content from the API response. Defaults to 'choices.0.message.content'.
       input_keys: ['text']                                    # Sub set of keys in the sample. Support data with multi fields such as 'query', 'analysis' and 'answer' in RFT data.
