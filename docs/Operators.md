# Operator Schemas

Operators are a collection of basic processes that assist in data modification, cleaning, filtering, deduplication, etc. We support a wide range of data sources and file formats, and allow for flexible extension to custom datasets.


## Overview

The operators in Data-Juicer are categorized into 5 types.

| Type                              | Number | Description                                     |
|-----------------------------------|:------:|-------------------------------------------------|
| [ Formatter ]( #formatter )       |   7    | Discovers, loads, and canonicalizes source data |
| [ Mapper ]( #mapper )             |   21   | Edits and transforms samples                    |
<<<<<<< HEAD
| [ Filter ]( #filter )             |   17   | Filters out low-quality samples                 |
| [ Deduplicator ]( #deduplicator ) |   4    | Detects and removes duplicate samples           |
=======
| [ Filter ]( #filter )             |   19   | Filters out low-quality samples                 |
| [ Deduplicator ]( #deduplicator ) |   3    | Detects and removes duplicate samples           |
>>>>>>> 985e475b
| [ Selector ]( #selector )         |   2    | Selects top samples based on ranking            |


All the specific operators are listed below, each featured with several capability tags.

* Domain Tags
    - General: general purpose
    - LaTeX: specific to LaTeX source files
    - Code: specific to programming codes
    - Financial: closely related to financial sector
    - Image: specific to image or multimodal
    - Multimodal: specific to multimodal
* Language Tags
    - en: English
    - zh: Chinese


## Formatter <a name="formatter"/>

| Operator          | Domain  |  Lang  | Description                                                                                       |
|-------------------|---------|--------|---------------------------------------------------------------------------------------------------|
| remote_formatter  | General | en, zh | Prepares datasets from remote (e.g., HuggingFace)                                                 |
| csv_formatter     | General | en, zh | Prepares local `.csv` files                                                                       |
| tsv_formatter     | General | en, zh | Prepares local `.tsv` files                                                                       |
| json_formatter    | General | en, zh | Prepares local `.json`, `.jsonl`, `.jsonl.zst` files                                              |
| parquet_formatter | General | en, zh | Prepares local `.parquet` files                                                                   |
| text_formatter    | General | en, zh | Prepares other local text files ([complete list](../data_juicer/format/text_formatter.py#L63,73)) |
| mixture_formatter | General | en, zh | Handles a mixture of all the supported local file types                                           | 


## Mapper <a name="mapper"/>

| Operator                                            | Domain             | Lang   | Description                                                                                                    |
|-----------------------------------------------------|--------------------|--------|----------------------------------------------------------------------------------------------------------------|
| chinese_convert_mapper                              | General            | zh     | Convert Chinese between Traditional Chinese, Simplified Chinese and Japanese Kanji (by [opencc](https://github.com/BYVoid/OpenCC))                 |
| clean_copyright_mapper                              | Code               | en, zh | Removes copyright notice at the beginning of code files (:warning: must contain the word *copyright*)          |
| clean_email_mapper                                  | General            | en, zh | Removes email information                                                                                      |
| clean_html_mapper                                   | General            | en, zh | Removes HTML tags and returns plain text of all the nodes                                                      |
| clean_ip_mapper                                     | General            | en, zh | Removes IP addresses                                                                                           |
| clean_links_mapper                                  | General, Code      | en, zh | Removes links, such as those starting with http or ftp                                                         |
| expand_macro_mapper                                 | LaTeX              | en, zh | Expands macros usually defined at the top of TeX documents                                                     |
| fix_unicode_mapper                                  | General            | en, zh | Fixes broken Unicodes (by [ftfy](https://ftfy.readthedocs.io/))                                                |
| nlpaug_en_mapper                                    | General            | en     | Simply augment texts in English based on the `nlpaug` library                                                  | 
| nlpcda_zh_mapper                                    | General            | zh     | Simply augment texts in Chinese based on the `nlpcda` library                                                  | 
| punctuation_normalization_mapper                    | General            | en, zh | Normalizes various Unicode punctuations to their ASCII equivalents                                             |
| remove_bibliography_mapper                          | LaTeX              | en, zh | Removes the bibliography of TeX documents                                                                      |
| remove_comments_mapper                              | LaTeX              | en, zh | Removes the comments of TeX documents                                                                          |
| remove_header_mapper                                | LaTeX              | en, zh | Removes the running headers of TeX documents, e.g., titles, chapter or section numbers/names                   |
| remove_long_words_mapper                            | General            | en, zh | Removes words with length outside the specified range                                                          |
| remove_non_chinese_character_mapper                 | General            | en, zh | Remove non Chinese character in text samples. |
| remove_specific_chars_mapper                        | General            | en, zh | Removes any user-specified characters or substrings                                                            |
| remove_table_text_mapper                            | General, Financial | en     | Detects and removes possible table contents (:warning: relies on regular expression matching and thus fragile) |
| remove_words_with_incorrect_<br />substrings_mapper | General            | en, zh | Removes words containing specified substrings                                                                  |
| sentence_split_mapper                               | General            | en     | Splits and reorganizes sentences according to semantics                                                        |
| whitespace_normalization_mapper                     | General            | en, zh | Normalizes various Unicode whitespaces to the normal ASCII space (U+0020)                                      |


## Filter <a name="filter"/>

| Operator                       | Domain  | Lang   | Description                                                                                |
|--------------------------------|---------|--------|--------------------------------------------------------------------------------------------|
| alphanumeric_filter            | General | en, zh | Keeps samples with alphanumeric ratio within the specified range                           |
| average_line_length_filter     | Code    | en, zh | Keeps samples with average line length within the specified range                          |
| character_repetition_filter    | General | en, zh | Keeps samples with char-level n-gram repetition ratio within the specified range           |
| clip_similarity_filter      | Multimodal |   -    |  Keeps samples with similarity between text and images within the specified range           |
| flagged_words_filter           | General | en, zh | Keeps samples with flagged-word ratio below the specified threshold                        |
| image_aspect_ratio_filter      | Image   |   -    | Keeps samples contains images with aspect ratios within specific range                     |
| image_size_filter      | Image   |   -    | Keeps samples contains images whose size in bytes are within specific range                     |
| language_id_score_filter       | General | en, zh | Keeps samples of the specified language, judged by a predicted confidence score            |
| maximum_line_length_filter     | Code    | en, zh | Keeps samples with maximum line length within the specified range                          |
| perplexity_filter              | General | en, zh | Keeps samples with perplexity score below the specified threshold                          |
| special_characters_filter      | General | en, zh | Keeps samples with special-char ratio within the specified range                           |
| specified_field_filter         | General | en, zh | Filters samples based on field, with value lies in the specified targets                   |
| specified_numeric_field_filter | General | en, zh | Filters samples based on field, with value lies in the specified range (for numeric types) |
| stopwords_filter               | General | en, zh | Keeps samples with stopword ratio above the specified threshold                            |
| suffix_filter                  | General | en, zh | Keeps samples with specified suffixes                                                      |
| text_length_filter             | General | en, zh | Keeps samples with total text length within the specified range                            |
| token_num_filter               | General | en, zh | Keeps samples with token count within the specified range                                  |
| word_num_filter                | General | en, zh | Keeps samples with word count within the specified range                                   |
| word_repetition_filter         | General | en, zh | Keeps samples with word-level n-gram repetition ratio within the specified range           |


## Deduplicator <a name="deduplicator"/>

| Operator                      | Domain  | Lang   | Description                                                 |
|-------------------------------|---------|--------|-------------------------------------------------------------|
| document_deduplicator         | General | en, zh | Deduplicate samples at document-level by comparing MD5 hash |
| document_minhash_deduplicator | General | en, zh | Deduplicate samples at document-level using MinHashLSH      |
| document_simhash_deduplicator | General | en, zh | Deduplicate samples at document-level using SimHash         |
| image_deduplicator            | Image   |   -    | Deduplicate samples at document-level using exact matching of images between documents |


## Selector <a name="selector"/>

| Operator                           | Domain  | Lang   | Description                                                           |
|------------------------------------|---------|--------|-----------------------------------------------------------------------|
| frequency_specified_field_selector | General | en, zh | Selects top samples by comparing the frequency of the specified field |
| topk_specified_field_selector      | General | en, zh | Selects top samples by comparing the values of the specified field    |


## Contributing
We welcome contributions of adding new operators. Please refer to [How-to Guide for Developers](DeveloperGuide.md).<|MERGE_RESOLUTION|>--- conflicted
+++ resolved
@@ -11,13 +11,8 @@
 |-----------------------------------|:------:|-------------------------------------------------|
 | [ Formatter ]( #formatter )       |   7    | Discovers, loads, and canonicalizes source data |
 | [ Mapper ]( #mapper )             |   21   | Edits and transforms samples                    |
-<<<<<<< HEAD
-| [ Filter ]( #filter )             |   17   | Filters out low-quality samples                 |
+| [ Filter ]( #filter )             |   19   | Filters out low-quality samples                 |
 | [ Deduplicator ]( #deduplicator ) |   4    | Detects and removes duplicate samples           |
-=======
-| [ Filter ]( #filter )             |   19   | Filters out low-quality samples                 |
-| [ Deduplicator ]( #deduplicator ) |   3    | Detects and removes duplicate samples           |
->>>>>>> 985e475b
 | [ Selector ]( #selector )         |   2    | Selects top samples based on ranking            |
 
 
