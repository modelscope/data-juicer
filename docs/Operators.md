--- conflicted
+++ resolved
@@ -10,11 +10,7 @@
 | Type                              | Number | Description                                     |
 |-----------------------------------|:------:|-------------------------------------------------|
 | [ Formatter ]( #formatter )       |   7    | Discovers, loads, and canonicalizes source data |
-<<<<<<< HEAD
 | [ Mapper ]( #mapper )             |   25   | Edits and transforms samples                    |
-=======
-| [ Mapper ]( #mapper )             |   24   | Edits and transforms samples                    |
->>>>>>> 33d82feb
 | [ Filter ]( #filter )             |   27   | Filters out low-quality samples                 |
 | [ Deduplicator ]( #deduplicator ) |   4    | Detects and removes duplicate samples           |
 | [ Selector ]( #selector )         |   2    | Selects top samples based on ranking            |
