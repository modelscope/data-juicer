# Operator Schemas

Operators are a collection of basic processes that assist in data modification, cleaning, filtering, deduplication, etc. We support a wide range of data sources and file formats, and allow for flexible extension to custom datasets.

This page offers a basic description of the operators (OPs) in Data-Juicer. Users can refer to the [API documentation](https://alibaba.github.io/data-juicer/) for the specific parameters of each operator. Users can refer to and run the unit tests for [examples of operator-wise usage](../tests/ops) as well as the effects of each operator when applied to built-in test data samples.

## Overview

The operators in Data-Juicer are categorized into 5 types.

| Type                              | Number | Description                                     |
|-----------------------------------|:------:|-------------------------------------------------|
| [ Formatter ]( #formatter )       |   7    | Discovers, loads, and canonicalizes source data |
| [ Mapper ]( #mapper )             |   39   | Edits and transforms samples                    |
| [ Filter ]( #filter )             |   36   | Filters out low-quality samples                 |
| [ Deduplicator ]( #deduplicator ) |   5    | Detects and removes duplicate samples           |
| [ Selector ]( #selector )         |   2    | Selects top samples based on ranking            |


All the specific operators are listed below, each featured with several capability tags.

* Domain Tags
    - General: general purpose
    - LaTeX: specific to LaTeX source files
    - Code: specific to programming codes
    - Financial: closely related to financial sector
    - Image: specific to images or multimodal
    - Audio: specific to audios or multimodal
    - Video: specific to videos or multimodal
    - Multimodal: specific to multimodal
* Language Tags
    - en: English
    - zh: Chinese


## Formatter <a name="formatter"/>

| Operator          | Domain  |  Lang  | Description                                                                                       |
|-------------------|---------|--------|---------------------------------------------------------------------------------------------------|
| remote_formatter  | General | en, zh | Prepares datasets from remote (e.g., HuggingFace)                                                 |
| csv_formatter     | General | en, zh | Prepares local `.csv` files                                                                       |
| tsv_formatter     | General | en, zh | Prepares local `.tsv` files                                                                       |
| json_formatter    | General | en, zh | Prepares local `.json`, `.jsonl`, `.jsonl.zst` files                                              |
| parquet_formatter | General | en, zh | Prepares local `.parquet` files                                                                   |
| text_formatter    | General | en, zh | Prepares other local text files ([complete list](../data_juicer/format/text_formatter.py#L63,73)) |
| mixture_formatter | General | en, zh | Handles a mixture of all the supported local file types                                           | 


## Mapper <a name="mapper"/>

<<<<<<< HEAD
| Operator                                            | Domain             | Lang   | Description                                                                                                                             |
|-----------------------------------------------------|--------------------|--------|-----------------------------------------------------------------------------------------------------------------------------------------|
| audio_ffmpeg_wrapped_mapper                         | Audio              | -      | Simple wrapper to run a FFmpeg audio filter                                                                                             |
| chinese_convert_mapper                              | General            | zh     | Converts Chinese between Traditional Chinese, Simplified Chinese and Japanese Kanji (by [opencc](https://github.com/BYVoid/OpenCC))     |
| clean_copyright_mapper                              | Code               | en, zh | Removes copyright notice at the beginning of code files (:warning: must contain the word *copyright*)                                   |
| clean_email_mapper                                  | General            | en, zh | Removes email information                                                                                                               |
| clean_html_mapper                                   | General            | en, zh | Removes HTML tags and returns plain text of all the nodes                                                                               |
| clean_ip_mapper                                     | General            | en, zh | Removes IP addresses                                                                                                                    |
| clean_links_mapper                                  | General, Code      | en, zh | Removes links, such as those starting with http or ftp                                                                                  |
| expand_macro_mapper                                 | LaTeX              | en, zh | Expands macros usually defined at the top of TeX documents                                                                              |
| fix_unicode_mapper                                  | General            | en, zh | Fixes broken Unicodes (by [ftfy](https://ftfy.readthedocs.io/))                                                                         |
| image_blur_mapper                                   | Multimodal         |  -     | Blur images                                                                                                                             |
| image_captioning_from_gpt4v_mapper                  | Multimodal         |  -     | generate samples whose texts are generated based on gpt-4-visison and the image                                                         |
| image_captioning_mapper                             | Multimodal         |  -     | generate samples whose captions are generated based on another model (such as blip2) and the figure within the original sample          |
| image_diffusion_mapper                              | Multimodal         |  -     | Generate and augment images by stable diffusion model                                                                                   |
| nlpaug_en_mapper                                    | General            | en     | Simply augments texts in English based on the `nlpaug` library                                                                          | 
| nlpcda_zh_mapper                                    | General            | zh     | Simply augments texts in Chinese based on the `nlpcda` library                                                                          | 
| punctuation_normalization_mapper                    | General            | en, zh | Normalizes various Unicode punctuations to their ASCII equivalents                                                                      |
| remove_bibliography_mapper                          | LaTeX              | en, zh | Removes the bibliography of TeX documents                                                                                               |
| remove_comments_mapper                              | LaTeX              | en, zh | Removes the comments of TeX documents                                                                                                   |
| remove_header_mapper                                | LaTeX              | en, zh | Removes the running headers of TeX documents, e.g., titles, chapter or section numbers/names                                            |
| remove_long_words_mapper                            | General            | en, zh | Removes words with length outside the specified range                                                                                   |
| remove_non_chinese_character_mapper                 | General            | en, zh | Remove non Chinese character in text samples.                                                                                           |
| remove_repeat_sentences_mapper                      | General            | en, zh | Remove repeat sentences in text samples.                                                                                                |
| remove_specific_chars_mapper                        | General            | en, zh | Removes any user-specified characters or substrings                                                                                     |
| remove_table_text_mapper                            | General, Financial | en     | Detects and removes possible table contents (:warning: relies on regular expression matching and thus fragile)                          |
| remove_words_with_incorrect_<br />substrings_mapper | General            | en, zh | Removes words containing specified substrings                                                                                           |
| replace_content_mapper                              | General            | en, zh | Replace all content in the text that matches a specific regular expression pattern with a designated replacement string                 |
| sentence_split_mapper                               | General            | en     | Splits and reorganizes sentences according to semantics                                                                                 |
| video_captioning_from_audio_mapper                  | Multimodal         | -      | Caption a video according to its audio streams based on Qwen-Audio model                                                                |
| video_captioning_from_summarizer_mapper             | Multimodal         | -      | Generate video captions by summarizing several kinds of generated texts (captions from video/audio/frames, tags from audio/frames, ...) |
| video_captioning_from_video_mapper                  | Multimodal         |  -     | Generate samples whose captions are generated based on another model (video-blip) and sampled video frame within the original sample    |
| video_ffmpeg_wrapped_mapper                         | Video              | -      | Simple wrapper to run a FFmpeg video filter                                                                                             |
| video_resize_aspect_ratio_mapper                    | Video              | -      | Resize video aspect ratio to a specified range                                                                                          |
| video_resize_resolution_mapper                      | Video                 | -    | Map videos to ones with given resolution range                                                                                          |
| video_split_by_duration_mapper                      | Multimodal         | -      | Mapper to split video by duration.                                                                                                      |
| video_spit_by_key_frame_mapper                      | Multimodal         | -      | Mapper to split video by key frame.                                                                                                     |
| video_split_by_scene_mapper                         | Multimodal         | -      | Split videos into scene clips                                                                                                           |
| video_tagging_from_audio_mapper                     | Multimodal         | -      | Mapper to generate video tags from audio streams extracted from the video.                                                              |
| video_tagging_from_frames_mapper                    | Multimodal         | -      | Mapper to generate video tags from frames extracted from the video.                                                                     |
| whitespace_normalization_mapper                     | General            | en, zh | Normalizes various Unicode whitespaces to the normal ASCII space (U+0020)                                                               |
=======
| Operator                                            | Domain             | Lang   | Description                                                                                                   |
|-----------------------------------------------------|--------------------|--------|---------------------------------------------------------------------------------------------------------------|
| audio_ffmpeg_wrapped_mapper                         | Audio              | -      | Simple wrapper to run a FFmpeg audio filter                                                                  |
| chinese_convert_mapper                              | General            | zh     | Converts Chinese between Traditional Chinese, Simplified Chinese and Japanese Kanji (by [opencc](https://github.com/BYVoid/OpenCC))                |
| clean_copyright_mapper                              | Code               | en, zh | Removes copyright notice at the beginning of code files (:warning: must contain the word *copyright*)         |
| clean_email_mapper                                  | General            | en, zh | Removes email information                                                                                     |
| clean_html_mapper                                   | General            | en, zh | Removes HTML tags and returns plain text of all the nodes                                                     |
| clean_ip_mapper                                     | General            | en, zh | Removes IP addresses                                                                                          |
| clean_links_mapper                                  | General, Code      | en, zh | Removes links, such as those starting with http or ftp                                                        |
| expand_macro_mapper                                 | LaTeX              | en, zh | Expands macros usually defined at the top of TeX documents                                                    |
| fix_unicode_mapper                                  | General            | en, zh | Fixes broken Unicodes (by [ftfy](https://ftfy.readthedocs.io/))                                               |
| image_blur_mapper                                   | Multimodal         |  -     | Blur images |
| image_captioning_from_gpt4v_mapper                  | Multimodal         |  -     | generate samples whose texts are generated based on gpt-4-visison and the image                               |
| image_captioning_mapper                             | Multimodal         |  -     | generate samples whose captions are generated based on another model (such as blip2) and the figure within the original sample |
| image_diffusion_mapper                              | Multimodal         |  -     | Generate and augment images by stable diffusion model |
| nlpaug_en_mapper                                    | General            | en     | Simply augments texts in English based on the `nlpaug` library                                                | 
| nlpcda_zh_mapper                                    | General            | zh     | Simply augments texts in Chinese based on the `nlpcda` library                                                | 
| punctuation_normalization_mapper                    | General            | en, zh | Normalizes various Unicode punctuations to their ASCII equivalents                                            |
| remove_bibliography_mapper                          | LaTeX              | en, zh | Removes the bibliography of TeX documents                                                                     |
| remove_comments_mapper                              | LaTeX              | en, zh | Removes the comments of TeX documents                                                                         |
| remove_header_mapper                                | LaTeX              | en, zh | Removes the running headers of TeX documents, e.g., titles, chapter or section numbers/names                  |
| remove_long_words_mapper                            | General            | en, zh | Removes words with length outside the specified range                                                         |
| remove_non_chinese_character_mapper                 | General            | en, zh | Remove non Chinese character in text samples. |
| remove_repeat_sentences_mapper                      | General            | en, zh | Remove repeat sentences in text samples. |
| remove_specific_chars_mapper                        | General            | en, zh | Removes any user-specified characters or substrings                                                           |
| remove_table_text_mapper                            | General, Financial | en     | Detects and removes possible table contents (:warning: relies on regular expression matching and thus fragile) |
| remove_words_with_incorrect_<br />substrings_mapper | General            | en, zh | Removes words containing specified substrings                                                                 |
| replace_content_mapper | General            | en, zh | Replace all content in the text that matches a specific regular expression pattern with a designated replacement string                    |
| sentence_split_mapper                               | General            | en     | Splits and reorganizes sentences according to semantics                                                       |
| video_captioning_from_audio_mapper                         | Multimodal         | -      | Caption a video according to its audio streams based on Qwen-Audio model                                                            |
| video_captioning_from_video_mapper                             | Multimodal         |  -     | generate samples whose captions are generated based on another model (video-blip) and sampled video frame within the original sample |
| video_ffmpeg_wrapped_mapper                         | Video              | -      | Simple wrapper to run a FFmpeg video filter                                                                  |
| video_remove_watermark_mapper  | Video      | -      | Remove the watermarks in videos given regions                               ｜
| video_resize_aspect_ratio_mapper                    | Video              | -      | Resize video aspect ratio to a specified range                                                                                   |
| video_resize_resolution_mapper                      | Video                 | -    | Map videos to ones with given resolution range                |
| video_split_by_duration_mapper                        | Multimodal         | -      | Mapper to split video by duration.             |
| video_spit_by_key_frame_mapper                       | Multimodal         | -      | Mapper to split video by key frame.       |
| video_split_by_scene_mapper                         | Multimodal         | -      | Split videos into scene clips                                                                                 |
| video_tagging_from_audio_mapper                     | Multimodal         | -      | Mapper to generate video tags from audio streams extracted from the video.                                                          |
| video_tagging_from_frames_mapper                     | Multimodal         | -      | Mapper to generate video tags from frames extracted from the video.   |
| whitespace_normalization_mapper                     | General            | en, zh | Normalizes various Unicode whitespaces to the normal ASCII space (U+0020)                                     |
>>>>>>> 00cc89e1


## Filter <a name="filter"/>

| Operator                       | Domain     | Lang   | Description                                                                                                                                         |
|--------------------------------|------------|--------|-----------------------------------------------------------------------------------------------------------------------------------------------------|
| alphanumeric_filter            | General    | en, zh | Keeps samples with alphanumeric ratio within the specified range                                                                                    |
| audio_duration_filter          | Audio      | -      | Keep data samples whose audios' durations are within a specified range                                                                              |
| audio_nmf_snr_filter           | Audio      | -      | Keep data samples whose audios' Signal-to-Noise Ratios (SNRs, computed based on Non-Negative Matrix Factorization, NMF) are within a specified range. |
| audio_size_filter              | Audio      | -      | Keep data samples whose audios' sizes are within a specified range                                                                                  |
| average_line_length_filter     | Code       | en, zh | Keeps samples with average line length within the specified range                                                                                   |
| character_repetition_filter    | General    | en, zh | Keeps samples with char-level n-gram repetition ratio within the specified range                                                                    |
| face_area_filter               | Image      | -      | Keeps samples containing images with face area ratios within the specified range                                                                    |
| flagged_words_filter           | General    | en, zh | Keeps samples with flagged-word ratio below the specified threshold                                                                                 |
| image_aspect_ratio_filter      | Image      | -      | Keeps samples containing images with aspect ratios within the specified range                                                                       |
| image_shape_filter             | Image      | -      | Keeps samples containing images with widths and heights within the specified range                                                                  |
| image_size_filter              | Image      | -      | Keeps samples containing images whose size in bytes are within the specified range                                                                  |
| image_aesthetics_filter        | Image      | -      | Keeps samples containing images whose aesthetics scores are within the specified range                                                              |
| image_text_matching_filter     | Multimodal | -      | Keeps samples with image-text classification matching score within the specified range based on a BLIP model                                        |
| image_text_similarity_filter   | Multimodal | -      | Keeps samples with image-text feature cosine similarity within the specified range based on a CLIP model                                            |
| language_id_score_filter       | General    | en, zh | Keeps samples of the specified language, judged by a predicted confidence score                                                                     |
| maximum_line_length_filter     | Code       | en, zh | Keeps samples with maximum line length within the specified range                                                                                   |
| perplexity_filter              | General    | en, zh | Keeps samples with perplexity score below the specified threshold                                                                                   |
| phrase_grounding_recall_filter | Multimodal | -      | Keeps samples whose locating recalls of phrases extracted from text in the images are within a specified range                                      |
| special_characters_filter      | General    | en, zh | Keeps samples with special-char ratio within the specified range                                                                                    |
| specified_field_filter         | General    | en, zh | Filters samples based on field, with value lies in the specified targets                                                                            |
| specified_numeric_field_filter | General    | en, zh | Filters samples based on field, with value lies in the specified range (for numeric types)                                                          |
| stopwords_filter               | General    | en, zh | Keeps samples with stopword ratio above the specified threshold                                                                                     |
| suffix_filter                  | General    | en, zh | Keeps samples with specified suffixes                                                                                                               |
| text_action_filter             | General    | en, zh | Keeps samples containing action verbs in their texts                                                                                                |
| text_entity_dependency_filter  | General    | en, zh | Keeps samples containing entity nouns related to other tokens in the dependency tree of the texts                                                   |
| text_length_filter             | General    | en, zh | Keeps samples with total text length within the specified range                                                                                     |
| token_num_filter               | General    | en, zh | Keeps samples with token count within the specified range                                                                                           |
| video_aspect_ratio_filter      | Video      | -      | Keeps samples containing videos with aspect ratios within the specified range                                                                       |
| video_duration_filter          | Video      | -      | Keep data samples whose videos' durations are within a specified range ｜                                                                            
| video_aesthetics_filter        | Video      | -      | Keeps samples whose specified frames have aesthetics scores within the specified range     |
| video_frames_text_similarity_filter    | Multimodal | -      | Keep data samples whose similarities between sampled video frame images and text are within a specific range ｜
| video_motion_score_filter      | Video      | -      | Keep samples with video motion scores within a specific range ｜
| video_ocr_area_ratio_filter    | Video      | -      | Keep data samples whose detected text area ratios for specified frames in the video are within a specified range ｜                                  
| video_resolution_filter        | Video      | -      | Keeps samples containing videos with horizontal and vertical resolutions within the specified range                                                 |
| word_num_filter                | General    | en, zh | Keeps samples with word count within the specified range                                                                                            |
| word_repetition_filter         | General    | en, zh | Keeps samples with word-level n-gram repetition ratio within the specified range                                                                    |


## Deduplicator <a name="deduplicator"/>

| Operator                      | Domain  | Lang   | Description                                                  |
|-------------------------------|---------|--------|--------------------------------------------------------------|
| document_deduplicator         | General | en, zh | Deduplicates samples at document-level by comparing MD5 hash |
| document_minhash_deduplicator | General | en, zh | Deduplicates samples at document-level using MinHashLSH      |
| document_simhash_deduplicator | General | en, zh | Deduplicates samples at document-level using SimHash         |
| image_deduplicator            | Image   |   -    | Deduplicates samples at document-level using exact matching of images between documents |
| video_deduplicator            | Video   |   -    | Deduplicates samples at document-level using exact matching of videos between documents |


## Selector <a name="selector"/>

| Operator                           | Domain  | Lang   | Description                                                           |
|------------------------------------|---------|--------|-----------------------------------------------------------------------|
| frequency_specified_field_selector | General | en, zh | Selects top samples by comparing the frequency of the specified field |
| topk_specified_field_selector      | General | en, zh | Selects top samples by comparing the values of the specified field    |


## Contributing
We welcome contributions of adding new operators. Please refer to [How-to Guide for Developers](DeveloperGuide.md).<|MERGE_RESOLUTION|>--- conflicted
+++ resolved
@@ -11,7 +11,7 @@
 | Type                              | Number | Description                                     |
 |-----------------------------------|:------:|-------------------------------------------------|
 | [ Formatter ]( #formatter )       |   7    | Discovers, loads, and canonicalizes source data |
-| [ Mapper ]( #mapper )             |   39   | Edits and transforms samples                    |
+| [ Mapper ]( #mapper )             |   40   | Edits and transforms samples                    |
 | [ Filter ]( #filter )             |   36   | Filters out low-quality samples                 |
 | [ Deduplicator ]( #deduplicator ) |   5    | Detects and removes duplicate samples           |
 | [ Selector ]( #selector )         |   2    | Selects top samples based on ranking            |
@@ -48,49 +48,6 @@
 
 ## Mapper <a name="mapper"/>
 
-<<<<<<< HEAD
-| Operator                                            | Domain             | Lang   | Description                                                                                                                             |
-|-----------------------------------------------------|--------------------|--------|-----------------------------------------------------------------------------------------------------------------------------------------|
-| audio_ffmpeg_wrapped_mapper                         | Audio              | -      | Simple wrapper to run a FFmpeg audio filter                                                                                             |
-| chinese_convert_mapper                              | General            | zh     | Converts Chinese between Traditional Chinese, Simplified Chinese and Japanese Kanji (by [opencc](https://github.com/BYVoid/OpenCC))     |
-| clean_copyright_mapper                              | Code               | en, zh | Removes copyright notice at the beginning of code files (:warning: must contain the word *copyright*)                                   |
-| clean_email_mapper                                  | General            | en, zh | Removes email information                                                                                                               |
-| clean_html_mapper                                   | General            | en, zh | Removes HTML tags and returns plain text of all the nodes                                                                               |
-| clean_ip_mapper                                     | General            | en, zh | Removes IP addresses                                                                                                                    |
-| clean_links_mapper                                  | General, Code      | en, zh | Removes links, such as those starting with http or ftp                                                                                  |
-| expand_macro_mapper                                 | LaTeX              | en, zh | Expands macros usually defined at the top of TeX documents                                                                              |
-| fix_unicode_mapper                                  | General            | en, zh | Fixes broken Unicodes (by [ftfy](https://ftfy.readthedocs.io/))                                                                         |
-| image_blur_mapper                                   | Multimodal         |  -     | Blur images                                                                                                                             |
-| image_captioning_from_gpt4v_mapper                  | Multimodal         |  -     | generate samples whose texts are generated based on gpt-4-visison and the image                                                         |
-| image_captioning_mapper                             | Multimodal         |  -     | generate samples whose captions are generated based on another model (such as blip2) and the figure within the original sample          |
-| image_diffusion_mapper                              | Multimodal         |  -     | Generate and augment images by stable diffusion model                                                                                   |
-| nlpaug_en_mapper                                    | General            | en     | Simply augments texts in English based on the `nlpaug` library                                                                          | 
-| nlpcda_zh_mapper                                    | General            | zh     | Simply augments texts in Chinese based on the `nlpcda` library                                                                          | 
-| punctuation_normalization_mapper                    | General            | en, zh | Normalizes various Unicode punctuations to their ASCII equivalents                                                                      |
-| remove_bibliography_mapper                          | LaTeX              | en, zh | Removes the bibliography of TeX documents                                                                                               |
-| remove_comments_mapper                              | LaTeX              | en, zh | Removes the comments of TeX documents                                                                                                   |
-| remove_header_mapper                                | LaTeX              | en, zh | Removes the running headers of TeX documents, e.g., titles, chapter or section numbers/names                                            |
-| remove_long_words_mapper                            | General            | en, zh | Removes words with length outside the specified range                                                                                   |
-| remove_non_chinese_character_mapper                 | General            | en, zh | Remove non Chinese character in text samples.                                                                                           |
-| remove_repeat_sentences_mapper                      | General            | en, zh | Remove repeat sentences in text samples.                                                                                                |
-| remove_specific_chars_mapper                        | General            | en, zh | Removes any user-specified characters or substrings                                                                                     |
-| remove_table_text_mapper                            | General, Financial | en     | Detects and removes possible table contents (:warning: relies on regular expression matching and thus fragile)                          |
-| remove_words_with_incorrect_<br />substrings_mapper | General            | en, zh | Removes words containing specified substrings                                                                                           |
-| replace_content_mapper                              | General            | en, zh | Replace all content in the text that matches a specific regular expression pattern with a designated replacement string                 |
-| sentence_split_mapper                               | General            | en     | Splits and reorganizes sentences according to semantics                                                                                 |
-| video_captioning_from_audio_mapper                  | Multimodal         | -      | Caption a video according to its audio streams based on Qwen-Audio model                                                                |
-| video_captioning_from_summarizer_mapper             | Multimodal         | -      | Generate video captions by summarizing several kinds of generated texts (captions from video/audio/frames, tags from audio/frames, ...) |
-| video_captioning_from_video_mapper                  | Multimodal         |  -     | Generate samples whose captions are generated based on another model (video-blip) and sampled video frame within the original sample    |
-| video_ffmpeg_wrapped_mapper                         | Video              | -      | Simple wrapper to run a FFmpeg video filter                                                                                             |
-| video_resize_aspect_ratio_mapper                    | Video              | -      | Resize video aspect ratio to a specified range                                                                                          |
-| video_resize_resolution_mapper                      | Video                 | -    | Map videos to ones with given resolution range                                                                                          |
-| video_split_by_duration_mapper                      | Multimodal         | -      | Mapper to split video by duration.                                                                                                      |
-| video_spit_by_key_frame_mapper                      | Multimodal         | -      | Mapper to split video by key frame.                                                                                                     |
-| video_split_by_scene_mapper                         | Multimodal         | -      | Split videos into scene clips                                                                                                           |
-| video_tagging_from_audio_mapper                     | Multimodal         | -      | Mapper to generate video tags from audio streams extracted from the video.                                                              |
-| video_tagging_from_frames_mapper                    | Multimodal         | -      | Mapper to generate video tags from frames extracted from the video.                                                                     |
-| whitespace_normalization_mapper                     | General            | en, zh | Normalizes various Unicode whitespaces to the normal ASCII space (U+0020)                                                               |
-=======
 | Operator                                            | Domain             | Lang   | Description                                                                                                   |
 |-----------------------------------------------------|--------------------|--------|---------------------------------------------------------------------------------------------------------------|
 | audio_ffmpeg_wrapped_mapper                         | Audio              | -      | Simple wrapper to run a FFmpeg audio filter                                                                  |
@@ -121,6 +78,7 @@
 | replace_content_mapper | General            | en, zh | Replace all content in the text that matches a specific regular expression pattern with a designated replacement string                    |
 | sentence_split_mapper                               | General            | en     | Splits and reorganizes sentences according to semantics                                                       |
 | video_captioning_from_audio_mapper                         | Multimodal         | -      | Caption a video according to its audio streams based on Qwen-Audio model                                                            |
+| video_captioning_from_summarizer_mapper             | Multimodal         | -      | Generate video captions by summarizing several kinds of generated texts (captions from video/audio/frames, tags from audio/frames, ...) |
 | video_captioning_from_video_mapper                             | Multimodal         |  -     | generate samples whose captions are generated based on another model (video-blip) and sampled video frame within the original sample |
 | video_ffmpeg_wrapped_mapper                         | Video              | -      | Simple wrapper to run a FFmpeg video filter                                                                  |
 | video_remove_watermark_mapper  | Video      | -      | Remove the watermarks in videos given regions                               ｜
@@ -132,7 +90,6 @@
 | video_tagging_from_audio_mapper                     | Multimodal         | -      | Mapper to generate video tags from audio streams extracted from the video.                                                          |
 | video_tagging_from_frames_mapper                     | Multimodal         | -      | Mapper to generate video tags from frames extracted from the video.   |
 | whitespace_normalization_mapper                     | General            | en, zh | Normalizes various Unicode whitespaces to the normal ASCII space (U+0020)                                     |
->>>>>>> 00cc89e1
 
 
 ## Filter <a name="filter"/>
