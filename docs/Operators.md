--- conflicted
+++ resolved
@@ -11,13 +11,8 @@
 | Type                              | Number | Description                                     |
 |-----------------------------------|:------:|-------------------------------------------------|
 | [ Formatter ]( #formatter )       |   7    | Discovers, loads, and canonicalizes source data |
-<<<<<<< HEAD
 | [ Mapper ]( #mapper )             |   41   | Edits and transforms samples                    |
-| [ Filter ]( #filter )             |   36   | Filters out low-quality samples                 |
-=======
-| [ Mapper ]( #mapper )             |   40   | Edits and transforms samples                    |
 | [ Filter ]( #filter )             |   38   | Filters out low-quality samples                 |
->>>>>>> 6a6e20a2
 | [ Deduplicator ]( #deduplicator ) |   5    | Detects and removes duplicate samples           |
 | [ Selector ]( #selector )         |   2    | Selects top samples based on ranking            |
 
