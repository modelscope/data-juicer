--- conflicted
+++ resolved
@@ -10,13 +10,8 @@
 | Type                              | Number | Description                                     |
 |-----------------------------------|:------:|-------------------------------------------------|
 | [ Formatter ]( #formatter )       |   7    | Discovers, loads, and canonicalizes source data |
-<<<<<<< HEAD
 | [ Mapper ]( #mapper )             |   22   | Edits and transforms samples                    |
-| [ Filter ]( #filter )             |   22   | Filters out low-quality samples                 |
-=======
-| [ Mapper ]( #mapper )             |   21   | Edits and transforms samples                    |
 | [ Filter ]( #filter )             |   24   | Filters out low-quality samples                 |
->>>>>>> 48c081e0
 | [ Deduplicator ]( #deduplicator ) |   4    | Detects and removes duplicate samples           |
 | [ Selector ]( #selector )         |   2    | Selects top samples based on ranking            |
 
