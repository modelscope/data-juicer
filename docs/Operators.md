--- conflicted
+++ resolved
@@ -11,13 +11,8 @@
 | Type                              | Number | Description                                     |
 |-----------------------------------|:------:|-------------------------------------------------|
 | [ Formatter ]( #formatter )       |   7    | Discovers, loads, and canonicalizes source data |
-<<<<<<< HEAD
-| [ Mapper ]( #mapper )             |   39   | Edits and transforms samples                    |
+| [ Mapper ]( #mapper )             |   40   | Edits and transforms samples                    |
 | [ Filter ]( #filter )             |   38   | Filters out low-quality samples                 |
-=======
-| [ Mapper ]( #mapper )             |   40   | Edits and transforms samples                    |
-| [ Filter ]( #filter )             |   36   | Filters out low-quality samples                 |
->>>>>>> 59007f4d
 | [ Deduplicator ]( #deduplicator ) |   5    | Detects and removes duplicate samples           |
 | [ Selector ]( #selector )         |   2    | Selects top samples based on ranking            |
 
@@ -110,11 +105,8 @@
 | flagged_words_filter           | General    | en, zh | Keeps samples with flagged-word ratio below the specified threshold                                                                                 |
 | image_aesthetics_filter        | Image      | -      | Keeps samples containing images whose aesthetics scores are within the specified range                                                              |
 | image_aspect_ratio_filter      | Image      | -      | Keeps samples containing images with aspect ratios within the specified range                                                                       |
-<<<<<<< HEAD
+| image_face_ratio_filter        | Image      | -      | Keeps samples containing images with face area ratios within the specified range                                                                    |
 | image_nsfw_filter              | Image      | -      | Keeps samples containing images with NSFW scores below the threshold                                                               |
-=======
-| image_face_ratio_filter        | Image      | -      | Keeps samples containing images with face area ratios within the specified range                                                                    |
->>>>>>> 59007f4d
 | image_shape_filter             | Image      | -      | Keeps samples containing images with widths and heights within the specified range                                                                  |
 | image_size_filter              | Image      | -      | Keeps samples containing images whose size in bytes are within the specified range                                                                  |
 | image_text_matching_filter     | Multimodal | -      | Keeps samples with image-text classification matching score within the specified range based on a BLIP model                                        |
