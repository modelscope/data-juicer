--- conflicted
+++ resolved
@@ -10,13 +10,8 @@
 | Type                              | Number | Description                                     |
 |-----------------------------------|:------:|-------------------------------------------------|
 | [ Formatter ]( #formatter )       |   7    | Discovers, loads, and canonicalizes source data |
-<<<<<<< HEAD
-| [ Mapper ]( #mapper )             |   24   | Edits and transforms samples                    |
+| [ Mapper ]( #mapper )             |   25   | Edits and transforms samples                    |
 | [ Filter ]( #filter )             |   28   | Filters out low-quality samples                 |
-=======
-| [ Mapper ]( #mapper )             |   25   | Edits and transforms samples                    |
-| [ Filter ]( #filter )             |   27   | Filters out low-quality samples                 |
->>>>>>> dcb4d5c0
 | [ Deduplicator ]( #deduplicator ) |   4    | Detects and removes duplicate samples           |
 | [ Selector ]( #selector )         |   2    | Selects top samples based on ranking            |
 
