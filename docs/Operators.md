# Operator Schemas

Operators are a collection of basic processes that assist in data modification, cleaning, filtering, deduplication, etc. We support a wide range of data sources and file formats, and allow for flexible extension to custom datasets.


## Overview

The operators in Data-Juicer are categorized into 5 types.

| Type                              | Number | Description                                     |
|-----------------------------------|:------:|-------------------------------------------------|
| [ Formatter ]( #formatter )       |   7    | Discovers, loads, and canonicalizes source data |
| [ Mapper ]( #mapper )             |   24   | Edits and transforms samples                    |
<<<<<<< HEAD
| [ Filter ]( #filter )             |   28   | Filters out low-quality samples                 |
=======
| [ Filter ]( #filter )             |   27   | Filters out low-quality samples                 |
>>>>>>> 33d82feb
| [ Deduplicator ]( #deduplicator ) |   4    | Detects and removes duplicate samples           |
| [ Selector ]( #selector )         |   2    | Selects top samples based on ranking            |


All the specific operators are listed below, each featured with several capability tags.

* Domain Tags
    - General: general purpose
    - LaTeX: specific to LaTeX source files
    - Code: specific to programming codes
    - Financial: closely related to financial sector
    - Image: specific to images or multimodal
    - Audio: specific to audios or multimodal
    - Multimodal: specific to multimodal
* Language Tags
    - en: English
    - zh: Chinese


## Formatter <a name="formatter"/>

| Operator          | Domain  |  Lang  | Description                                                                                       |
|-------------------|---------|--------|---------------------------------------------------------------------------------------------------|
| remote_formatter  | General | en, zh | Prepares datasets from remote (e.g., HuggingFace)                                                 |
| csv_formatter     | General | en, zh | Prepares local `.csv` files                                                                       |
| tsv_formatter     | General | en, zh | Prepares local `.tsv` files                                                                       |
| json_formatter    | General | en, zh | Prepares local `.json`, `.jsonl`, `.jsonl.zst` files                                              |
| parquet_formatter | General | en, zh | Prepares local `.parquet` files                                                                   |
| text_formatter    | General | en, zh | Prepares other local text files ([complete list](../data_juicer/format/text_formatter.py#L63,73)) |
| mixture_formatter | General | en, zh | Handles a mixture of all the supported local file types                                           | 


## Mapper <a name="mapper"/>

| Operator                                            | Domain             | Lang   | Description                                                                                                    |
|-----------------------------------------------------|--------------------|--------|----------------------------------------------------------------------------------------------------------------|
| chinese_convert_mapper                              | General            | zh     | Converts Chinese between Traditional Chinese, Simplified Chinese and Japanese Kanji (by [opencc](https://github.com/BYVoid/OpenCC))                 |
| clean_copyright_mapper                              | Code               | en, zh | Removes copyright notice at the beginning of code files (:warning: must contain the word *copyright*)          |
| clean_email_mapper                                  | General            | en, zh | Removes email information                                                                                      |
| clean_html_mapper                                   | General            | en, zh | Removes HTML tags and returns plain text of all the nodes                                                      |
| clean_ip_mapper                                     | General            | en, zh | Removes IP addresses                                                                                           |
| clean_links_mapper                                  | General, Code      | en, zh | Removes links, such as those starting with http or ftp                                                         |
| expand_macro_mapper                                 | LaTeX              | en, zh | Expands macros usually defined at the top of TeX documents                                                     |
| fix_unicode_mapper                                  | General            | en, zh | Fixes broken Unicodes (by [ftfy](https://ftfy.readthedocs.io/))                                                |
| generate_caption_mapper                             | Multimodal         |  -     | generate samples whose captions are generated based on another model (such as blip2) and the figure within the original sample. | 
| nlpaug_en_mapper                                    | General            | en     | Simply augments texts in English based on the `nlpaug` library                                                 | 
| nlpcda_zh_mapper                                    | General            | zh     | Simply augments texts in Chinese based on the `nlpcda` library                                                 | 
| punctuation_normalization_mapper                    | General            | en, zh | Normalizes various Unicode punctuations to their ASCII equivalents                                             |
| remove_bibliography_mapper                          | LaTeX              | en, zh | Removes the bibliography of TeX documents                                                                      |
| remove_comments_mapper                              | LaTeX              | en, zh | Removes the comments of TeX documents                                                                          |
| remove_header_mapper                                | LaTeX              | en, zh | Removes the running headers of TeX documents, e.g., titles, chapter or section numbers/names                   |
| remove_long_words_mapper                            | General            | en, zh | Removes words with length outside the specified range                                                          |
| remove_non_chinese_character_mapper                 | General            | en, zh | Remove non Chinese character in text samples. |
| remove_repeat_sentences_mapper                      | General            | en, zh | Remove repeat sentences in text samples. |
| remove_specific_chars_mapper                        | General            | en, zh | Removes any user-specified characters or substrings                                                            |
| remove_table_text_mapper                            | General, Financial | en     | Detects and removes possible table contents (:warning: relies on regular expression matching and thus fragile) |
| remove_words_with_incorrect_<br />substrings_mapper | General            | en, zh | Removes words containing specified substrings                                                                  |
| replace_content_mapper | General            | en, zh | Replace all content in the text that matches a specific regular expression pattern with a designated replacement string.                                                                 |
| sentence_split_mapper                               | General            | en     | Splits and reorganizes sentences according to semantics                                                        |
| whitespace_normalization_mapper                     | General            | en, zh | Normalizes various Unicode whitespaces to the normal ASCII space (U+0020)                                      |


## Filter <a name="filter"/>

<<<<<<< HEAD
| Operator                       | Domain     | Lang   | Description                                                                                                                                           |
|--------------------------------|------------|--------|-------------------------------------------------------------------------------------------------------------------------------------------------------|
| alphanumeric_filter            | General    | en, zh | Keeps samples with alphanumeric ratio within the specified range                                                                                      |
| audio_duration_filter          | Audio      | -      | Keep data samples whose audios' durations are within a specified range                                                                                |
| audio_nmf_snr_filter           | Audio      | -      | Keep data samples whose audios' Signal-to-Noise Ratios (SNRs, computed based on Non-Negative Matrix Factorization, NMF) are within a specified range. |
| average_line_length_filter     | Code       | en, zh | Keeps samples with average line length within the specified range                                                                                     |
| character_repetition_filter    | General    | en, zh | Keeps samples with char-level n-gram repetition ratio within the specified range                                                                      |
| face_area_filter               | Image      | -      | Keeps samples containing images with face area ratios within the specified range                                                                      |
| flagged_words_filter           | General    | en, zh | Keeps samples with flagged-word ratio below the specified threshold                                                                                   |
| image_aspect_ratio_filter      | Image      | -      | Keeps samples containing images with aspect ratios within the specified range                                                                         |
| image_shape_filter             | Image      | -      | Keeps samples containing images with widths and heights within the specified range                                                                    |
| image_size_filter              | Image      | -      | Keeps samples containing images whose size in bytes are within the specified range                                                                    |
| image_text_matching_filter     | Multimodal | -      | Keeps samples with image-text classification matching score within the specified range based on a BLIP model                                          |
| image_text_similarity_filter   | Multimodal | -      | Keeps samples with image-text feature cosine similarity within the specified range based on a CLIP model                                              |
| language_id_score_filter       | General    | en, zh | Keeps samples of the specified language, judged by a predicted confidence score                                                                       |
| maximum_line_length_filter     | Code       | en, zh | Keeps samples with maximum line length within the specified range                                                                                     |
| perplexity_filter              | General    | en, zh | Keeps samples with perplexity score below the specified threshold                                                                                     |
| phrase_grounding_recall_filter | Multimodal | -      | Keeps samples whose locating recalls of phrases extracted from text in the images are within a specified range                                        |
| special_characters_filter      | General    | en, zh | Keeps samples with special-char ratio within the specified range                                                                                      |
| specified_field_filter         | General    | en, zh | Filters samples based on field, with value lies in the specified targets                                                                              |
| specified_numeric_field_filter | General    | en, zh | Filters samples based on field, with value lies in the specified range (for numeric types)                                                            |
| stopwords_filter               | General    | en, zh | Keeps samples with stopword ratio above the specified threshold                                                                                       |
| suffix_filter                  | General    | en, zh | Keeps samples with specified suffixes                                                                                                                 |
| text_action_filter             | General    | en, zh | Keeps samples containing action verbs in their texts                                                                                                  |
| text_entity_dependency_filter  | General    | en, zh | Keeps samples containing entity nouns related to other tokens in the dependency tree of the texts                                                     |
| text_length_filter             | General    | en, zh | Keeps samples with total text length within the specified range                                                                                       |
| token_num_filter               | General    | en, zh | Keeps samples with token count within the specified range                                                                                             |
| word_num_filter                | General    | en, zh | Keeps samples with word count within the specified range                                                                                              |
| word_repetition_filter         | General    | en, zh | Keeps samples with word-level n-gram repetition ratio within the specified range                                                                      |
=======
| Operator                       | Domain     | Lang   | Description                                                                                                    |
|--------------------------------|------------|--------|----------------------------------------------------------------------------------------------------------------|
| alphanumeric_filter            | General    | en, zh | Keeps samples with alphanumeric ratio within the specified range                                               |
| audio_duration_filter          | Audio      | -      | Keep data samples whose audios' durations are within a specified range                                         |
| audio_size_filter              | Audio      | -      | Keep data samples whose audios' sizes are within a specified range                                         |
| average_line_length_filter     | Code       | en, zh | Keeps samples with average line length within the specified range                                              |
| character_repetition_filter    | General    | en, zh | Keeps samples with char-level n-gram repetition ratio within the specified range                               |
| face_area_filter               | Image      | -      | Keeps samples containing images with face area ratios within the specified range                               |
| flagged_words_filter           | General    | en, zh | Keeps samples with flagged-word ratio below the specified threshold                                            |
| image_aspect_ratio_filter      | Image      | -      | Keeps samples containing images with aspect ratios within the specified range                                  |
| image_shape_filter             | Image      | -      | Keeps samples containing images with widths and heights within the specified range                             |
| image_size_filter              | Image      | -      | Keeps samples containing images whose size in bytes are within the specified range                             |
| image_text_matching_filter     | Multimodal | -      | Keeps samples with image-text classification matching score within the specified range based on a BLIP model   |
| image_text_similarity_filter   | Multimodal | -      | Keeps samples with image-text feature cosine similarity within the specified range based on a CLIP model       |
| language_id_score_filter       | General    | en, zh | Keeps samples of the specified language, judged by a predicted confidence score                                |
| maximum_line_length_filter     | Code       | en, zh | Keeps samples with maximum line length within the specified range                                              |
| perplexity_filter              | General    | en, zh | Keeps samples with perplexity score below the specified threshold                                              |
| phrase_grounding_recall_filter | Multimodal | -      | Keeps samples whose locating recalls of phrases extracted from text in the images are within a specified range |
| special_characters_filter      | General    | en, zh | Keeps samples with special-char ratio within the specified range                                               |
| specified_field_filter         | General    | en, zh | Filters samples based on field, with value lies in the specified targets                                       |
| specified_numeric_field_filter | General    | en, zh | Filters samples based on field, with value lies in the specified range (for numeric types)                     |
| stopwords_filter               | General    | en, zh | Keeps samples with stopword ratio above the specified threshold                                                |
| suffix_filter                  | General    | en, zh | Keeps samples with specified suffixes                                                                          |
| text_action_filter             | General    | en, zh | Keeps samples containing action verbs in their texts                                                           |
| text_entity_dependency_filter  | General    | en, zh | Keeps samples containing entity nouns related to other tokens in the dependency tree of the texts              |
| text_length_filter             | General    | en, zh | Keeps samples with total text length within the specified range                                                |
| token_num_filter               | General    | en, zh | Keeps samples with token count within the specified range                                                      |
| word_num_filter                | General    | en, zh | Keeps samples with word count within the specified range                                                       |
| word_repetition_filter         | General    | en, zh | Keeps samples with word-level n-gram repetition ratio within the specified range                               |
>>>>>>> 33d82feb


## Deduplicator <a name="deduplicator"/>

| Operator                      | Domain  | Lang   | Description                                                  |
|-------------------------------|---------|--------|--------------------------------------------------------------|
| document_deduplicator         | General | en, zh | Deduplicates samples at document-level by comparing MD5 hash |
| document_minhash_deduplicator | General | en, zh | Deduplicates samples at document-level using MinHashLSH      |
| document_simhash_deduplicator | General | en, zh | Deduplicates samples at document-level using SimHash         |
| image_deduplicator            | Image   |   -    | Deduplicates samples at document-level using exact matching of images between documents |


## Selector <a name="selector"/>

| Operator                           | Domain  | Lang   | Description                                                           |
|------------------------------------|---------|--------|-----------------------------------------------------------------------|
| frequency_specified_field_selector | General | en, zh | Selects top samples by comparing the frequency of the specified field |
| topk_specified_field_selector      | General | en, zh | Selects top samples by comparing the values of the specified field    |


## Contributing
We welcome contributions of adding new operators. Please refer to [How-to Guide for Developers](DeveloperGuide.md).<|MERGE_RESOLUTION|>--- conflicted
+++ resolved
@@ -11,11 +11,7 @@
 |-----------------------------------|:------:|-------------------------------------------------|
 | [ Formatter ]( #formatter )       |   7    | Discovers, loads, and canonicalizes source data |
 | [ Mapper ]( #mapper )             |   24   | Edits and transforms samples                    |
-<<<<<<< HEAD
 | [ Filter ]( #filter )             |   28   | Filters out low-quality samples                 |
-=======
-| [ Filter ]( #filter )             |   27   | Filters out low-quality samples                 |
->>>>>>> 33d82feb
 | [ Deduplicator ]( #deduplicator ) |   4    | Detects and removes duplicate samples           |
 | [ Selector ]( #selector )         |   2    | Selects top samples based on ranking            |
 
@@ -80,12 +76,12 @@
 
 ## Filter <a name="filter"/>
 
-<<<<<<< HEAD
 | Operator                       | Domain     | Lang   | Description                                                                                                                                           |
 |--------------------------------|------------|--------|-------------------------------------------------------------------------------------------------------------------------------------------------------|
 | alphanumeric_filter            | General    | en, zh | Keeps samples with alphanumeric ratio within the specified range                                                                                      |
 | audio_duration_filter          | Audio      | -      | Keep data samples whose audios' durations are within a specified range                                                                                |
 | audio_nmf_snr_filter           | Audio      | -      | Keep data samples whose audios' Signal-to-Noise Ratios (SNRs, computed based on Non-Negative Matrix Factorization, NMF) are within a specified range. |
+| audio_size_filter              | Audio      | -      | Keep data samples whose audios' sizes are within a specified range                                         |
 | average_line_length_filter     | Code       | en, zh | Keeps samples with average line length within the specified range                                                                                     |
 | character_repetition_filter    | General    | en, zh | Keeps samples with char-level n-gram repetition ratio within the specified range                                                                      |
 | face_area_filter               | Image      | -      | Keeps samples containing images with face area ratios within the specified range                                                                      |
@@ -110,37 +106,6 @@
 | token_num_filter               | General    | en, zh | Keeps samples with token count within the specified range                                                                                             |
 | word_num_filter                | General    | en, zh | Keeps samples with word count within the specified range                                                                                              |
 | word_repetition_filter         | General    | en, zh | Keeps samples with word-level n-gram repetition ratio within the specified range                                                                      |
-=======
-| Operator                       | Domain     | Lang   | Description                                                                                                    |
-|--------------------------------|------------|--------|----------------------------------------------------------------------------------------------------------------|
-| alphanumeric_filter            | General    | en, zh | Keeps samples with alphanumeric ratio within the specified range                                               |
-| audio_duration_filter          | Audio      | -      | Keep data samples whose audios' durations are within a specified range                                         |
-| audio_size_filter              | Audio      | -      | Keep data samples whose audios' sizes are within a specified range                                         |
-| average_line_length_filter     | Code       | en, zh | Keeps samples with average line length within the specified range                                              |
-| character_repetition_filter    | General    | en, zh | Keeps samples with char-level n-gram repetition ratio within the specified range                               |
-| face_area_filter               | Image      | -      | Keeps samples containing images with face area ratios within the specified range                               |
-| flagged_words_filter           | General    | en, zh | Keeps samples with flagged-word ratio below the specified threshold                                            |
-| image_aspect_ratio_filter      | Image      | -      | Keeps samples containing images with aspect ratios within the specified range                                  |
-| image_shape_filter             | Image      | -      | Keeps samples containing images with widths and heights within the specified range                             |
-| image_size_filter              | Image      | -      | Keeps samples containing images whose size in bytes are within the specified range                             |
-| image_text_matching_filter     | Multimodal | -      | Keeps samples with image-text classification matching score within the specified range based on a BLIP model   |
-| image_text_similarity_filter   | Multimodal | -      | Keeps samples with image-text feature cosine similarity within the specified range based on a CLIP model       |
-| language_id_score_filter       | General    | en, zh | Keeps samples of the specified language, judged by a predicted confidence score                                |
-| maximum_line_length_filter     | Code       | en, zh | Keeps samples with maximum line length within the specified range                                              |
-| perplexity_filter              | General    | en, zh | Keeps samples with perplexity score below the specified threshold                                              |
-| phrase_grounding_recall_filter | Multimodal | -      | Keeps samples whose locating recalls of phrases extracted from text in the images are within a specified range |
-| special_characters_filter      | General    | en, zh | Keeps samples with special-char ratio within the specified range                                               |
-| specified_field_filter         | General    | en, zh | Filters samples based on field, with value lies in the specified targets                                       |
-| specified_numeric_field_filter | General    | en, zh | Filters samples based on field, with value lies in the specified range (for numeric types)                     |
-| stopwords_filter               | General    | en, zh | Keeps samples with stopword ratio above the specified threshold                                                |
-| suffix_filter                  | General    | en, zh | Keeps samples with specified suffixes                                                                          |
-| text_action_filter             | General    | en, zh | Keeps samples containing action verbs in their texts                                                           |
-| text_entity_dependency_filter  | General    | en, zh | Keeps samples containing entity nouns related to other tokens in the dependency tree of the texts              |
-| text_length_filter             | General    | en, zh | Keeps samples with total text length within the specified range                                                |
-| token_num_filter               | General    | en, zh | Keeps samples with token count within the specified range                                                      |
-| word_num_filter                | General    | en, zh | Keeps samples with word count within the specified range                                                       |
-| word_repetition_filter         | General    | en, zh | Keeps samples with word-level n-gram repetition ratio within the specified range                               |
->>>>>>> 33d82feb
 
 
 ## Deduplicator <a name="deduplicator"/>
