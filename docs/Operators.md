--- conflicted
+++ resolved
@@ -34,7 +34,7 @@
 |------|:------:|-------------|
 | [aggregator](#aggregator) | 4 | Aggregate for batched samples, such as summary or conclusion. 对批量样本进行汇总，如得出总结或结论。 |
 | [deduplicator](#deduplicator) | 10 | Detects and removes duplicate samples. 识别、删除重复样本。 |
-| [filter](#filter) | 46 | Filters out low-quality samples. 过滤低质量样本。 |
+| [filter](#filter) | 47 | Filters out low-quality samples. 过滤低质量样本。 |
 | [formatter](#formatter) | 9 | Discovers, loads, and canonicalizes source data. 发现、加载、规范化原始数据。 |
 | [grouper](#grouper) | 3 | Group samples to batched samples. 将样本分组，每一组组成一个批量样本。 |
 | [mapper](#mapper) | 76 | Edits and transforms samples. 对数据样本进行编辑和转换。 |
@@ -107,11 +107,8 @@
 | image_text_similarity_filter | 🔮Multimodal 🚀GPU 🧩HF 🟢Stable | Filter to keep samples those similarities between image and text within a specific range. 过滤器将图像和文本之间的相似性保持在特定范围内。 | [code](../data_juicer/ops/filter/image_text_similarity_filter.py) | [tests](../tests/ops/filter/test_image_text_similarity_filter.py) |
 | image_watermark_filter | 🏞Image 🚀GPU 🧩HF 🟢Stable | Filter to keep samples whose images have no watermark with high probability. 过滤器，以保留图像没有水印的样本。 | [code](../data_juicer/ops/filter/image_watermark_filter.py) | [tests](../tests/ops/filter/test_image_watermark_filter.py) |
 | language_id_score_filter | 🔤Text 💻CPU 🟢Stable | Filter to keep samples in a specific language with confidence score larger than a specific min value. 过滤器以保留置信度得分大于特定最小值的特定语言的样本。 | [code](../data_juicer/ops/filter/language_id_score_filter.py) | [tests](../tests/ops/filter/test_language_id_score_filter.py) |
-<<<<<<< HEAD
 | llm_api_quality_score_filter | 💻CPU 🔗API 🟡Beta | Filter to keep sample with high quality score estimated by LLM in API. 在API中过滤以保持LLM估计的高质量分数的样品。 | [code](../data_juicer/ops/filter/llm_api_quality_score_filter.py) | [tests](../tests/ops/filter/test_llm_api_quality_score_filter.py) |
-=======
 | llm_api_difficulty_score_filter | 💻CPU 🔗API 🟡Beta | Filter to keep sample with high difficulty score estimated by LLM in API. 在API中过滤以保持LLM估计的高难度分数的样本。 | [code](../data_juicer/ops/filter/llm_api_difficulty_score_filter.py) | [tests](../tests/ops/filter/test_llm_api_difficulty_score_filter.py) |
->>>>>>> dee1644f
 | maximum_line_length_filter | 🔤Text 💻CPU 🟢Stable | Filter to keep samples with maximum line length within a specific range. 过滤器将最大行长度的样本保持在特定范围内。 | [code](../data_juicer/ops/filter/maximum_line_length_filter.py) | [tests](../tests/ops/filter/test_maximum_line_length_filter.py) |
 | perplexity_filter | 🔤Text 💻CPU 🟢Stable | Filter to keep samples with perplexity score less than a specific max value. 过滤以保留困惑度分数小于特定最大值的样本。 | [code](../data_juicer/ops/filter/perplexity_filter.py) | [tests](../tests/ops/filter/test_perplexity_filter.py) |
 | phrase_grounding_recall_filter | 🔮Multimodal 🚀GPU 🧩HF 🟢Stable | Filter to keep samples whose locating recalls of phrases extracted from text in the images are within a specified range. 过滤器，用于保留从图像中的文本中提取的短语的定位回忆在指定范围内的样本。 | [code](../data_juicer/ops/filter/phrase_grounding_recall_filter.py) | [tests](../tests/ops/filter/test_phrase_grounding_recall_filter.py) |
