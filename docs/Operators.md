
# Operator Schemas 算子提要

Operators are a collection of basic processes that assist in data modification,
cleaning, filtering, deduplication, etc. We support a wide range of data
sources and file formats, and allow for flexible extension to custom datasets.

算子 (Operator) 是协助数据修改、清理、过滤、去重等基本流程的集合。我们支持广泛的数据来源和文件格式，并支持对自定义数据集的灵活扩展。

This page offers a basic description of the operators (OPs) in Data-Juicer.
Users can refer to the
[API documentation](https://modelscope.github.io/data-juicer/) for the specific
parameters of each operator. Users can refer to and run the unit tests
(`tests/ops/...`) for [examples of operator-wise usage](../tests/ops) as well
as the effects of each operator when applied to built-in test data samples.
Besides, you can try to use agent to automatically route suitable OPs and
call them. E.g., refer to
[Agentic Filters of DJ](../demos/api_service/react_data_filter_process.ipynb),
 [Agentic Mappers of DJ](../demos/api_service/react_data_mapper_process.ipynb)

这个页面提供了OP的基本描述，用户可以参考[API文档](https://modelscope.github.io/data-juicer/)更细致了解每个
OP的具体参数，并且可以查看、运行单元测试 (`tests/ops/...`)，来体验
[各OP的用法示例](../tests/ops)以及每个OP作用于内置测试数据样本时的效果。例如，参考
[Agentic Filters of DJ](../demos/api_service/react_data_filter_process.ipynb),
 [Agentic Mappers of DJ](../demos/api_service/react_data_mapper_process.ipynb)


## Overview  概览

The operators in Data-Juicer are categorized into 7 types.
Data-Juicer 中的算子分为以下 7 种类型。

| Type 类型 | Number 数量 | Description 描述 |
|------|:------:|-------------|
| [aggregator](#aggregator) | 4 | Aggregate for batched samples, such as summary or conclusion. 对批量样本进行汇总，如得出总结或结论。 |
| [deduplicator](#deduplicator) | 10 | Detects and removes duplicate samples. 识别、删除重复样本。 |
| [filter](#filter) | 54 | Filters out low-quality samples. 过滤低质量样本。 |
| [formatter](#formatter) | 8 | Discovers, loads, and canonicalizes source data. 发现、加载、规范化原始数据。 |
| [grouper](#grouper) | 3 | Group samples to batched samples. 将样本分组，每一组组成一个批量样本。 |
| [mapper](#mapper) | 83 | Edits and transforms samples. 对数据样本进行编辑和转换。 |
| [selector](#selector) | 5 | Selects top samples based on ranking. 基于排序选取高质量样本。 |

All the specific operators are listed below, each featured with several capability tags. 
下面列出所有具体算子，每种算子都通过多个标签来注明其主要功能。
* Modality Tags
  - 🔤Text: process text data specifically. 专用于处理文本。
  - 🏞Image: process image data specifically. 专用于处理图像。
  - 📣Audio: process audio data specifically. 专用于处理音频。
  - 🎬Video: process video data specifically. 专用于处理视频。
  - 🔮Multimodal: process multimodal data. 用于处理多模态数据。
* Resource Tags
  - 💻CPU: only requires CPU resource. 只需要 CPU 资源。
  - 🚀GPU: requires GPU/CUDA resource as well. 额外需要 GPU/CUDA 资源。
* Usability Tags
  - 🔴Alpha: alpha version OP. Only the basic OP implementations are finished. 表示 alpha 版本算子。只完成了基础的算子实现。
  - 🟡Beta: beta version OP. Based on the alpha version, unittests for this OP are added as well. 表示 beta 版本算子。基于 alpha 版本，添加了算子的单元测试。
  - 🟢Stable: stable version OP. Based on the beta version, OP optimizations related to DJ (e.g. model management, batched processing, OP fusion, ...) are added to this OP. 表示 stable 版本算子。基于 beta 版本，完善了DJ相关的算子优化项（如模型管理，批处理，算子融合等）。
* Model Tags
  - 🔗API: equipped with API-based models. (e.g. ChatGPT, GPT-4o). 支持基于 API 调用模型（如 ChatGPT，GPT-4o）。
  - 🌊vLLM: equipped with models supported by vLLM. 支持基于 vLLM 进行模型推理。
  - 🧩HF: equipped with models from HuggingFace Hub. 支持来自于 HuggingFace Hub 的模型。

## aggregator <a name="aggregator"/>

| Operator 算子 | Tags 标签 | Description 描述 | Details 详情 | Reference 参考 |
|----------|------|-------------|-------------|-------------|
| entity_attribute_aggregator | 💻CPU 🔗API 🟢Stable | Summarizes a given attribute of an entity from a set of documents. 汇总一组文档中实体的给定属性。 | [info](operators/aggregator/entity_attribute_aggregator.md) | - |
| meta_tags_aggregator | 💻CPU 🔗API 🟢Stable | Merge similar meta tags into a single, unified tag. 将类似的元标记合并到一个统一的标记中。 | [info](operators/aggregator/meta_tags_aggregator.md) | - |
| most_relevant_entities_aggregator | 💻CPU 🔗API 🟢Stable | Extracts and ranks entities closely related to a given entity from provided texts. 从提供的文本中提取与给定实体密切相关的实体并对其进行排名。 | [info](operators/aggregator/most_relevant_entities_aggregator.md) | - |
| nested_aggregator | 🔤Text 💻CPU 🔗API 🟢Stable | Aggregates nested content from multiple samples into a single summary. 将多个示例中的嵌套内容聚合到单个摘要中。 | [info](operators/aggregator/nested_aggregator.md) | - |

## deduplicator <a name="deduplicator"/>

| Operator 算子 | Tags 标签 | Description 描述 | Details 详情 | Reference 参考 |
|----------|------|-------------|-------------|-------------|
| document_deduplicator | 🔤Text 💻CPU 🟢Stable | Deduplicates samples at the document level using exact matching. 使用完全匹配在文档级别删除重复的样本。 | [info](operators/deduplicator/document_deduplicator.md) | - |
| document_minhash_deduplicator | 🔤Text 💻CPU 🟢Stable | Deduplicates samples at the document level using MinHash LSH. 使用MinHash LSH在文档级别删除重复样本。 | [info](operators/deduplicator/document_minhash_deduplicator.md) | - |
| document_simhash_deduplicator | 🔤Text 💻CPU 🟢Stable | Deduplicates samples at the document level using SimHash. 使用SimHash在文档级别删除重复的样本。 | [info](operators/deduplicator/document_simhash_deduplicator.md) | - |
| image_deduplicator | 🏞Image 💻CPU 🟢Stable | Deduplicates samples at the document level by exact matching of images. 通过图像的精确匹配在文档级别删除重复的样本。 | [info](operators/deduplicator/image_deduplicator.md) | - |
| ray_basic_deduplicator | 💻CPU 🔴Alpha | Backend for deduplicator. deduplicator的后端。 | - | - |
| ray_bts_minhash_deduplicator | 🔤Text 💻CPU 🟡Beta | A distributed implementation of Union-Find with load balancing. 具有负载平衡的Union-Find的分布式实现。 | [info](operators/deduplicator/ray_bts_minhash_deduplicator.md) | - |
| ray_document_deduplicator | 🔤Text 💻CPU 🟡Beta | Deduplicates samples at the document level using exact matching in Ray distributed mode. 在Ray分布式模式下使用精确匹配在文档级别删除重复的样本。 | [info](operators/deduplicator/ray_document_deduplicator.md) | - |
| ray_image_deduplicator | 🏞Image 💻CPU 🟡Beta | Deduplicates samples at the document level using exact matching of images in Ray distributed mode. 在光线分布模式下使用图像的精确匹配在文档级别删除重复样本。 | [info](operators/deduplicator/ray_image_deduplicator.md) | - |
| ray_video_deduplicator | 🎬Video 💻CPU 🟡Beta | Deduplicates samples at document-level using exact matching of videos in Ray distributed mode. 在Ray分布式模式下使用视频的精确匹配在文档级删除重复样本。 | [info](operators/deduplicator/ray_video_deduplicator.md) | - |
| video_deduplicator | 🎬Video 💻CPU 🟢Stable | Deduplicates samples at the document level using exact matching of videos. 使用视频的精确匹配在文档级别删除重复的样本。 | [info](operators/deduplicator/video_deduplicator.md) | - |

## filter <a name="filter"/>

| Operator 算子 | Tags 标签 | Description 描述 | Details 详情 | Reference 参考 |
|----------|------|-------------|-------------|-------------|
| alphanumeric_filter | 🔤Text 💻CPU 🧩HF 🟢Stable | Filter to keep samples with an alphabet/numeric ratio within a specific range. 过滤器，以保持具有特定范围内的字母/数字比率的样本。 | [info](operators/filter/alphanumeric_filter.md) | - |
| audio_duration_filter | 📣Audio 💻CPU 🟢Stable | Keep data samples whose audio durations are within a specified range. 保留音频持续时间在指定范围内的数据样本。 | [info](operators/filter/audio_duration_filter.md) | - |
| audio_nmf_snr_filter | 📣Audio 💻CPU 🟢Stable | Keep data samples whose audio Signal-to-Noise Ratios (SNRs) are within a specified range. 保留音频信噪比 (snr) 在指定范围内的数据样本。 | [info](operators/filter/audio_nmf_snr_filter.md) | - |
| audio_size_filter | 📣Audio 💻CPU 🟢Stable | Keep data samples based on the size of their audio files. 根据音频文件的大小保留数据样本。 | [info](operators/filter/audio_size_filter.md) | - |
| average_line_length_filter | 🔤Text 💻CPU 🟢Stable | Filter to keep samples with average line length within a specific range. 过滤器，以保持平均线长度在特定范围内的样本。 | [info](operators/filter/average_line_length_filter.md) | - |
| character_repetition_filter | 🔤Text 💻CPU 🟢Stable | Filter to keep samples with character-level n-gram repetition ratio within a specific range. 过滤器将具有字符级n-gram重复比的样本保持在特定范围内。 | [info](operators/filter/character_repetition_filter.md) | - |
| flagged_words_filter | 🔤Text 💻CPU 🟢Stable | Filter to keep samples with flagged-word ratio in a specified range. 过滤器将标记词比率的样本保留在指定范围内。 | [info](operators/filter/flagged_words_filter.md) | - |
| general_field_filter | 💻CPU 🟡Beta | Filter to keep samples based on a general field filter condition. 根据常规字段筛选条件保留样本。 | [info](operators/filter/general_field_filter.md) | - |
| image_aesthetics_filter | 🏞Image 🚀GPU 🧩HF 🟢Stable | Filter to keep samples with aesthetics scores within a specific range. 过滤以保持美学分数在特定范围内的样品。 | [info](operators/filter/image_aesthetics_filter.md) | - |
| image_aspect_ratio_filter | 🏞Image 💻CPU 🟢Stable | Filter to keep samples with image aspect ratio within a specific range. 过滤器，以保持样本的图像纵横比在特定范围内。 | [info](operators/filter/image_aspect_ratio_filter.md) | - |
| image_face_count_filter | 🏞Image 💻CPU 🟢Stable | Filter to keep samples with the number of faces within a specific range. 过滤以保持样本的面数在特定范围内。 | [info](operators/filter/image_face_count_filter.md) | - |
| image_face_ratio_filter | 🏞Image 💻CPU 🟢Stable | Filter to keep samples with face area ratios within a specific range. 过滤以保持面面积比在特定范围内的样本。 | [info](operators/filter/image_face_ratio_filter.md) | - |
| image_nsfw_filter | 🏞Image 🚀GPU 🧩HF 🟢Stable | Filter to keep samples whose images have nsfw scores in a specified range. 过滤器保留其图像的nsfw分数在指定范围内的样本。 | [info](operators/filter/image_nsfw_filter.md) | - |
| image_pair_similarity_filter | 🏞Image 🚀GPU 🧩HF 🟢Stable | Filter to keep image pairs with similarities between images within a specific range. 过滤器将图像之间具有相似性的图像对保持在特定范围内。 | [info](operators/filter/image_pair_similarity_filter.md) | - |
| image_shape_filter | 🏞Image 💻CPU 🟢Stable | Filter to keep samples with image shape (width, height) within specific ranges. 过滤器，以保持样本的图像形状 (宽度，高度) 在特定的范围内。 | [info](operators/filter/image_shape_filter.md) | - |
| image_size_filter | 🏞Image 💻CPU 🟢Stable | Keep data samples whose image size (in Bytes/KB/MB/...) is within a specific range. 保留图像大小 (以字节/KB/MB/... 为单位) 在特定范围内的数据样本。 | [info](operators/filter/image_size_filter.md) | - |
| image_text_matching_filter | 🔮Multimodal 🚀GPU 🧩HF 🟢Stable | Filter to keep samples with image-text matching scores within a specific range. 过滤器将图像文本匹配分数的样本保持在特定范围内。 | [info](operators/filter/image_text_matching_filter.md) | - |
| image_text_similarity_filter | 🔮Multimodal 🚀GPU 🧩HF 🟢Stable | Filter to keep samples with image-text similarity within a specified range. 过滤器将具有图像-文本相似性的样本保持在指定范围内。 | [info](operators/filter/image_text_similarity_filter.md) | - |
| image_watermark_filter | 🏞Image 🚀GPU 🧩HF 🟢Stable | Filter to keep samples whose images have no watermark with high probability. 过滤器以保持其图像没有水印的样本具有高概率。 | [info](operators/filter/image_watermark_filter.md) | - |
| in_context_influence_filter | 🚀GPU 🟢Stable | Filter to keep texts based on their in-context influence on a validation set. 过滤以根据文本在上下文中对验证集的影响来保留文本。 | [info](operators/filter/in_context_influence_filter.md) | - |
| instruction_following_difficulty_filter | 🚀GPU 🟡Beta | Filter to keep texts based on their instruction following difficulty (IFD, https://arxiv.org/abs/2308.12032) score. 过滤以保持文本基于他们的指令跟随难度 (IFD， https://arxiv.org/abs/ 2308.12032) 分数。 | [info](operators/filter/instruction_following_difficulty_filter.md) | - |
| language_id_score_filter | 🔤Text 💻CPU 🟢Stable | Filter to keep samples in a specific language with a confidence score above a threshold. 过滤器以保留置信度高于阈值的特定语言的样本。 | [info](operators/filter/language_id_score_filter.md) | - |
| llm_analysis_filter | 🚀GPU 🌊vLLM 🧩HF 🔗API 🟡Beta | Base filter class for leveraging LLMs to analyze and filter data samples. 用于利用LLMs分析和过滤数据样本的基本筛选器类。 | [info](operators/filter/llm_analysis_filter.md) | - |
| llm_difficulty_score_filter | 💻CPU 🟡Beta | Filter to keep samples with high difficulty scores estimated by an LLM. 过滤器以保留由LLM估计的高难度分数的样本。 | [info](operators/filter/llm_difficulty_score_filter.md) | - |
| llm_perplexity_filter | 🚀GPU 🧩HF 🟡Beta | Filter to keep samples with perplexity scores within a specified range, computed using a specified LLM. 过滤器将困惑分数的样本保留在指定范围内，使用指定的LLM计算。 | [info](operators/filter/llm_perplexity_filter.md) | - |
| llm_quality_score_filter | 💻CPU 🟡Beta | Filter to keep samples with a high quality score estimated by a language model. 过滤器，以保留具有语言模型估计的高质量分数的样本。 | [info](operators/filter/llm_quality_score_filter.md) | - |
| llm_task_relevance_filter | 💻CPU 🟡Beta | Filter to keep samples with high relevance scores to validation tasks estimated by an LLM. 过滤器以保留与LLM估计的验证任务具有高相关性分数的样本。 | [info](operators/filter/llm_task_relevance_filter.md) | - |
| maximum_line_length_filter | 🔤Text 💻CPU 🟢Stable | Filter to keep samples with a maximum line length within a specified range. 筛选器将最大行长度的样本保持在指定范围内。 | [info](operators/filter/maximum_line_length_filter.md) | - |
| perplexity_filter | 🔤Text 💻CPU 🟢Stable | Filter to keep samples with perplexity score in a specified range. 过滤以保持困惑分数在指定范围内的样本。 | [info](operators/filter/perplexity_filter.md) | - |
| phrase_grounding_recall_filter | 🔮Multimodal 🚀GPU 🧩HF 🟢Stable | Filter to keep samples based on the phrase grounding recall of phrases extracted from text in images. 根据从图像中的文本中提取的短语接地召回来过滤以保留样本。 | [info](operators/filter/phrase_grounding_recall_filter.md) | - |
<<<<<<< HEAD
| special_characters_filter | 🔤Text 💻CPU 🟢Stable | Filter to keep samples with special-character ratio within a specific range. 过滤器将具有特殊字符比率的样本保持在特定范围内。 | [info](operators/filter/special_characters_filter.md) | - |
=======
| special_characters_filter | 🔤Text 💻CPU 🟢Stable | Filter to keep samples with special-character ratio within a specific range. 过滤器，以将具有特殊字符比率的样本保持在特定范围内。 | [info](operators/filter/special_characters_filter.md) | - |
>>>>>>> 22298508
| specified_field_filter | 💻CPU 🟢Stable | Filter samples based on the specified field information. 根据指定的字段信息筛选样本。 | [info](operators/filter/specified_field_filter.md) | - |
| specified_numeric_field_filter | 💻CPU 🟢Stable | Filter samples based on a specified numeric field value. 根据指定的数值字段值筛选样本。 | [info](operators/filter/specified_numeric_field_filter.md) | - |
| stopwords_filter | 🔤Text 💻CPU 🟢Stable | Filter to keep samples with stopword ratio within a specified range. 过滤器将停止词比率的样本保持在指定范围内。 | [info](operators/filter/stopwords_filter.md) | - |
| suffix_filter | 💻CPU 🟢Stable | Filter to keep samples with specified suffix. 过滤器以保留具有指定后缀的样本。 | [info](operators/filter/suffix_filter.md) | - |
| text_action_filter | 🔤Text 💻CPU 🟢Stable | Filter to keep texts that contain a minimum number of actions. 过滤以保留包含最少数量操作的文本。 | [info](operators/filter/text_action_filter.md) | - |
| text_embd_similarity_filter | 🔤Text 🚀GPU 🔗API 🟡Beta | Filter to keep texts whose average embedding similarity to a set of given validation texts falls within a specific range. 过滤器，以保留与一组给定验证文本的平均嵌入相似度在特定范围内的文本。 | [info](operators/filter/text_embd_similarity_filter.md) | - |
| text_entity_dependency_filter | 🔤Text 💻CPU 🟢Stable | Identify and filter text samples based on entity dependencies. 根据实体依赖关系识别和过滤文本样本。 | [info](operators/filter/text_entity_dependency_filter.md) | - |
| text_length_filter | 🔤Text 💻CPU 🟢Stable | Filter to keep samples with total text length within a specific range. 过滤以保持文本总长度在特定范围内的样本。 | [info](operators/filter/text_length_filter.md) | - |
| text_pair_similarity_filter | 🔤Text 🚀GPU 🧩HF 🟢Stable | Filter to keep text pairs with similarities within a specific range. 过滤以将具有相似性的文本对保持在特定范围内。 | [info](operators/filter/text_pair_similarity_filter.md) | - |
| token_num_filter | 🔤Text 💻CPU 🧩HF 🟢Stable | Filter to keep samples with a total token number within a specified range. 筛选器将总令牌数的样本保留在指定范围内。 | [info](operators/filter/token_num_filter.md) | - |
| video_aesthetics_filter | 🎬Video 🚀GPU 🧩HF 🟢Stable | Filter to keep data samples with aesthetics scores for specified frames in the videos within a specific range. 过滤器将视频中指定帧的美学得分数据样本保留在特定范围内。 | [info](operators/filter/video_aesthetics_filter.md) | - |
| video_aspect_ratio_filter | 🎬Video 💻CPU 🟢Stable | Filter to keep samples with video aspect ratio within a specific range. 过滤器将视频纵横比的样本保持在特定范围内。 | [info](operators/filter/video_aspect_ratio_filter.md) | - |
| video_duration_filter | 🎬Video 💻CPU 🟢Stable | Keep data samples whose videos' durations are within a specified range. 保留视频持续时间在指定范围内的数据样本。 | [info](operators/filter/video_duration_filter.md) | - |
| video_frames_text_similarity_filter | 🔮Multimodal 🚀GPU 🧩HF 🟢Stable | Filter to keep samples based on the similarity between video frame images and text within a specific range. 根据视频帧图像和文本之间的相似性进行过滤，以保持样本在特定范围内。 | [info](operators/filter/video_frames_text_similarity_filter.md) | - |
| video_motion_score_filter | 🎬Video 💻CPU 🟢Stable | Filter to keep samples with video motion scores within a specific range. 过滤器将视频运动分数的样本保持在特定范围内。 | [info](operators/filter/video_motion_score_filter.md) | - |
| video_motion_score_raft_filter | 🎬Video 🚀GPU 🟢Stable | Filter to keep samples with video motion scores within a specified range. 过滤器将视频运动分数的样本保持在指定范围内。 | [info](operators/filter/video_motion_score_raft_filter.md) | [RAFT](https://arxiv.org/abs/2003.12039) |
| video_nsfw_filter | 🎬Video 🚀GPU 🧩HF 🟢Stable | Filter to keep samples whose videos have nsfw scores in a specified range. 过滤器以保留其视频的nsfw分数在指定范围内的样本。 | [info](operators/filter/video_nsfw_filter.md) | - |
| video_ocr_area_ratio_filter | 🎬Video 🚀GPU 🟢Stable | Keep data samples whose detected text area ratios for specified frames in the video are within a specified range. 保留检测到的视频中指定帧的文本面积比率在指定范围内的数据样本。 | [info](operators/filter/video_ocr_area_ratio_filter.md) | - |
| video_resolution_filter | 🎬Video 💻CPU 🟢Stable | Keep data samples whose videos' resolutions are within a specified range. 保留视频分辨率在指定范围内的数据样本。 | [info](operators/filter/video_resolution_filter.md) | - |
| video_tagging_from_frames_filter | 🎬Video 🚀GPU 🟢Stable | Filter to keep samples whose videos contain specified tags. 过滤器以保留其视频包含指定标签的样本。 | [info](operators/filter/video_tagging_from_frames_filter.md) | - |
| video_watermark_filter | 🎬Video 🚀GPU 🧩HF 🟢Stable | Filter to keep samples whose videos have no watermark with high probability. 过滤器以保持其视频具有高概率没有水印的样本。 | [info](operators/filter/video_watermark_filter.md) | - |
| word_repetition_filter | 🔤Text 💻CPU 🟢Stable | Filter to keep samples with word-level n-gram repetition ratio within a specific range. 过滤器将单词级n-gram重复比率的样本保持在特定范围内。 | [info](operators/filter/word_repetition_filter.md) | - |
| words_num_filter | 🔤Text 💻CPU 🟢Stable | Filter to keep samples with a total word count within a specified range. 过滤器将样本的总字数保持在指定范围内。 | [info](operators/filter/words_num_filter.md) | - |

## formatter <a name="formatter"/>

| Operator 算子 | Tags 标签 | Description 描述 | Details 详情 | Reference 参考 |
|----------|------|-------------|-------------|-------------|
| csv_formatter | 🟢Stable | The class is used to load and format csv-type files. 类用于加载和格式化csv类型的文件。 | [info](operators/formatter/csv_formatter.md) | - |
| empty_formatter | 🟢Stable | The class is used to create empty data. 类用于创建空数据。 | [info](operators/formatter/empty_formatter.md) | - |
| json_formatter | 🟡Beta | The class is used to load and format json-type files. 类用于加载和格式化json类型的文件。 | [info](operators/formatter/json_formatter.md) | - |
| local_formatter | 🟢Stable | The class is used to load a dataset from local files or local directory. 类用于从本地文件或本地目录加载数据集。 | - | - |
| parquet_formatter | 🟢Stable | The class is used to load and format parquet-type files. 该类用于加载和格式化镶木地板类型的文件。 | [info](operators/formatter/parquet_formatter.md) | - |
| remote_formatter | 🟢Stable | The class is used to load a dataset from repository of huggingface hub. 该类用于从huggingface hub的存储库加载数据集。 | - | - |
| text_formatter | 🔴Alpha | The class is used to load and format text-type files. 类用于加载和格式化文本类型文件。 | [info](operators/formatter/text_formatter.md) | - |
| tsv_formatter | 🟢Stable | The class is used to load and format tsv-type files. 该类用于加载和格式化tsv类型的文件。 | [info](operators/formatter/tsv_formatter.md) | - |

## grouper <a name="grouper"/>

| Operator 算子 | Tags 标签 | Description 描述 | Details 详情 | Reference 参考 |
|----------|------|-------------|-------------|-------------|
| key_value_grouper | 🔤Text 💻CPU 🟢Stable | Groups samples into batches based on values in specified keys. 根据指定键中的值将样本分组为批处理。 | [info](operators/grouper/key_value_grouper.md) | - |
| naive_grouper | 💻CPU 🟢Stable | Group all samples in a dataset into a single batched sample. 将数据集中的所有样本分组为单个批处理样本。 | [info](operators/grouper/naive_grouper.md) | - |
| naive_reverse_grouper | 💻CPU 🟢Stable | Split batched samples into individual samples. 将批处理的样品分成单个样品。 | [info](operators/grouper/naive_reverse_grouper.md) | - |

## mapper <a name="mapper"/>

| Operator 算子 | Tags 标签 | Description 描述 | Details 详情 | Reference 参考 |
|----------|------|-------------|-------------|-------------|
| audio_add_gaussian_noise_mapper | 📣Audio 💻CPU 🟡Beta | Mapper to add Gaussian noise to audio samples. 映射器将高斯噪声添加到音频样本。 | [info](operators/mapper/audio_add_gaussian_noise_mapper.md) | - |
| audio_ffmpeg_wrapped_mapper | 📣Audio 💻CPU 🟢Stable | Wraps FFmpeg audio filters for processing audio files in a dataset. 包装FFmpeg音频过滤器，用于处理数据集中的音频文件。 | [info](operators/mapper/audio_ffmpeg_wrapped_mapper.md) | - |
| calibrate_qa_mapper | 🔤Text 💻CPU 🔗API 🟢Stable | Calibrates question-answer pairs based on reference text using an API model. 使用API模型根据参考文本校准问答对。 | [info](operators/mapper/calibrate_qa_mapper.md) | - |
| calibrate_query_mapper | 💻CPU 🟢Stable | Calibrate query in question-answer pairs based on reference text. 基于参考文本校准问答对中的查询。 | [info](operators/mapper/calibrate_query_mapper.md) | - |
| calibrate_response_mapper | 💻CPU 🟢Stable | Calibrate response in question-answer pairs based on reference text. 根据参考文本校准问答对中的回答。 | [info](operators/mapper/calibrate_response_mapper.md) | - |
| chinese_convert_mapper | 🔤Text 💻CPU 🟢Stable | Mapper to convert Chinese text between Traditional, Simplified, and Japanese Kanji. 映射器在繁体、简体和日文汉字之间转换中文文本。 | [info](operators/mapper/chinese_convert_mapper.md) | - |
| clean_copyright_mapper | 🔤Text 💻CPU 🟢Stable | Cleans copyright comments at the beginning of text samples. 清除文本示例开头的版权注释。 | [info](operators/mapper/clean_copyright_mapper.md) | - |
| clean_email_mapper | 🔤Text 💻CPU 🟢Stable | Cleans email addresses from text samples using a regular expression. 使用正则表达式从文本示例中清除电子邮件地址。 | [info](operators/mapper/clean_email_mapper.md) | - |
| clean_html_mapper | 🔤Text 💻CPU 🟢Stable | Cleans HTML code from text samples, converting HTML to plain text. 从文本示例中清除HTML代码，将HTML转换为纯文本。 | [info](operators/mapper/clean_html_mapper.md) | - |
| clean_ip_mapper | 🔤Text 💻CPU 🟢Stable | Cleans IPv4 and IPv6 addresses from text samples. 从文本示例中清除IPv4和IPv6地址。 | [info](operators/mapper/clean_ip_mapper.md) | - |
| clean_links_mapper | 🔤Text 💻CPU 🟢Stable | Mapper to clean links like http/https/ftp in text samples. 映射器来清理链接，如文本示例中的http/https/ftp。 | [info](operators/mapper/clean_links_mapper.md) | - |
| dialog_intent_detection_mapper | 💻CPU 🔗API 🟢Stable | Generates user's intent labels in a dialog by analyzing the history, query, and response. 通过分析历史记录、查询和响应，在对话框中生成用户的意图标签。 | [info](operators/mapper/dialog_intent_detection_mapper.md) | - |
| dialog_sentiment_detection_mapper | 💻CPU 🔗API 🟢Stable | Generates sentiment labels and analysis for user queries in a dialog. 在对话框中为用户查询生成情绪标签和分析。 | [info](operators/mapper/dialog_sentiment_detection_mapper.md) | - |
| dialog_sentiment_intensity_mapper | 💻CPU 🔗API 🟢Stable | Mapper to predict user's sentiment intensity in a dialog, ranging from -5 to 5. Mapper预测用户在对话框中的情绪强度，范围从-5到5。 | [info](operators/mapper/dialog_sentiment_intensity_mapper.md) | - |
| dialog_topic_detection_mapper | 💻CPU 🔗API 🟢Stable | Generates user's topic labels and analysis in a dialog. 在对话框中生成用户的主题标签和分析。 | [info](operators/mapper/dialog_topic_detection_mapper.md) | - |
| download_file_mapper | 💻CPU 🟡Beta | Mapper to download URL files to local files or load them into memory. 映射器将URL文件下载到本地文件或将其加载到内存中。 | [info](operators/mapper/download_file_mapper.md) | - |
| expand_macro_mapper | 🔤Text 💻CPU 🟢Stable | Expands macro definitions in the document body of LaTeX samples. 展开LaTeX示例文档主体中的宏定义。 | [info](operators/mapper/expand_macro_mapper.md) | - |
| extract_entity_attribute_mapper | 🔤Text 💻CPU 🔗API 🟢Stable | Extracts attributes for given entities from the text and stores them in the sample's metadata. 从文本中提取给定实体的属性，并将其存储在示例的元数据中。 | [info](operators/mapper/extract_entity_attribute_mapper.md) | - |
| extract_entity_relation_mapper | 🔤Text 💻CPU 🔗API 🟢Stable | Extracts entities and relations from text to build a knowledge graph. 从文本中提取实体和关系以构建知识图谱。 | [info](operators/mapper/extract_entity_relation_mapper.md) | - |
| extract_event_mapper | 🔤Text 💻CPU 🔗API 🟢Stable | Extracts events and relevant characters from the text. 从文本中提取事件和相关字符。 | [info](operators/mapper/extract_event_mapper.md) | - |
| extract_keyword_mapper | 🔤Text 💻CPU 🔗API 🟢Stable | Generate keywords for the text. 为文本生成关键字。 | [info](operators/mapper/extract_keyword_mapper.md) | - |
| extract_nickname_mapper | 🔤Text 💻CPU 🔗API 🟢Stable | Extracts nickname relationships in the text using a language model. 使用语言模型提取文本中的昵称关系。 | [info](operators/mapper/extract_nickname_mapper.md) | - |
| extract_support_text_mapper | 🔤Text 💻CPU 🔗API 🟢Stable | Extracts a supporting sub-text from the original text based on a given summary. 根据给定的摘要从原始文本中提取支持子文本。 | [info](operators/mapper/extract_support_text_mapper.md) | - |
| extract_tables_from_html_mapper | 🔤Text 💻CPU 🟡Beta | Extracts tables from HTML content and stores them in a specified field. 从HTML内容中提取表并将其存储在指定字段中。 | [info](operators/mapper/extract_tables_from_html_mapper.md) | - |
| fix_unicode_mapper | 🔤Text 💻CPU 🟢Stable | Fixes unicode errors in text samples. 修复文本示例中的unicode错误。 | [info](operators/mapper/fix_unicode_mapper.md) | - |
| generate_qa_from_examples_mapper | 🚀GPU 🌊vLLM 🧩HF 🟢Stable | Generates question and answer pairs from examples using a Hugging Face model. 使用拥抱面部模型从示例生成问题和答案对。 | [info](operators/mapper/generate_qa_from_examples_mapper.md) | - |
| generate_qa_from_text_mapper | 🔤Text 🚀GPU 🌊vLLM 🧩HF 🟢Stable | Generates question and answer pairs from text using a specified model. 使用指定的模型从文本生成问题和答案对。 | [info](operators/mapper/generate_qa_from_text_mapper.md) | - |
| image_blur_mapper | 🏞Image 💻CPU 🟢Stable | Blurs images in the dataset with a specified probability and blur type. 使用指定的概率和模糊类型对数据集中的图像进行模糊处理。 | [info](operators/mapper/image_blur_mapper.md) | - |
| image_captioning_from_gpt4v_mapper | 🔮Multimodal 💻CPU 🟡Beta | Generates text captions for images using the GPT-4 Vision model. 使用GPT-4视觉模型生成图像的文本标题。 | [info](operators/mapper/image_captioning_from_gpt4v_mapper.md) | - |
| image_captioning_mapper | 🔮Multimodal 🚀GPU 🧩HF 🟢Stable | Generates image captions using a Hugging Face model and appends them to samples. 使用拥抱面部模型生成图像标题，并将其附加到样本中。 | [info](operators/mapper/image_captioning_mapper.md) | - |
| image_detection_yolo_mapper | 🏞Image 🚀GPU 🟡Beta | Perform object detection using YOLO on images and return bounding boxes and class labels. 使用YOLO对图像执行对象检测，并返回边界框和类标签。 | [info](operators/mapper/image_detection_yolo_mapper.md) | - |
| image_diffusion_mapper | 🔮Multimodal 🚀GPU 🧩HF 🟢Stable | Generate images using a diffusion model based on provided captions. 使用基于提供的字幕的扩散模型生成图像。 | [info](operators/mapper/image_diffusion_mapper.md) | - |
| image_face_blur_mapper | 🏞Image 💻CPU 🟢Stable | Mapper to blur faces detected in images. 映射器模糊图像中检测到的人脸。 | [info](operators/mapper/image_face_blur_mapper.md) | - |
| image_remove_background_mapper | 🏞Image 💻CPU 🟢Stable | Mapper to remove the background of images. 映射器删除图像的背景。 | [info](operators/mapper/image_remove_background_mapper.md) | - |
| image_segment_mapper | 🏞Image 🚀GPU 🟢Stable | Perform segment-anything on images and return the bounding boxes. 对图像执行segment-任何操作并返回边界框。 | [info](operators/mapper/image_segment_mapper.md) | - |
| image_tagging_mapper | 🏞Image 🚀GPU 🟢Stable | Generates image tags for each image in the sample. 为样本中的每个图像生成图像标记。 | [info](operators/mapper/image_tagging_mapper.md) | - |
| imgdiff_difference_area_generator_mapper | 🚀GPU 🟡Beta | Generates and filters bounding boxes for image pairs based on similarity, segmentation, and text matching. 根据相似性、分割和文本匹配生成和过滤图像对的边界框。 | [info](operators/mapper/imgdiff_difference_area_generator_mapper.md) | [ImgDiff](https://arxiv.org/abs/2408.04594) |
| imgdiff_difference_caption_generator_mapper | 🚀GPU 🟡Beta | Generates difference captions for bounding box regions in two images. 为两个图像中的边界框区域生成差异字幕。 | [info](operators/mapper/imgdiff_difference_caption_generator_mapper.md) | [ImgDiff](https://arxiv.org/abs/2408.04594) |
| mllm_mapper | 🔮Multimodal 🚀GPU 🧩HF 🟢Stable | Mapper to use MLLMs for visual question answering tasks. Mapper使用MLLMs进行视觉问答任务。 | [info](operators/mapper/mllm_mapper.md) | - |
| nlpaug_en_mapper | 🔤Text 💻CPU 🟢Stable | Augments English text samples using various methods from the nlpaug library. 使用nlpaug库中的各种方法增强英语文本样本。 | [info](operators/mapper/nlpaug_en_mapper.md) | - |
| nlpcda_zh_mapper | 🔤Text 💻CPU 🟢Stable | Augments Chinese text samples using the nlpcda library. 使用nlpcda库扩充中文文本样本。 | [info](operators/mapper/nlpcda_zh_mapper.md) | - |
<<<<<<< HEAD
| optimize_qa_mapper | 🚀GPU 🌊vLLM 🧩HF 🟢Stable | Mapper to optimize question-answer pairs. 映射器来优化问题-答案对。 | [info](operators/mapper/optimize_qa_mapper.md) | - |
=======
| optimize_prompt_mapper | 🚀GPU 🌊vLLM 🧩HF 🔗API 🟡Beta | Mapper to optimize prompts based on the existing ones. 映射器根据现有的优化提示。 | - | - |
| optimize_qa_mapper | 🚀GPU 🌊vLLM 🧩HF 🔗API 🟢Stable | Mapper to optimize question-answer pairs. 映射器来优化问题-答案对。 | [info](operators/mapper/optimize_qa_mapper.md) | - |
>>>>>>> 22298508
| optimize_query_mapper | 🚀GPU 🟢Stable | Optimize queries in question-answer pairs to make them more specific and detailed. 优化问答对中的查询，使其更加具体和详细。 | [info](operators/mapper/optimize_query_mapper.md) | - |
| optimize_response_mapper | 🚀GPU 🟢Stable | Optimize response in question-answer pairs to be more detailed and specific. 优化问答对中的响应，使其更加详细和具体。 | [info](operators/mapper/optimize_response_mapper.md) | - |
| pair_preference_mapper | 🔤Text 💻CPU 🔗API 🟢Stable | Mapper to construct paired preference samples by generating a rejected response and its reason. Mapper通过生成拒绝响应及其原因来构造成对的偏好样本。 | [info](operators/mapper/pair_preference_mapper.md) | - |
| punctuation_normalization_mapper | 🔤Text 💻CPU 🟢Stable | Normalizes unicode punctuations to their English equivalents in text samples. 将unicode标点规范化为文本示例中的英语等效项。 | [info](operators/mapper/punctuation_normalization_mapper.md) | - |
| python_file_mapper | 💻CPU 🟢Stable | Executes a Python function defined in a file on input data. 对输入数据执行文件中定义的Python函数。 | [info](operators/mapper/python_file_mapper.md) | - |
| python_lambda_mapper | 💻CPU 🟢Stable | Mapper for applying a Python lambda function to data samples. Mapper，用于将Python lambda函数应用于数据样本。 | [info](operators/mapper/python_lambda_mapper.md) | - |
| query_intent_detection_mapper | 🚀GPU 🧩HF 🧩HF 🟢Stable | Predicts the user's intent label and corresponding score for a given query. 预测给定查询的用户意图标签和相应分数。 | [info](operators/mapper/query_intent_detection_mapper.md) | - |
| query_sentiment_detection_mapper | 🚀GPU 🧩HF 🧩HF 🟢Stable | Predicts user's sentiment label ('negative', 'neutral', 'positive') in a query. 在查询中预测用户的情绪标签 (“负面” 、 “中性” 、 “正面”)。 | [info](operators/mapper/query_sentiment_detection_mapper.md) | - |
| query_topic_detection_mapper | 🚀GPU 🧩HF 🧩HF 🟢Stable | Predicts the topic label and its corresponding score for a given query. 预测给定查询的主题标签及其相应的分数。 | [info](operators/mapper/query_topic_detection_mapper.md) | - |
| relation_identity_mapper | 🔤Text 💻CPU 🔗API 🟢Stable | Identify the relation between two entities in a given text. 确定给定文本中两个实体之间的关系。 | [info](operators/mapper/relation_identity_mapper.md) | - |
| remove_bibliography_mapper | 🔤Text 💻CPU 🟢Stable | Removes bibliography sections at the end of LaTeX documents. 删除LaTeX文档末尾的参考书目部分。 | [info](operators/mapper/remove_bibliography_mapper.md) | - |
| remove_comments_mapper | 🔤Text 💻CPU 🟢Stable | Removes comments from documents, currently supporting only 'tex' format. 从文档中删除注释，当前仅支持 “文本” 格式。 | [info](operators/mapper/remove_comments_mapper.md) | - |
| remove_header_mapper | 🔤Text 💻CPU 🟢Stable | Removes headers at the beginning of documents in LaTeX samples. 删除LaTeX示例中文档开头的标题。 | [info](operators/mapper/remove_header_mapper.md) | - |
| remove_long_words_mapper | 🔤Text 💻CPU 🟢Stable | Mapper to remove long words within a specific range. 映射器删除特定范围内的长词。 | [info](operators/mapper/remove_long_words_mapper.md) | - |
| remove_non_chinese_character_mapper | 🔤Text 💻CPU 🟢Stable | Removes non-Chinese characters from text samples. 从文本样本中删除非中文字符。 | [info](operators/mapper/remove_non_chinese_character_mapper.md) | - |
| remove_repeat_sentences_mapper | 🔤Text 💻CPU 🟢Stable | Mapper to remove repeat sentences in text samples. 映射器删除文本样本中的重复句子。 | [info](operators/mapper/remove_repeat_sentences_mapper.md) | - |
| remove_specific_chars_mapper | 🔤Text 💻CPU 🟢Stable | Removes specific characters from text samples. 从文本示例中删除特定字符。 | [info](operators/mapper/remove_specific_chars_mapper.md) | - |
| remove_table_text_mapper | 🔤Text 💻CPU 🟢Stable | Mapper to remove table texts from text samples. 映射器从文本样本中删除表文本。 | [info](operators/mapper/remove_table_text_mapper.md) | - |
| remove_words_with_incorrect_substrings_mapper | 🔤Text 💻CPU 🟢Stable | Mapper to remove words containing specified incorrect substrings. 映射程序删除包含指定的不正确子字符串的单词。 | [info](operators/mapper/remove_words_with_incorrect_substrings_mapper.md) | - |
| replace_content_mapper | 🔤Text 💻CPU 🟢Stable | Replaces content in the text that matches a specific regular expression pattern with a designated replacement string. 用指定的替换字符串替换与特定正则表达式模式匹配的文本中的内容。 | [info](operators/mapper/replace_content_mapper.md) | - |
| sdxl_prompt2prompt_mapper | 🔤Text 🚀GPU 🟢Stable | Generates pairs of similar images using the SDXL model. 使用SDXL模型生成成对的相似图像。 | [info](operators/mapper/sdxl_prompt2prompt_mapper.md) | - |
| sentence_augmentation_mapper | 🔤Text 🚀GPU 🧩HF 🟢Stable | Augments sentences by generating enhanced versions using a Hugging Face model. 通过使用拥抱面部模型生成增强版本来增强句子。 | [info](operators/mapper/sentence_augmentation_mapper.md) | - |
| sentence_split_mapper | 🔤Text 💻CPU 🟢Stable | Splits text samples into individual sentences based on the specified language. 根据指定的语言将文本样本拆分为单个句子。 | [info](operators/mapper/sentence_split_mapper.md) | - |
| text_chunk_mapper | 🔤Text 💻CPU 🔗API 🟢Stable | Split input text into chunks based on specified criteria. 根据指定的条件将输入文本拆分为块。 | [info](operators/mapper/text_chunk_mapper.md) | - |
| video_captioning_from_audio_mapper | 🔮Multimodal 🚀GPU 🧩HF 🟢Stable | Mapper to caption a video according to its audio streams based on Qwen-Audio model. 映射器根据基于qwen-audio模型的音频流为视频添加字幕。 | [info](operators/mapper/video_captioning_from_audio_mapper.md) | - |
| video_captioning_from_frames_mapper | 🔮Multimodal 🚀GPU 🧩HF 🟢Stable | Generates video captions from sampled frames using an image-to-text model. 使用图像到文本模型从采样帧生成视频字幕。 | [info](operators/mapper/video_captioning_from_frames_mapper.md) | - |
| video_captioning_from_summarizer_mapper | 🔮Multimodal 🚀GPU 🧩HF 🟢Stable | Mapper to generate video captions by summarizing several kinds of generated texts (captions from video/audio/frames, tags from audio/frames, ...). 映射器通过总结几种生成的文本 (来自视频/音频/帧的字幕，来自音频/帧的标签，...) 来生成视频字幕。 | [info](operators/mapper/video_captioning_from_summarizer_mapper.md) | - |
| video_captioning_from_video_mapper | 🔮Multimodal 🚀GPU 🧩HF 🟢Stable | Generates video captions using a Hugging Face video-to-text model and sampled video frames. 使用拥抱面部视频到文本模型和采样视频帧生成视频字幕。 | [info](operators/mapper/video_captioning_from_video_mapper.md) | - |
| video_extract_frames_mapper | 🔮Multimodal 💻CPU 🟢Stable | Mapper to extract frames from video files according to specified methods. 映射器根据指定的方法从视频文件中提取帧。 | [info](operators/mapper/video_extract_frames_mapper.md) | - |
| video_face_blur_mapper | 🎬Video 💻CPU 🟢Stable | Mapper to blur faces detected in videos. 映射器模糊在视频中检测到的人脸。 | [info](operators/mapper/video_face_blur_mapper.md) | - |
| video_ffmpeg_wrapped_mapper | 🎬Video 💻CPU 🟢Stable | Wraps FFmpeg video filters for processing video files in a dataset. 包装FFmpeg视频过滤器，用于处理数据集中的视频文件。 | [info](operators/mapper/video_ffmpeg_wrapped_mapper.md) | - |
| video_remove_watermark_mapper | 🎬Video 💻CPU 🟢Stable | Remove watermarks from videos based on specified regions. 根据指定区域从视频中删除水印。 | [info](operators/mapper/video_remove_watermark_mapper.md) | - |
| video_resize_aspect_ratio_mapper | 🎬Video 💻CPU 🟢Stable | Resizes videos to fit within a specified aspect ratio range. 调整视频大小以适应指定的宽高比范围。 | [info](operators/mapper/video_resize_aspect_ratio_mapper.md) | - |
| video_resize_resolution_mapper | 🎬Video 💻CPU 🟢Stable | Resizes video resolution based on specified width and height constraints. 根据指定的宽度和高度限制调整视频分辨率。 | [info](operators/mapper/video_resize_resolution_mapper.md) | - |
| video_split_by_duration_mapper | 🔮Multimodal 💻CPU 🟢Stable | Splits videos into segments based on a specified duration. 根据指定的持续时间将视频拆分为多个片段。 | [info](operators/mapper/video_split_by_duration_mapper.md) | - |
| video_split_by_key_frame_mapper | 🔮Multimodal 💻CPU 🟢Stable | Splits a video into segments based on key frames. 根据关键帧将视频分割成多个片段。 | [info](operators/mapper/video_split_by_key_frame_mapper.md) | - |
| video_split_by_scene_mapper | 🔮Multimodal 💻CPU 🟢Stable | Splits videos into scene clips based on detected scene changes. 根据检测到的场景变化将视频拆分为场景剪辑。 | [info](operators/mapper/video_split_by_scene_mapper.md) | - |
| video_tagging_from_audio_mapper | 🎬Video 🚀GPU 🧩HF 🟢Stable | Generates video tags from audio streams using the Audio Spectrogram Transformer. 使用音频频谱图转换器从音频流生成视频标签。 | [info](operators/mapper/video_tagging_from_audio_mapper.md) | - |
| video_tagging_from_frames_mapper | 🎬Video 🚀GPU 🟢Stable | Generates video tags from frames extracted from videos. 从视频中提取的帧生成视频标签。 | [info](operators/mapper/video_tagging_from_frames_mapper.md) | - |
| whitespace_normalization_mapper | 🔤Text 💻CPU 🟢Stable | Normalizes various types of whitespace characters to standard spaces in text samples. 将各种类型的空白字符规范化为文本样本中的标准空格。 | [info](operators/mapper/whitespace_normalization_mapper.md) | - |

## selector <a name="selector"/>

| Operator 算子 | Tags 标签 | Description 描述 | Details 详情 | Reference 参考 |
|----------|------|-------------|-------------|-------------|
| frequency_specified_field_selector | 💻CPU 🟢Stable | Selector to filter samples based on the frequency of a specified field. 选择器根据指定字段的频率过滤样本。 | [info](operators/selector/frequency_specified_field_selector.md) | - |
| random_selector | 💻CPU 🟢Stable | Randomly selects a subset of samples from the dataset. 从数据集中随机选择样本子集。 | [info](operators/selector/random_selector.md) | - |
| range_specified_field_selector | 💻CPU 🟢Stable | Selects a range of samples based on the sorted values of a specified field. 根据指定字段的排序值选择采样范围。 | [info](operators/selector/range_specified_field_selector.md) | - |
| tags_specified_field_selector | 💻CPU 🟢Stable | Selector to filter samples based on the tags of a specified field. 选择器根据指定字段的标签过滤样本。 | [info](operators/selector/tags_specified_field_selector.md) | - |
| topk_specified_field_selector | 💻CPU 🟢Stable | Selects top samples based on the sorted values of a specified field. 根据指定字段的排序值选择顶部样本。 | [info](operators/selector/topk_specified_field_selector.md) | - |


## Contributing  贡献

We welcome contributions of adding new operators. Please refer to [How-to Guide
for Developers](DeveloperGuide.md).

我们欢迎社区贡献新的算子，具体请参考[开发者指南](DeveloperGuide_ZH.md)。<|MERGE_RESOLUTION|>--- conflicted
+++ resolved
@@ -118,11 +118,7 @@
 | maximum_line_length_filter | 🔤Text 💻CPU 🟢Stable | Filter to keep samples with a maximum line length within a specified range. 筛选器将最大行长度的样本保持在指定范围内。 | [info](operators/filter/maximum_line_length_filter.md) | - |
 | perplexity_filter | 🔤Text 💻CPU 🟢Stable | Filter to keep samples with perplexity score in a specified range. 过滤以保持困惑分数在指定范围内的样本。 | [info](operators/filter/perplexity_filter.md) | - |
 | phrase_grounding_recall_filter | 🔮Multimodal 🚀GPU 🧩HF 🟢Stable | Filter to keep samples based on the phrase grounding recall of phrases extracted from text in images. 根据从图像中的文本中提取的短语接地召回来过滤以保留样本。 | [info](operators/filter/phrase_grounding_recall_filter.md) | - |
-<<<<<<< HEAD
-| special_characters_filter | 🔤Text 💻CPU 🟢Stable | Filter to keep samples with special-character ratio within a specific range. 过滤器将具有特殊字符比率的样本保持在特定范围内。 | [info](operators/filter/special_characters_filter.md) | - |
-=======
 | special_characters_filter | 🔤Text 💻CPU 🟢Stable | Filter to keep samples with special-character ratio within a specific range. 过滤器，以将具有特殊字符比率的样本保持在特定范围内。 | [info](operators/filter/special_characters_filter.md) | - |
->>>>>>> 22298508
 | specified_field_filter | 💻CPU 🟢Stable | Filter samples based on the specified field information. 根据指定的字段信息筛选样本。 | [info](operators/filter/specified_field_filter.md) | - |
 | specified_numeric_field_filter | 💻CPU 🟢Stable | Filter samples based on a specified numeric field value. 根据指定的数值字段值筛选样本。 | [info](operators/filter/specified_numeric_field_filter.md) | - |
 | stopwords_filter | 🔤Text 💻CPU 🟢Stable | Filter to keep samples with stopword ratio within a specified range. 过滤器将停止词比率的样本保持在指定范围内。 | [info](operators/filter/stopwords_filter.md) | - |
@@ -213,12 +209,8 @@
 | mllm_mapper | 🔮Multimodal 🚀GPU 🧩HF 🟢Stable | Mapper to use MLLMs for visual question answering tasks. Mapper使用MLLMs进行视觉问答任务。 | [info](operators/mapper/mllm_mapper.md) | - |
 | nlpaug_en_mapper | 🔤Text 💻CPU 🟢Stable | Augments English text samples using various methods from the nlpaug library. 使用nlpaug库中的各种方法增强英语文本样本。 | [info](operators/mapper/nlpaug_en_mapper.md) | - |
 | nlpcda_zh_mapper | 🔤Text 💻CPU 🟢Stable | Augments Chinese text samples using the nlpcda library. 使用nlpcda库扩充中文文本样本。 | [info](operators/mapper/nlpcda_zh_mapper.md) | - |
-<<<<<<< HEAD
-| optimize_qa_mapper | 🚀GPU 🌊vLLM 🧩HF 🟢Stable | Mapper to optimize question-answer pairs. 映射器来优化问题-答案对。 | [info](operators/mapper/optimize_qa_mapper.md) | - |
-=======
 | optimize_prompt_mapper | 🚀GPU 🌊vLLM 🧩HF 🔗API 🟡Beta | Mapper to optimize prompts based on the existing ones. 映射器根据现有的优化提示。 | - | - |
 | optimize_qa_mapper | 🚀GPU 🌊vLLM 🧩HF 🔗API 🟢Stable | Mapper to optimize question-answer pairs. 映射器来优化问题-答案对。 | [info](operators/mapper/optimize_qa_mapper.md) | - |
->>>>>>> 22298508
 | optimize_query_mapper | 🚀GPU 🟢Stable | Optimize queries in question-answer pairs to make them more specific and detailed. 优化问答对中的查询，使其更加具体和详细。 | [info](operators/mapper/optimize_query_mapper.md) | - |
 | optimize_response_mapper | 🚀GPU 🟢Stable | Optimize response in question-answer pairs to be more detailed and specific. 优化问答对中的响应，使其更加详细和具体。 | [info](operators/mapper/optimize_response_mapper.md) | - |
 | pair_preference_mapper | 🔤Text 💻CPU 🔗API 🟢Stable | Mapper to construct paired preference samples by generating a rejected response and its reason. Mapper通过生成拒绝响应及其原因来构造成对的偏好样本。 | [info](operators/mapper/pair_preference_mapper.md) | - |
