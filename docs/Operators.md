--- conflicted
+++ resolved
@@ -11,7 +11,7 @@
 | Type                              | Number | Description                                     |
 |-----------------------------------|:------:|-------------------------------------------------|
 | [ Formatter ]( #formatter )       |   7    | Discovers, loads, and canonicalizes source data |
-| [ Mapper ]( #mapper )             |   39   | Edits and transforms samples                    |
+| [ Mapper ]( #mapper )             |   40   | Edits and transforms samples                    |
 | [ Filter ]( #filter )             |   36   | Filters out low-quality samples                 |
 | [ Deduplicator ]( #deduplicator ) |   5    | Detects and removes duplicate samples           |
 | [ Selector ]( #selector )         |   2    | Selects top samples based on ranking            |
@@ -78,24 +78,14 @@
 | remove_words_with_incorrect_<br />substrings_mapper | General            | en, zh | Removes words containing specified substrings                                                                 |
 | replace_content_mapper                              | General            | en, zh | Replace all content in the text that matches a specific regular expression pattern with a designated replacement string                    |
 | sentence_split_mapper                               | General            | en     | Splits and reorganizes sentences according to semantics                                                       |
-<<<<<<< HEAD
 | video_captioning_from_audio_mapper                  | Multimodal         | -      | Caption a video according to its audio streams based on Qwen-Audio model                                      |
 | video_captioning_from_video_mapper                  | Multimodal         |  -     | generate samples whose captions are generated based on another model (video-blip) and sampled video frame within the original sample |
 | video_ffmpeg_wrapped_mapper                         | Video              | -      | Simple wrapper to run a FFmpeg video filter                                                                   |
+| video_remove_watermark_mapper                       | Video              | -      | Remove the watermarks in videos given regions                                                                 |
 | video_resize_aspect_ratio_mapper                    | Video              | -      | Resize video aspect ratio to a specified range                                                                |
 | video_resize_resolution_mapper                      | Video              | -      | Map videos to ones with given resolution range                                                                |
 | video_split_by_duration_mapper                      | Multimodal         | -      | Mapper to split video by duration                                                                             |
 | video_spit_by_key_frame_mapper                      | Multimodal         | -      | Mapper to split video by key frame                                                                            |
-=======
-| video_captioning_from_audio_mapper                         | Multimodal         | -      | Caption a video according to its audio streams based on Qwen-Audio model                                                            |
-| video_captioning_from_video_mapper                             | Multimodal         |  -     | generate samples whose captions are generated based on another model (video-blip) and sampled video frame within the original sample |
-| video_ffmpeg_wrapped_mapper                         | Video              | -      | Simple wrapper to run a FFmpeg video filter                                                                  |
-| video_remove_watermark_mapper  | Video      | -      | Remove the watermarks in videos given regions                               ｜
-| video_resize_aspect_ratio_mapper                    | Video              | -      | Resize video aspect ratio to a specified range                                                                                   |
-| video_resize_resolution_mapper                      | Video                 | -    | Map videos to ones with given resolution range                |
-| video_split_by_duration_mapper                        | Multimodal         | -      | Mapper to split video by duration.             |
-| video_spit_by_key_frame_mapper                       | Multimodal         | -      | Mapper to split video by key frame.       |
->>>>>>> d4869aba
 | video_split_by_scene_mapper                         | Multimodal         | -      | Split videos into scene clips                                                                                 |
 | video_tagging_from_audio_mapper                     | Multimodal         | -      | Mapper to generate video tags from audio streams extracted from the video.                                    |
 | video_tagging_from_frames_mapper                    | Multimodal         | -      | Mapper to generate video tags from frames extracted from the video.                                           |
