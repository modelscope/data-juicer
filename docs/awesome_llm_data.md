# Awesome Data-Model Co-Development of MLLMs [![Awesome](https://awesome.re/badge.svg)](https://awesome.re)
Welcome to the "Awesome List" for data-model co-development of Multi-Modal Large Language Models (MLLMs), a continually updated resource tailored for the open-source community. This compilation features cutting-edge research, insightful articles focusing on improving MLLMs involving with the data-model co-development of MLLMs, and  tagged based on the proposed **taxonomy** from our data-model co-development [survey](https://arxiv.org/abs/2407.08583), as illustrated below.

![Overview of Our Taxonomy](https://img.alicdn.com/imgextra/i1/O1CN01aN3TVo1mgGZAuSHJ4_!!6000000004983-2-tps-3255-1327.png)
Due to the rapid development in the field, this repository and our paper are continuously being updated and synchronized with each other. **Please feel free to make pull requests or open issues to [contribute to](#contribution-to-this-survey) this list and add more related resources!**

<<<<<<< HEAD
## News
=======
# News
+ [2025-05-25] We added 20 academic papers related to this survey.
>>>>>>> 26da7c5e
+ ![new](https://img.alicdn.com/imgextra/i4/O1CN01kUiDtl1HVxN6G56vN_!!6000000000764-2-tps-43-19.png) [2024-10-23] We built a [dynamic table](https://modelscope.github.io/data-juicer/_static/awesome-list.html) based on the [paper list](#paper-list) that supports filtering and searching.
+ ![new](https://img.alicdn.com/imgextra/i4/O1CN01kUiDtl1HVxN6G56vN_!!6000000000764-2-tps-43-19.png) [2024-10-22] We restructured our [paper list](#paper-list) to provide more streamlined information.


## Candidate Co-Development Tags
These tags correspond to the taxonomy in our paper, and each work may be assigned with more than one tags.
### Data4Model: Scaling
#### For Scaling Up of MLLMs: Larger Datasets
| Section Title | Tag |
|-------|-------|
|Data Acquisition|![](https://img.shields.io/badge/Data4Model--Scaling--Up--Acquisition-f1db9d)|
|Data Augmentation|![](https://img.shields.io/badge/Data4Model--Scaling--Up--Augmentation-f1db9d)|
|Data Diversity|![](https://img.shields.io/badge/Data4Model--Scaling--Up--Diversity-f1db9d)|

#### For Scaling Effectiveness of MLLMs: Better Subsets
| Section Title | Tag |
|-------|-------|
|Data Condensation|![](https://img.shields.io/badge/Data4Model--Scaling--Effectiveness--Condensation-f1db9d)|
|Data Mixture|![](https://img.shields.io/badge/Data4Model--Scaling--Effectiveness--Mixture-f1db9d)|
|Data Packing|![](https://img.shields.io/badge/Data4Model--Scaling--Effectiveness--Packing-f1db9d)|
|Cross-Modal Alignment|![](https://img.shields.io/badge/Data4Model--Scaling--Effectiveness--CrossModalAlignment-f1db9d)|

### Data4Model: Usability
#### For Instruction Responsiveness of MLLMs
| Section Title | Tag |
|-------|-------|
|Prompt Design|![](https://img.shields.io/badge/Data4Model--Usability--Following--Prompt-d3f0aa)|
|ICL Data|![](https://img.shields.io/badge/Data4Model--Usability--Following--ICL-d3f0aa)|
|Human-Behavior Alignment Data|![](https://img.shields.io/badge/Data4Model--Usability--Following--HumanBehavior-d3f0aa)|

#### For Reasoning Ability of MLLMs
| Section Title | Tag |
|-------|-------|
|Data for Single-Hop Reasoning|![](https://img.shields.io/badge/Data4Model--Usability--Reasoning--SingleHop-d3f0aa)|
|Data for Multi-Hop Reasoning|![](https://img.shields.io/badge/Data4Model--Usability--Reasoning--MultiHop-d3f0aa)|

#### For Ethics of MLLMs
| Section Title | Tag |
|-------|-------|
|Data Toxicity|![](https://img.shields.io/badge/Data4Model--Usability--Ethic--Toxicity-d3f0aa)|
|Data Privacy and Intellectual Property|![](https://img.shields.io/badge/Data4Model--Usability--Ethic--Privacy&IP-d3f0aa)|

#### For Evaluation of MLLMs
| Section Title | Tag |
|-------|-------|
|Benchmarks for Multi-Modal Understanding | ![](https://img.shields.io/badge/Data4Model--Usability--Eval--Understanding-d3f0aa)|
|Benchmarks for Multi-Modal Generation: | ![](https://img.shields.io/badge/Data4Model--Usability--Eval--Generation-d3f0aa)|
|Benchmarks for Multi-Modal Retrieval: | ![](https://img.shields.io/badge/Data4Model--Usability--Eval--Retrieval-d3f0aa)|
|Benchmarks for Multi-Modal Reasoning: | ![](https://img.shields.io/badge/Data4Model--Usability--Eval--Reasoning-d3f0aa)|

### Model4Data: Synthesis
| Section Title | Tag |
|-------|-------|
|Model as a Data Creator|![](https://img.shields.io/badge/Model4Data--Synthesis--Creator-b4d4fb)|
|Model as a Data Mapper|![](https://img.shields.io/badge/Model4Data--Synthesis--Mapper-b4d4fb)|
|Model as a Data Filter|![](https://img.shields.io/badge/Model4Data--Synthesis--Filter-b4d4fb)|
|Model as a Data Evaluator|![](https://img.shields.io/badge/Model4Data--Synthesis--Evaluator-b4d4fb)|

### Model4Data: Insights
| Section Title | Tag |
|-------|-------|
|Model as a Data Navigator|![](https://img.shields.io/badge/Model4Data--Insights--Navigator-f2c0c6)|
|Model as a Data Extractor|![](https://img.shields.io/badge/Model4Data--Insights--Extractor-f2c0c6)|
|Model as a Data Analyzer|![](https://img.shields.io/badge/Model4Data--Insights--Analyzer-f2c0c6)|
|Model as a Data Visualizer|![](https://img.shields.io/badge/Model4Data--Insights--Visualizer-f2c0c6)|


## Paper List
Below is a paper list summarized based on our survey. Additionally, we have provided a [dynamic table](https://modelscope.github.io/data-juicer/_static/awesome-list.html) that supports filtering and searching, with the data source same as the list below.

| Title | Tags |
|-------|-------|
|No "Zero-Shot" Without Exponential Data: Pretraining Concept Frequency Determines Multimodal Model Performance|![](https://img.shields.io/badge/Data4Model--Scaling--Up--Acquisition-f1db9d) ![](https://img.shields.io/badge/Data4Model--Scaling--Effectiveness--CrossModalAlignment-f1db9d) ![](https://img.shields.io/badge/Model4Data--Synthesis--Evaluator-b4d4fb)|
|What Makes for Good Visual Instructions? Synthesizing Complex Visual Reasoning Instructions for Visual Instruction Tuning|![](https://img.shields.io/badge/Model4Data--Synthesis--Creator-b4d4fb)|
|Med-MMHL: A Multi-Modal Dataset for Detecting Human- and LLM-Generated Misinformation in the Medical Domain|![](https://img.shields.io/badge/Data4Model--Usability--Ethic--Toxicity-d3f0aa)|
|Probing Heterogeneous Pretraining Datasets with Small Curated Datasets|![](https://img.shields.io/badge/Data4Model--Scaling--Effectiveness--Condensation-f1db9d)||
|ChartLlama: A Multimodal LLM for Chart Understanding and Generation|![](https://img.shields.io/badge/Model4Data--Synthesis--Creator-b4d4fb)![](https://img.shields.io/badge/Model4Data--Insights--Visualizer-f2c0c6)|
|VideoChat: Chat-Centric Video Understanding|![](https://img.shields.io/badge/Model4Data--Synthesis--Creator-b4d4fb) ![](https://img.shields.io/badge/Model4Data--Synthesis--Mapper-b4d4fb)|
|Aligned with LLM: a new multi-modal training paradigm for encoding fMRI activity in visual cortex|![](https://img.shields.io/badge/Model4Data--Synthesis--Mapper-b4d4fb)|
|3DMIT: 3D Multi-modal Instruction Tuning for Scene Understanding|![](https://img.shields.io/badge/Model4Data--Synthesis--Creator-b4d4fb)|
|GPT4MTS: Prompt-based Large Language Model for Multimodal Time-series Forecasting|![](https://img.shields.io/badge/Data4Model--Scaling--Up--Acquisition-f1db9d) ![](https://img.shields.io/badge/Model4Data--Synthesis--Mapper-b4d4fb)|
|Large-scale Contrastive Language-Audio Pretraining with Feature Fusion and Keyword-to-Caption Augmentation|![](https://img.shields.io/badge/Data4Model--Scaling--Up--Acquisition-f1db9d)|
|Audio Retrieval with WavText5K and CLAP Training|![](https://img.shields.io/badge/Data4Model--Scaling--Up--Diversity-f1db9d) ![](https://img.shields.io/badge/Data4Model--Scaling--Up--Acquisition-f1db9d) ![](https://img.shields.io/badge/Data4Model--Usability--Eval--Retrieval-d3f0aa)|
|The Devil is in the Details: A Deep Dive into the Rabbit Hole of Data Filtering|![](https://img.shields.io/badge/Data4Model--Scaling--Effectiveness--Condensation-f1db9d)|
|Demystifying CLIP Data|![](https://img.shields.io/badge/Data4Model--Scaling--Effectiveness--Mixture-f1db9d)|3.2.2|
|Learning Transferable Visual Models From Natural Language Supervision|![](https://img.shields.io/badge/Data4Model--Scaling--Up--Acquisition-f1db9d)|
|DataComp: In search of the next generation of multimodal datasets|![](https://img.shields.io/badge/Data4Model--Scaling--Effectiveness--Condensation-f1db9d)![](https://img.shields.io/badge/Data4Model--Scaling--Up--Acquisition-f1db9d) ![](https://img.shields.io/badge/Data4Model--Usability--Eval--Generation-d3f0aa) ![](https://img.shields.io/badge/Model4Data--Synthesis--Filter-b4d4fb)|
|Beyond neural scaling laws: beating power law scaling via data pruning|![](https://img.shields.io/badge/Data4Model--Scaling--Effectiveness--Condensation-f1db9d)|
|Flamingo: a visual language model for few-shot learning|![](https://img.shields.io/badge/Data4Model--Scaling--Effectiveness--Mixture-f1db9d)|
|Quality not quantity: On the interaction between dataset design and robustness of clip|![](https://img.shields.io/badge/Data4Model--Scaling--Effectiveness--Condensation-f1db9d) ![](https://img.shields.io/badge/Data4Model--Scaling--Effectiveness--Mixture-f1db9d)|
|VBench: Comprehensive Benchmark Suite for Video Generative Models|![](https://img.shields.io/badge/Data4Model--Usability--Eval--Generation-d3f0aa)|
|EvalCraftr: Benchmarking and Evaluating Large Video Generation Models|![](https://img.shields.io/badge/Data4Model--Usability--Eval--Generation-d3f0aa)|
|Training Compute-Optimal Large Language Models|![](https://img.shields.io/badge/Data4Model--Scaling--Up--Acquisition-f1db9d)|
|NExT-GPT: Any-to-Any Multimodal LLM|![](https://img.shields.io/badge/Data4Model--Scaling--Up--Acquisition-f1db9d)|
|ChartThinker: A Contextual Chain-of-Thought Approach to Optimized Chart Summarization|![](https://img.shields.io/badge/Data4Model--Scaling--Up--Acquisition-f1db9d) ![](https://img.shields.io/badge/Data4Model--Scaling--Effectiveness--CrossModalAlignment-f1db9d)|
|ChartReformer: Natural Language-Driven Chart Image Editing|![](https://img.shields.io/badge/Data4Model--Scaling--Up--Acquisition-f1db9d)![](https://img.shields.io/badge/Model4Data--Insights--Visualizer-f2c0c6)|
|GroundingGPT: Language Enhanced Multi-modal Grounding Model|![](https://img.shields.io/badge/Data4Model--Usability--Following--ICL-d3f0aa)|
|Shikra: Unleashing Multimodal LLM’s Referential Dialogue Magic|![](https://img.shields.io/badge/Data4Model--Usability--Following--Prompt-d3f0aa)|
|Kosmos-2: Grounding Multimodal Large Language Models to the World|![](https://img.shields.io/badge/Data4Model--Usability--Following--Prompt-d3f0aa)|
|Finetuned Multimodal Language Models Are High-Quality Image-Text Data Filters|![](https://img.shields.io/badge/Model4Data--Synthesis--Filter-b4d4fb) ![](https://img.shields.io/badge/Model4Data--Synthesis--Creator-b4d4fb)|
|Filtering, Distillation, and Hard Negatives for Vision-Language Pre-Training|![](https://img.shields.io/badge/Data4Model--Scaling--Effectiveness--Condensation-f1db9d)|
|Multimodal Large Language Model is a Human-Aligned Annotator for Text-to-Image Generation|![](https://img.shields.io/badge/Model4Data--Synthesis--Creator-b4d4fb)![](https://img.shields.io/badge/Data4Model--Scaling--Up--Acquisition-f1db9d) ![](https://img.shields.io/badge/Data4Model--Scaling--Up--Diversity-f1db9d) ![](https://img.shields.io/badge/Data4Model--Usability--Following--HumanBehavior-d3f0aa)|
|3DBench: A Scalable 3D Benchmark and Instruction-Tuning Dataset|![](https://img.shields.io/badge/Data4Model--Usability--Eval--Understanding-d3f0aa)|
|Structured Packing in LLM Training Improves Long Context Utilization|![](https://img.shields.io/badge/Data4Model--Scaling--Effectiveness--Packing-f1db9d)|
|Sora: A Review on Background, Technology, Limitations, and Opportunities of Large Vision Models|![](https://img.shields.io/badge/Data4Model--Scaling--Effectiveness--Packing-f1db9d)|
|MoDE: CLIP Data Experts via Clustering|![](https://img.shields.io/badge/Data4Model--Scaling--Effectiveness--Packing-f1db9d)|
|Efficient Multimodal Learning from Data-centric Perspective|![](https://img.shields.io/badge/Data4Model--Scaling--Effectiveness--Condensation-f1db9d)|
|Improved Baselines for Data-efficient Perceptual Augmentation of LLMs|![](https://img.shields.io/badge/Data4Model--Scaling--Up--Augmentation-f1db9d)|
|MVBench: A Comprehensive Multi-modal Video Understanding Benchmark|![](https://img.shields.io/badge/Data4Model--Usability--Eval--Understanding-d3f0aa)|
|SEED-Bench: Benchmarking Multimodal LLMs with Generative Comprehension|![](https://img.shields.io/badge/Data4Model--Usability--Eval--Understanding-d3f0aa)|
|Video-ChatGPT: Towards Detailed Video Understanding via Large Vision and Language Models|![](https://img.shields.io/badge/Data4Model--Scaling--Up--Acquisition-f1db9d)|
|Perception Test: A Diagnostic Benchmark for Multimodal Video Models|![](https://img.shields.io/badge/Data4Model--Usability--Eval--Understanding-d3f0aa)|
|FunQA: Towards Surprising Video ComprehensionFunQA: Towards Surprising Video Comprehension|![](https://img.shields.io/badge/Data4Model--Usability--Eval--Reasoning-d3f0aa)|
|OneChart: Purify the Chart Structural Extraction via One Auxiliary Token|![](https://img.shields.io/badge/Data4Model--Usability--Eval--Understanding-d3f0aa) ![](https://img.shields.io/badge/Model4Data--Synthesis--Creator-b4d4fb)|
|ChartQA: A Benchmark for Question Answering about Charts with Visual and Logical Reasoning|![](https://img.shields.io/badge/Data4Model--Usability--Eval--Reasoning-d3f0aa)|
|StructChart: Perception, Structuring, Reasoning for Visual Chart Understanding|![](https://img.shields.io/badge/Data4Model--Scaling--Up--Acquisition-f1db9d) ![](https://img.shields.io/badge/Data4Model--Usability--Reasoning--SingleHop-d3f0aa)|
|MMC: Advancing Multimodal Chart Understanding with Large-scale Instruction Tuning|![](https://img.shields.io/badge/Data4Model--Scaling--Up--Acquisition-f1db9d) ![](https://img.shields.io/badge/Data4Model--Usability--Eval--Understanding-d3f0aa)|
|ChartX & ChartVLM: A Versatile Benchmark and Foundation Model for Complicated Chart Reasoning|![](https://img.shields.io/badge/Data4Model--Usability--Eval--Understanding-d3f0aa) ![](https://img.shields.io/badge/Model4Data--Synthesis--Creator-b4d4fb) ![](https://img.shields.io/badge/Data4Model--Scaling--Up--Diversity-f1db9d)|
|WorldGPT: Empowering LLM as Multimodal World Model|![](https://img.shields.io/badge/Data4Model--Usability--Eval--Generation-d3f0aa)|
|List Items One by One: A New Data Source and Learning Paradigm for Multimodal LLMs|![](https://img.shields.io/badge/Data4Model--Usability--Following--Prompt-d3f0aa)![](https://img.shields.io/badge/Data4Model--Scaling--Up--Acquisition-f1db9d) ![](https://img.shields.io/badge/Data4Model--Usability--Following--ICL-d3f0aa)|
|TextSquare: Scaling up Text-Centric Visual Instruction Tuning|![](https://img.shields.io/badge/Data4Model--Scaling--Up--Acquisition-f1db9d) ![](https://img.shields.io/badge/Model4Data--Synthesis--Creator-b4d4fb) ![](https://img.shields.io/badge/Model4Data--Synthesis--Filter-b4d4fb) ![](https://img.shields.io/badge/Model4Data--Synthesis--Evaluator-b4d4fb)|
|ImplicitAVE: An Open-Source Dataset and Multimodal LLMs Benchmark for Implicit Attribute Value Extraction|![](https://img.shields.io/badge/Data4Model--Usability--Eval--Understanding-d3f0aa)![](https://img.shields.io/badge/Data4Model--Scaling--Up--Acquisition-f1db9d)|
|How Does the Textual Information Affect the Retrieval of Multimodal In-Context Learning?|![](https://img.shields.io/badge/Data4Model--Usability--Following--ICL-d3f0aa) ![](https://img.shields.io/badge/Model4Data--Insights--Navigator-f2c0c6)|
|Draw-and-Understand: Leveraging Visual Prompts to Enable MLLMs to Comprehend What You Want|![](https://img.shields.io/badge/Data4Model--Usability--Following--HumanBehavior-d3f0aa)|
|Patch n' Pack: NaViT, a Vision Transformer for any Aspect Ratio and Resolution|![](https://img.shields.io/badge/Data4Model--Scaling--Effectiveness--Packing-f1db9d)|
|Fewer Truncations Improve Language Modeling|![](https://img.shields.io/badge/Data4Model--Scaling--Effectiveness--Packing-f1db9d)|
|MedThink: Explaining Medical Visual Question Answering via Multimodal Decision-Making Rationale|![](https://img.shields.io/badge/Data4Model--Usability--Reasoning--MultiHop-d3f0aa) ![](https://img.shields.io/badge/Model4Data--Synthesis--Mapper-b4d4fb)|
|AesExpert: Towards Multi-modality Foundation Model for Image Aesthetics Perception|![](https://img.shields.io/badge/Data4Model--Scaling--Up--Acquisition-f1db9d) ![](https://img.shields.io/badge/Model4Data--Synthesis--Mapper-b4d4fb)|
|UNIAA: A Unified Multi-modal Image Aesthetic Data AugmentationAssessment Baseline and Benchmark|![](https://img.shields.io/badge/Data4Model--Usability--Eval--Understanding-d3f0aa) ![](https://img.shields.io/badge/Model4Data--Synthesis--Creator-b4d4fb)|
|Improving Composed Image Retrieval via Contrastive Learning with Scaling Positives and Negatives|![](https://img.shields.io/badge/Data4Model--Scaling--Up--Augmentation-f1db9d) ![](https://img.shields.io/badge/Model4Data--Synthesis--Creator-b4d4fb)|
|Eyes Closed, Safety On: Protecting Multimodal LLMs via Image-to-Text Transformation|![](https://img.shields.io/badge/Data4Model--Usability--Following--Prompt-d3f0aa) ![](https://img.shields.io/badge/Data4Model--Usability--Ethic--Toxicity-d3f0aa) ![](https://img.shields.io/badge/Model4Data--Synthesis--Evaluator-b4d4fb)|
|TextHawk: Exploring Efficient Fine-Grained Perception of Multimodal Large Language Models|![](https://img.shields.io/badge/Data4Model--Scaling--Up--Acquisition-f1db9d)|
|The Wolf Within: Covert Injection of Malice into MLLM Societies via an MLLM Operative|![](https://img.shields.io/badge/Data4Model--Usability--Ethic--Toxicity-d3f0aa)|
|BuboGPT: Enabling Visual Grounding in Multi-Modal LLMs|![](https://img.shields.io/badge/Model4Data--Synthesis--Mapper-b4d4fb)![](https://img.shields.io/badge/Data4Model--Scaling--Up--Acquisition-f1db9d)|
|MLLM-Bench: Evaluating Multimodal LLMs with Per-sample Criteria|![](https://img.shields.io/badge/Data4Model--Usability--Eval--Understanding-d3f0aa) ![](https://img.shields.io/badge/Model4Data--Synthesis--Evaluator-b4d4fb)|
|MM-SafetyBench: A Benchmark for Safety Evaluation of Multimodal Large Language Models|![](https://img.shields.io/badge/Data4Model--Usability--Eval--Generation-d3f0aa) ![](https://img.shields.io/badge/Data4Model--Usability--Ethic--Toxicity-d3f0aa)| Sec. 4.3.1,  Sec. 4.4.2|
|Retrieval-augmented Multi-modal Chain-of-Thoughts Reasoning for Large Language Models|![](https://img.shields.io/badge/Data4Model--Usability--Following--ICL-d3f0aa) ![](https://img.shields.io/badge/Data4Model--Usability--Reasoning--MultiHop-d3f0aa) ![](https://img.shields.io/badge/Data4Model--Scaling--Up--Diversity-f1db9d)|
|M3DBench: Let’s Instruct Large Models with Multi-modal 3D Prompts|![](https://img.shields.io/badge/Data4Model--Usability--Eval--Understanding-d3f0aa)|
|MoqaGPT: Zero-Shot Multi-modal Open-domain Question Answering with Large Language Model|![](https://img.shields.io/badge/Model4Data--Insights--Analyzer-f2c0c6)![](https://img.shields.io/badge/Model4Data--Synthesis--Mapper-b4d4fb)|
|mPLUG-DocOwl: Modularized Multimodal Large Language Model for Document Understanding|![](https://img.shields.io/badge/Model4Data--Insights--Analyzer-f2c0c6)|
|mPLUG-DocOwl 1.5: Unified Structure Learning for OCR-free Document Understanding|![](https://img.shields.io/badge/Model4Data--Insights--Analyzer-f2c0c6)|
|mPLUG-Owl2: Revolutionizing Multi-modal Large Language Model with Modality Collaboration|![](https://img.shields.io/badge/Data4Model--Scaling--Up--Augmentation-f1db9d)|
|mPLUG-PaperOwl: Scientific Diagram Analysis with the Multimodal Large Language Model|![](https://img.shields.io/badge/Model4Data--Insights--Analyzer-f2c0c6)|
|Open-TransMind: A New Baseline and Benchmark for 1st Foundation Model Challenge of Intelligent Transportation|![](https://img.shields.io/badge/Data4Model--Usability--Eval--Understanding-d3f0aa) ![](https://img.shields.io/badge/Data4Model--Usability--Eval--Retrieval-d3f0aa)|
|On the Adversarial Robustness of Multi-Modal Foundation Models|![](https://img.shields.io/badge/Data4Model--Usability--Ethic--Toxicity-d3f0aa)|
|What If the TV Was Off? Examining Counterfactual Reasoning Abilities of Multi-modal Language Models|![](https://img.shields.io/badge/Data4Model--Usability--Reasoning--SingleHop-d3f0aa) ![](https://img.shields.io/badge/Model4Data--Synthesis--Filter-b4d4fb) ![](https://img.shields.io/badge/Model4Data--Synthesis--Creator-b4d4fb)|
|ShareGPT4V: Improving Large Multi-Modal Models with Better Captions|![](https://img.shields.io/badge/Data4Model--Scaling--Up--Acquisition-f1db9d)|
|PaLM-E: An Embodied Multimodal Language Model|![](https://img.shields.io/badge/Data4Model--Scaling--Up--Diversity-f1db9d)|
|Multimodal Data Curation via Object Detection and Filter Ensembles|![](https://img.shields.io/badge/Data4Model--Scaling--Effectiveness--Condensation-f1db9d)|
|Sieve: Multimodal Dataset Pruning Using Image Captioning Models|![](https://img.shields.io/badge/Data4Model--Scaling--Effectiveness--Condensation-f1db9d)|
|Towards a statistical theory of data selection under weak supervision|![](https://img.shields.io/badge/Data4Model--Scaling--Effectiveness--Condensation-f1db9d)|
|𝐷2 Pruning: Message Passing for Balancing Diversity & Difficulty in Data Pruning|![](https://img.shields.io/badge/Data4Model--Scaling--Up--Diversity-f1db9d) ![](https://img.shields.io/badge/Data4Model--Scaling--Effectiveness--Condensation-f1db9d)|
|UIClip: A Data-driven Model for Assessing User Interface Design|![](https://img.shields.io/badge/Data4Model--Scaling--Up--Acquisition-f1db9d)|
|CapsFusion: Rethinking Image-Text Data at Scale|![](https://img.shields.io/badge/Data4Model--Scaling--Up--Augmentation-f1db9d)|
|Improving CLIP Training with Language Rewrites|![](https://img.shields.io/badge/Model4Data--Synthesis--Mapper-b4d4fb) ![](https://img.shields.io/badge/Data4Model--Scaling--Up--Augmentation-f1db9d)|
|OpenLEAF: Open-Domain Interleaved Image-Text Generation and Evaluation|![](https://img.shields.io/badge/Data4Model--Usability--Eval--Generation-d3f0aa)|
|A Decade's Battle on Dataset Bias: Are We There Yet?|![](https://img.shields.io/badge/Data4Model--Scaling--Effectiveness--Mixture-f1db9d)|
|Stable Video Diffusion: Scaling Latent Video Diffusion Models to Large Datasets|![](https://img.shields.io/badge/Data4Model--Scaling--Up--Acquisition-f1db9d) ![](https://img.shields.io/badge/Data4Model--Scaling--Effectiveness--CrossModalAlignment-f1db9d)|
|Data Filtering Networks|![](https://img.shields.io/badge/Data4Model--Scaling--Effectiveness--Condensation-f1db9d)|
|T-MARS: Improving Visual Representations by Circumventing Text Feature Learning|![](https://img.shields.io/badge/Data4Model--Scaling--Effectiveness--Condensation-f1db9d)|
|InstructionGPT-4: A 200-Instruction Paradigm for Fine-Tuning MiniGPT-4|![](https://img.shields.io/badge/Data4Model--Scaling--Effectiveness--Condensation-f1db9d)|
|Align and Attend: Multimodal Summarization with Dual Contrastive Losses|![](https://img.shields.io/badge/Data4Model--Scaling--Effectiveness--CrossModalAlignment-f1db9d)|
|MathVerse: Does Your Multi-modal LLM Truly See the Diagrams in Visual Math Problems?|![](https://img.shields.io/badge/Data4Model--Usability--Reasoning--SingleHop-d3f0aa) ![](https://img.shields.io/badge/Data4Model--Usability--Reasoning--MultiHop-d3f0aa) ![](https://img.shields.io/badge/Data4Model--Usability--Eval--Reasoning-d3f0aa)|
|Text-centric Alignment for Multi-Modality Learning|![](https://img.shields.io/badge/Model4Data--Synthesis--Mapper-b4d4fb)|
|Noisy Correspondence Learning with Meta Similarity Correction|![](https://img.shields.io/badge/Data4Model--Scaling--Effectiveness--CrossModalAlignment-f1db9d)|
|Grounding-Prompter: Prompting LLM with Multimodal Information for Temporal Sentence Grounding in Long Videos|![](https://img.shields.io/badge/Data4Model--Usability--Reasoning--MultiHop-d3f0aa)|
|Language-Image Models with 3D Understanding|![](https://img.shields.io/badge/Data4Model--Scaling--Up--Acquisition-f1db9d) ![](https://img.shields.io/badge/Data4Model--Usability--Reasoning--SingleHop-d3f0aa) ![](https://img.shields.io/badge/Data4Model--Usability--Reasoning--MultiHop-d3f0aa)|
|Scaling Laws for Generative Mixed-Modal Language Models|![](https://img.shields.io/badge/Data4Model--Scaling--Up--Acquisition-f1db9d)|
|BLINK: Multimodal Large Language Models Can See but Not Perceive|![](https://img.shields.io/badge/Data4Model--Usability--Eval--Understanding-d3f0aa)|
|Visual Hallucinations of Multi-modal Large Language Models|![](https://img.shields.io/badge/Data4Model--Usability--Eval--Generation-d3f0aa)|
|DDCoT: Duty-Distinct Chain-of-Thought Prompting for Multimodal Reasoning in Language Models|![](https://img.shields.io/badge/Data4Model--Usability--Following--Prompt-d3f0aa) ![](https://img.shields.io/badge/Data4Model--Usability--Reasoning--MultiHop-d3f0aa)|
|EmbodiedGPT: Vision-Language Pre-Training via Embodied Chain of Thought|![](https://img.shields.io/badge/Data4Model--Scaling--Up--Acquisition-f1db9d) ![](https://img.shields.io/badge/Data4Model--Usability--Reasoning--MultiHop-d3f0aa) ![](https://img.shields.io/badge/Model4Data--Synthesis--Creator-b4d4fb)|
|Learn to Explain: Multimodal Reasoning via Thought Chains for Science Question Answering|![](https://img.shields.io/badge/Data4Model--Scaling--Up--Acquisition-f1db9d) ![](https://img.shields.io/badge/Data4Model--Usability--Reasoning--MultiHop-d3f0aa)|
|Visual Instruction Tuning|![](https://img.shields.io/badge/Data4Model--Scaling--Up--Acquisition-f1db9d) ![](https://img.shields.io/badge/Model4Data--Synthesis--Creator-b4d4fb) ![](https://img.shields.io/badge/Model4Data--Synthesis--Mapper-b4d4fb)|
|ALLaVA: Harnessing GPT4V-synthesized Data for A Lite Vision-Language Model|![](https://img.shields.io/badge/Data4Model--Scaling--Up--Acquisition-f1db9d) ![](https://img.shields.io/badge/Data4Model--Scaling--Effectiveness--CrossModalAlignment-f1db9d) ![](https://img.shields.io/badge/Data4Model--Usability--Following--HumanBehavior-d3f0aa)|
|Time-LLM: Time Series Forecasting by Reprogramming Large Language Models|![](https://img.shields.io/badge/Data4Model--Usability--Following--Prompt-d3f0aa)|
|On the De-duplication of LAION-2B|![](https://img.shields.io/badge/Data4Model--Scaling--Effectiveness--Condensation-f1db9d)|
|Hunyuan-DiT: A Powerful Multi-Resolution Diffusion Transformer with Fine-Grained Chinese Understanding|![](https://img.shields.io/badge/Data4Model--Scaling--Up--Acquisition-f1db9d) ![](https://img.shields.io/badge/Data4Model--Scaling--Effectiveness--Mixture-f1db9d)|
|LAMM: Language-Assisted Multi-Modal Instruction-Tuning Dataset, Framework, and Benchmark|![](https://img.shields.io/badge/Data4Model--Usability--Eval--Understanding-d3f0aa)|
|LLMs as Bridges: Reformulating Grounded Multimodal Named Entity Recognition|![](https://img.shields.io/badge/Data4Model--Usability--Following--Prompt-d3f0aa)|
|Data Augmentation for Text-based Person Retrieval Using Large Language Models|![](https://img.shields.io/badge/Data4Model--Scaling--Up--Augmentation-f1db9d)![](https://img.shields.io/badge/Data4Model--Scaling--Effectiveness--Mixture-f1db9d)![](https://img.shields.io/badge/Model4Data--Synthesis--Mapper-b4d4fb)|
|Aligning Actions and Walking to LLM-Generated Textual Descriptions|![](https://img.shields.io/badge/Data4Model--Scaling--Up--Augmentation-f1db9d) ![](https://img.shields.io/badge/Model4Data--Synthesis--Mapper-b4d4fb)|
|GPT4Tools: Teaching Large Language Model to Use Tools via Self-instruction|![](https://img.shields.io/badge/Data4Model--Scaling--Up--Augmentation-f1db9d)|
|SPHINX-X: Scaling Data and Parameters for a Family of Multi-modal Large Language Models|![](https://img.shields.io/badge/Data4Model--Scaling--Up--Diversity-f1db9d)|
|AlignGPT: Multi-modal Large Language Models with Adaptive Alignment Capability|![](https://img.shields.io/badge/Data4Model--Scaling--Effectiveness--CrossModalAlignment-f1db9d)|3.2.4|
|AnyGPT: Unified Multimodal LLM with Discrete Sequence Modeling|![](https://img.shields.io/badge/Model4Data--Synthesis--Creator-b4d4fb)|
|Probing Multimodal LLMs as World Models for Driving|![](https://img.shields.io/badge/Data4Model--Usability--Eval--Understanding-d3f0aa) ![](https://img.shields.io/badge/Data4Model--Usability--Eval--Reasoning-d3f0aa)|
|Unified Hallucination Detection for Multimodal Large Language Models|![](https://img.shields.io/badge/Data4Model--Usability--Eval--Generation-d3f0aa)![](https://img.shields.io/badge/Model4Data--Insights--Extractor-f2c0c6)![](https://img.shields.io/badge/Model4Data--Synthesis--Mapper-b4d4fb)|
|Semdedup: Data-efficient learning at web-scale through semantic deduplication|![](https://img.shields.io/badge/Data4Model--Scaling--Effectiveness--Condensation-f1db9d)|
|Automated Multi-level Preference for MLLMs|![](https://img.shields.io/badge/Data4Model--Usability--Following--HumanBehavior-d3f0aa)|
|Silkie: Preference distillation for large visual language models|![](https://img.shields.io/badge/Data4Model--Usability--Following--HumanBehavior-d3f0aa)|
|Mitigating Hallucination in Large Multi-Modal Models via Robust Instruction Tuning|![](https://img.shields.io/badge/Data4Model--Usability--Following--HumanBehavior-d3f0aa)|
|M3it: A large-scale dataset towards multi-modal multilingual instruction tuning|![](https://img.shields.io/badge/Data4Model--Usability--Following--HumanBehavior-d3f0aa)|
|Aligning Large Multimodal Models with Factually Augmented RLHF|![](https://img.shields.io/badge/Data4Model--Usability--Following--HumanBehavior-d3f0aa)|
|DRESS: Instructing Large Vision-Language Models to Align and Interact with Humans via Natural Language Feedback|![](https://img.shields.io/badge/Data4Model--Usability--Following--HumanBehavior-d3f0aa)|
|RLHF-V: Towards Trustworthy MLLMs via Behavior Alignment from Fine-grained Correctional Human Feedback|![](https://img.shields.io/badge/Data4Model--Scaling--Effectiveness--CrossModalAlignment-f1db9d)|
|MLLM-as-a-Judge: Assessing Multimodal LLM-as-a-Judge with Vision-Language Benchmark|![](https://img.shields.io/badge/Data4Model--Usability--Eval--Generation-d3f0aa) ![](https://img.shields.io/badge/Model4Data--Synthesis--Evaluator-b4d4fb)|
|MMT-Bench: A Comprehensive Multimodal Benchmark for Evaluating Large Vision-Language Models Towards Multitask AGI|![](https://img.shields.io/badge/Data4Model--Usability--Eval--Understanding-d3f0aa) ![](https://img.shields.io/badge/Data4Model--Usability--Eval--Retrieval-d3f0aa)|
|M3CoT: A Novel Benchmark for Multi-Domain Multi-step Multi-modal Chain-of-Thought|![](https://img.shields.io/badge/Data4Model--Usability--Eval--Reasoning-d3f0aa)|
|ImgTrojan: Jailbreaking Vision-Language Models with ONE Image|![](https://img.shields.io/badge/Data4Model--Usability--Ethic--Toxicity-d3f0aa) ![](https://img.shields.io/badge/Model4Data--Synthesis--Evaluator-b4d4fb) ![](https://img.shields.io/badge/Model4Data--Synthesis--Creator-b4d4fb)|
|VL-Trojan: Multimodal Instruction Backdoor Attacks against Autoregressive Visual Language Models|![](https://img.shields.io/badge/Data4Model--Usability--Ethic--Toxicity-d3f0aa)|
|Jailbreaking GPT-4V via Self-Adversarial Attacks with System Prompts|![](https://img.shields.io/badge/Data4Model--Usability--Ethic--Toxicity-d3f0aa)|
|Improving Multimodal Datasets with Image Captioning|![](https://img.shields.io/badge/Data4Model--Scaling--Effectiveness--Condensation-f1db9d)|3.2.1, 3.2.4, 8.2.2, 8.3.3|
|Bridging Research and Readers: A Multi-Modal Automated Academic Papers Interpretation System|![](https://img.shields.io/badge/Model4Data--Insights--Analyzer-f2c0c6)|6.3|
|LLMs as Bridges: Reformulating Grounded Multimodal Named Entity Recognition|![](https://img.shields.io/badge/Model4Data--Insights--Extractor-f2c0c6)|6.2|
|PDFChatAnnotator: A Human-LLM Collaborative Multi-Modal Data Annotation Tool for PDF-Format Catalogs|![](https://img.shields.io/badge/Model4Data--Insights--Extractor-f2c0c6)![](https://img.shields.io/badge/Model4Data--Synthesis--Mapper-b4d4fb)|
|CiT: Curation in Training for Effective Vision-Language Data|![](https://img.shields.io/badge/Data4Model--Scaling--Effectiveness--Condensation-f1db9d) ![](https://img.shields.io/badge/Data4Model--Scaling--Effectiveness--Mixture-f1db9d)|
|InstructPix2Pix: Learning to Follow Image Editing Instructions|![](https://img.shields.io/badge/Model4Data--Synthesis--Creator-b4d4fb)|
|Automated Data Visualization from Natural Language via Large Language Models: An Exploratory Study|![](https://img.shields.io/badge/Model4Data--Insights--Visualizer-f2c0c6)|
|ModelGo: A Practical Tool for Machine Learning License Analysis|![](https://img.shields.io/badge/Data4Model--Usability--Ethic--Privacy&IP-d3f0aa)|
|Scaling Laws of Synthetic Images for Model Training ... for Now|![](https://img.shields.io/badge/Data4Model--Scaling--Up--Acquisition-f1db9d) ![](https://img.shields.io/badge/Data4Model--Usability--Following--Prompt-d3f0aa)|
|Cambrian-1: A Fully Open, Vision-Centric Exploration of Multimodal LLMs|![](https://img.shields.io/badge/Data4Model--Scaling--Up--Diversity-f1db9d)|
|Set-of-Mark Prompting Unleashes Extraordinary Visual Grounding in GPT-4V|![](https://img.shields.io/badge/Data4Model--Usability--Following--Prompt-d3f0aa)|
|Segment Anything|![](https://img.shields.io/badge/Data4Model--Scaling--Up--Acquisition-f1db9d)|
|AIM: Let Any Multi-modal Large Language Models Embrace Efficient In-Context Learning|![](https://img.shields.io/badge/Data4Model--Usability--Following--ICL-d3f0aa)|
|MMICL: Empowering Vision-language Model with Multi-Modal In-Context Learning|![](https://img.shields.io/badge/Data4Model--Usability--Following--ICL-d3f0aa)|
|All in an Aggregated Image for In-Image Learning|![](https://img.shields.io/badge/Data4Model--Usability--Following--ICL-d3f0aa)|
|Panda-70m: Captioning 70m videos with multiple cross-modality teachers|![](https://img.shields.io/badge/Data4Model--Scaling--Up--Acquisition-f1db9d)|
|Multimodal C4: An Open, Billion-scale Corpus of Images Interleaved With Text|![](https://img.shields.io/badge/Data4Model--Scaling--Up--Acquisition-f1db9d)|
|ChartAssisstant: A Universal Chart Multimodal Language Model via Chart-to-Table Pre-training and Multitask Instruction Tuning|![](https://img.shields.io/badge/Data4Model--Scaling--Up--Acquisition-f1db9d)|
|Imagebind: One embedding space to bind them all|![](https://img.shields.io/badge/Data4Model--Scaling--Effectiveness--CrossModalAlignment-f1db9d)|
|UniBind: LLM-Augmented Unified and Balanced Representation Space to Bind Them All|![](https://img.shields.io/badge/Data4Model--Scaling--Effectiveness--CrossModalAlignment-f1db9d)|
|FreeBind: Free Lunch in Unified Multimodal Space via Knowledge Fusion|![](https://img.shields.io/badge/Data4Model--Scaling--Effectiveness--CrossModalAlignment-f1db9d)|
|LanguageBind: Extending Video-Language Pretraining to N-modality by Language-based Semantic Alignment|![](https://img.shields.io/badge/Data4Model--Scaling--Effectiveness--CrossModalAlignment-f1db9d)|
|Binding Touch to Everything: Learning Unified Multimodal Tactile Representations|![](https://img.shields.io/badge/Data4Model--Scaling--Effectiveness--CrossModalAlignment-f1db9d)|
|Genixer: Empowering Multimodal Large Language Model as a Powerful Data Generator|![](https://img.shields.io/badge/Data4Model--Scaling--Up--Acquisition-f1db9d) ![](https://img.shields.io/badge/Model4Data--Synthesis--Creator-b4d4fb)|
|ZooProbe: A Data Engine for Evaluating, Exploring, and Evolving Large-scale Training Data for Multimodal LLMs|![](https://img.shields.io/badge/Model4Data--Synthesis--Evaluator-b4d4fb)|
|MiniGPT-4: Enhancing Vision-Language Understanding with Advanced Large Language Models|![](https://img.shields.io/badge/Data4Model--Scaling--Up--Acquisition-f1db9d) ![](https://img.shields.io/badge/Data4Model--Scaling--Effectiveness--Condensation-f1db9d) ![](https://img.shields.io/badge/Model4Data--Synthesis--Mapper-b4d4fb) ![](https://img.shields.io/badge/Model4Data--Synthesis--Filter-b4d4fb)|
|MMEvol: Empowering Multimodal Large Language Models with Evol-Instruct|![](https://img.shields.io/badge/Data4Model--Scaling--Up--Diversity-f1db9d) ![](https://img.shields.io/badge/Model4Data--Synthesis--Mapper-b4d4fb)|
|World to Code: Multi-modal Data Generation via Self-Instructed Compositional Captioning and Filtering|![](https://img.shields.io/badge/Model4Data--Synthesis--Creator-b4d4fb)|
|Model-in-the-Loop (MILO): Accelerating Multimodal AI Data Annotation with LLMs|![](https://img.shields.io/badge/Model4Data--Synthesis--Mapper-b4d4fb)|
|FM2DS: Few-Shot Multimodal Multihop Data Synthesis with Knowledge Distillation for Question Answering|![](https://img.shields.io/badge/Model4Data--Synthesis--Filter-b4d4fb)|
|MiniCPM-V: A GPT-4V Level MLLM on Your Phone|![](https://img.shields.io/badge/Data4Model--Scaling--Up--Acquisition-f1db9d) ![](https://img.shields.io/badge/Model4Data--Synthesis--Mapper-b4d4fb)|
|Descriptive Caption Enhancement with Visual Specialists for Multimodal Perception|![](https://img.shields.io/badge/Data4Model--Scaling--Up--Acquisition-f1db9d) ![](https://img.shields.io/badge/Model4Data--Synthesis--Mapper-b4d4fb)|
|REFINESUMM: Self-Refining MLLM for Generating a Multimodal Summarization Dataset|![](https://img.shields.io/badge/Model4Data--Synthesis--Mapper-b4d4fb)|
|FakeShield: Explainable Image Forgery Detection and Localization via Multi-modal Large Language Models|![](https://img.shields.io/badge/Model4Data--Synthesis--Evaluator-b4d4fb)|
|A Comprehensive Study of Multimodal Large Language Models for Image Quality Assessment|![](https://img.shields.io/badge/Model4Data--Synthesis--Evaluator-b4d4fb)|
|Inst-IT: Boosting Multimodal Instance Understanding via Explicit Visual Prompt Instruction Tuning|![](https://img.shields.io/badge/Data4Model--Scaling--Up--Acquisition-f1db9d) ![](https://img.shields.io/badge/Model4Data--Synthesis--Mapper-b4d4fb)|
|LLaVA-Grounding: Grounded Visual Chat with Large Multimodal Models|![](https://img.shields.io/badge/Data4Model--Scaling--Up--Acquisition-f1db9d) ![](https://img.shields.io/badge/Model4Data--Synthesis--Mapper-b4d4fb)|
|Scaling Text-Rich Image Understanding via Code-Guided Synthetic Multimodal Data Generation|![](https://img.shields.io/badge/Model4Data--Synthesis--Creator-b4d4fb)|

## Contribution to This Survey
Due to the rapid development in the field, this repository and our paper are continuously being updated and synchronized with each other. Please feel free to make pull requests or open issues to contribute to this list and add more related resources!
**You can add the titles of relevant papers to the table above, and (optionally) provide suggested tags along with the corresponding sections if possible.**
We will attempt to complete the remaining information and periodically update our survey based on the updated content of this document.

## References
If you find our work useful for your research or development, please kindly cite the following [paper](https://arxiv.org/abs/2407.08583).


```
@article{qin2024synergy,
  title={The Synergy between Data and Multi-Modal Large Language Models: A Survey from Co-Development Perspective},
  author={Qin, Zhen and Chen, Daoyuan and Zhang, Wenhao and Liuyi, Yao and Yilun, Huang and Ding, Bolin and Li, Yaliang and Deng, Shuiguang},
  journal={arXiv preprint arXiv:2407.08583},
  year={2024}
}
```


---

## "Section - Mentioned Papers" Retrieval List
We provide a collapsible list of back reference, allowing readers to see which (sub)section mention the papers from the table above. 
The collapsible list of back reference will be periodically updated based on the content of the table and our paper.

<details>
<summary>Sec. 3.1  For Scaling of MLLMs: Larger Datasets</summary>

- No "Zero-Shot" Without Exponential Data: Pretraining Concept Frequency Determines Multimodal Model Performance
- Training Compute-Optimal Large Language Models

<details>
<summary>Sec. 3.1.1  Data Acquisition</summary>

![](https://img.shields.io/badge/Data4Model--Scaling--Up--Acquisition-f1db9d)

- No "Zero-Shot" Without Exponential Data: Pretraining Concept Frequency Determines Multimodal Model Performance
- GPT4MTS: Prompt-based Large Language Model for Multimodal Time-series Forecasting
- Large-scale Contrastive Language-Audio Pretraining with Feature Fusion and Keyword-to-Caption Augmentation
- Audio Retrieval with WavText5K and CLAP Training
- DataComp: In search of the next generation of multimodal datasets
- Learning Transferable Visual Models From Natural Language Supervision
- NExT-GPT: Any-to-Any Multimodal LLM
- ChartThinker: A Contextual Chain-of-Thought Approach to Optimized Chart Summarization
- ChartReformer: Natural Language-Driven Chart Image Editing
- Multimodal Large Language Model is a Human-Aligned Annotator for Text-to-Image Generation
- Video-ChatGPT: Towards Detailed Video Understanding via Large Vision and Language Models
- StructChart: Perception, Structuring, Reasoning for Visual Chart Understanding
- MMC: Advancing Multimodal Chart Understanding with Large-scale Instruction Tuning
- List Items One by One: A New Data Source and Learning Paradigm for Multimodal LLMs
- TextSquare: Scaling up Text-Centric Visual Instruction Tuning
- ImplicitAVE: An Open-Source Dataset and Multimodal LLMs Benchmark for Implicit Attribute Value Extraction
- TextHawk: Exploring Efficient Fine-Grained Perception of Multimodal Large Language Models
- BuboGPT: Enabling Visual Grounding in Multi-Modal LLMs
- ShareGPT4V: Improving Large Multi-Modal Models with Better Captions
- UIClip: A Data-driven Model for Assessing User Interface Design
- EmbodiedGPT: Vision-Language Pre-Training via Embodied Chain of Thought
- Learn to Explain: Multimodal Reasoning via Thought Chains for Science Question Answering
- Visual Instruction Tuning
- ALLaVA: Harnessing GPT4V-synthesized Data for A Lite Vision-Language Model
- Hunyuan-DiT: A Powerful Multi-Resolution Diffusion Transformer with Fine-Grained Chinese Understanding
- Probing Multimodal LLMs as World Models for Driving
- Genixer: Empowering Multimodal Large Language Model as a Powerful Data Generator
- MiniGPT-4: Enhancing Vision-Language Understanding with Advanced Large Language Models
- MiniCPM-V: A GPT-4V Level MLLM on Your Phone
- Descriptive Caption Enhancement with Visual Specialists for Multimodal Perception
- Inst-IT: Boosting Multimodal Instance Understanding via Explicit Visual Prompt Instruction Tuning
- LLaVA-Grounding: Grounded Visual Chat with Large Multimodal Models
</details>

<details>
<summary>Sec. 3.1.2  Data Augmentation</summary>

![](https://img.shields.io/badge/Data4Model--Scaling--Up--Augmentation-f1db9d)

- Improved Baselines for Data-efficient Perceptual Augmentation of LLMs
- mPLUG-Owl2: Revolutionizing Multi-modal Large Language Model with Modality Collaboration
- Improving Composed Image Retrieval via Contrastive Learning with Scaling Positives and Negatives
- mPLUG-DocOwl: Modularized Multimodal Large Language Model for Document Understanding
- CapsFusion: Rethinking Image-Text Data at Scale
- Improving CLIP Training with Language Rewrites
- Data Augmentation for Text-based Person Retrieval Using Large Language Models
- Aligning Actions and Walking to LLM-Generated Textual Descriptions
- GPT4Tools: Teaching Large Language Model to Use Tools via Self-instruction
</details>

<details>
<summary>Sec. 3.1.3  Data Diversity</summary>

![](https://img.shields.io/badge/Data4Model--Scaling--Up--Diversity-f1db9d)

- No "Zero-Shot" Without Exponential Data: Pretraining Concept Frequency Determines Multimodal Model Performance
- Audio Retrieval with WavText5K and CLAP Training
- DataComp: In search of the next generation of multimodal datasets
- Flamingo: a visual language model for few-shot learning
- Multimodal Large Language Model is a Human-Aligned Annotator for Text-to-Image Generation
- ChartX & ChartVLM: A Versatile Benchmark and Foundation Model for Complicated Chart Reasoning
- Retrieval-augmented Multi-modal Chain-of-Thoughts Reasoning for Large Language Models
- PaLM-E: An Embodied Multimodal Language Model
- SPHINX-X: Scaling Data and Parameters for a Family of Multi-modal Large Language Models
- Cambrian-1: A Fully Open, Vision-Centric Exploration of Multimodal LLMs
- MMEvol: Empowering Multimodal Large Language Models with Evol-Instruct
</details>

</details>

<details>
<summary>Sec. 3.2  For Scaling Effectiveness of MLLMs: Better Subsets</summary>

- No "Zero-Shot" Without Exponential Data: Pretraining Concept Frequency Determines Multimodal Model Performance
- DataComp: In search of the next generation of multimodal datasets

<details>
<summary>Sec. 3.2.1  Data Condensation</summary>

![](https://img.shields.io/badge/Data4Model--Scaling--Effectiveness--Condensation-f1db9d)
- The Devil is in the Details: A Deep Dive into the Rabbit Hole of Data Filtering
- DataComp: In search of the next generation of multimodal datasets
- Beyond neural scaling laws: beating power law scaling via data pruning
- Finetuned Multimodal Language Models Are High-Quality Image-Text Data Filters
- Filtering, Distillation, and Hard Negatives for Vision-Language Pre-Training
- Efficient Multimodal Learning from Data-centric Perspective
- Multimodal Data Curation via Object Detection and Filter Ensembles
- Sieve: Multimodal Dataset Pruning Using Image Captioning Models
- Towards a statistical theory of data selection under weak supervision
- Data Filtering Networks
- T-MARS: Improving Visual Representations by Circumventing Text Feature Learning
- InstructionGPT-4: A 200-Instruction Paradigm for Fine-Tuning MiniGPT-4
- Semdedup: Data-efficient learning at web-scale through semantic deduplication
- On the De-duplication of LAION-2B
- Improving Multimodal Datasets with Image Captioning
- MiniGPT-4: Enhancing Vision-Language Understanding with Advanced Large Language Models
</details>

<details>
<summary>Sec. 3.2.2  Data Mixture</summary>

![](https://img.shields.io/badge/Data4Model--Scaling--Effectiveness--Mixture-f1db9d)

- Learning Transferable Visual Models From Natural Language Supervision
- Flamingo: a visual language model for few-shot learning
- Quality not quantity: On the interaction between dataset design and robustness of clip
- List Items One by One: A New Data Source and Learning Paradigm for Multimodal LLMs
- A Decade's Battle on Dataset Bias: Are We There Yet?
- Hunyuan-DiT: A Powerful Multi-Resolution Diffusion Transformer with Fine-Grained Chinese Understanding
- Demystifying CLIP Data
</details>

<details>
<summary>Sec. 3.2.3  Data Packing</summary>

![](https://img.shields.io/badge/Data4Model--Scaling--Effectiveness--Packing-f1db9d)

- Structured Packing in LLM Training Improves Long Context Utilization
- Sora: A Review on Background, Technology, Limitations, and Opportunities of Large Vision Models
- MoDE: CLIP Data Experts via Clustering
- Patch n' Pack: NaViT, a Vision Transformer for any Aspect Ratio and Resolution
- Fewer Truncations Improve Language Modeling
</details>

<details>
<summary>Sec. 3.2.4 Cross-Modal Alignment</summary>

![](https://img.shields.io/badge/Data4Model--Scaling--Effectiveness--CrossModalAlignment-f1db9d)

- No "Zero-Shot" Without Exponential Data: Pretraining Concept Frequency Determines Multimodal Model Performance
- DataComp: In search of the next generation of multimodal datasets
- Multimodal Data Curation via Object Detection and Filter Ensembles
- Sieve: Multimodal Dataset Pruning Using Image Captioning Models
- ChartThinker: A Contextual Chain-of-Thought Approach to Optimized Chart Summarization
- Data Filtering Networks
- T-MARS: Improving Visual Representations by Circumventing Text Feature Learning
- Text-centric Alignment for Multi-Modality Learning
- Noisy Correspondence Learning with Meta Similarity Correction
- ALLaVA: Harnessing GPT4V-synthesized Data for A Lite Vision-Language Model
- Semdedup: Data-efficient learning at web-scale through semantic deduplication
- Stable Video Diffusion: Scaling Latent Video Diffusion Models to Large Datasets
- AlignGPT: Multi-modal Large Language Models with Adaptive Alignment Capability
- Improving Multimodal Datasets with Image Captioning
- Imagebind: One embedding space to bind them all
- UniBind: LLM-Augmented Unified and Balanced Representation Space to Bind Them All
- FreeBind: Free Lunch in Unified Multimodal Space via Knowledge Fusion
- LanguageBind: Extending Video-Language Pretraining to N-modality by Language-based Semantic Alignment
- Binding Touch to Everything: Learning Unified Multimodal Tactile Representations
</details>

</details>



<details>
<summary>Sec. 4.1  For Instruction Responsiveness of MLLMs</summary>

- ALLaVA: Harnessing GPT4V-synthesized Data for A Lite Vision-Language Model


<details>
<summary>Sec. 4.1.1  Prompt Design</summary>

![](https://img.shields.io/badge/Data4Model--Usability--Following--Prompt-d3f0aa)

- Shikra: Unleashing Multimodal LLM’s Referential Dialogue Magic
- Kosmos-2: Grounding Multimodal Large Language Models to the World
- Draw-and-Understand: Leveraging Visual Prompts to Enable MLLMs to Comprehend What You Want
- Eyes Closed, Safety On: Protecting Multimodal LLMs via Image-to-Text Transformation
- ALLaVA: Harnessing GPT4V-synthesized Data for A Lite Vision-Language Model
- Time-LLM: Time Series Forecasting by Reprogramming Large Language Models|
- Set-of-Mark Prompting Unleashes Extraordinary Visual Grounding in GPT-4V
- Scaling Laws of Synthetic Images for Model Training ... for Now
</details>

<details>
<summary>Sec. 4.1.2  ICL Data</summary>

![](https://img.shields.io/badge/Data4Model--Usability--Following--ICL-d3f0aa)

- GroundingGPT: Language Enhanced Multi-modal Grounding Model
- List Items One by One: A New Data Source and Learning Paradigm for Multimodal LLMs
- Retrieval-augmented Multi-modal Chain-of-Thoughts Reasoning for Large Language Models
- All in an Aggregated Image for In-Image Learning
- AIM: Let Any Multi-modal Large Language Models Embrace Efficient In-Context Learning
- MMICL: Empowering Vision-language Model with Multi-Modal In-Context Learning
</details>


<details>
<summary>Sec. 4.1.3  Human-Behavior Alignment Data</summary>

![](https://img.shields.io/badge/Data4Model--Usability--Following--HumanBehavior-d3f0aa)

- Multimodal Large Language Model is a Human-Aligned Annotator for Text-to-Image Generation
- MLLM-Bench: Evaluating Multimodal LLMs with Per-sample Criteria
- ALLaVA: Harnessing GPT4V-synthesized Data for A Lite Vision-Language Model
- LAMM: Language-Assisted Multi-Modal Instruction-Tuning Dataset, Framework, and Benchmark
- Automated Multi-level Preference for MLLMs
- Silkie: Preference distillation for large visual language models
- Mitigating Hallucination in Large Multi-Modal Models via Robust Instruction Tuning
- Aligning Large Multimodal Models with Factually Augmented RLHF
- DRESS: Instructing Large Vision-Language Models to Align and Interact with Humans via Natural Language Feedback
- RLHF-V: Towards Trustworthy MLLMs via Behavior Alignment from Fine-grained Correctional Human Feedback
</details>

</details>


<details>
<summary>Sec. 4.2  For Reasoning Ability of MLLMs</summary>


<details>
<summary>Sec. 4.2.1  Data for Single-Hop Reasoning</summary>

![](https://img.shields.io/badge/Data4Model--Usability--Reasoning--SingleHop-d3f0aa)
- FunQA: Towards Surprising Video ComprehensionFunQA: Towards Surprising Video Comprehension
- StructChart: Perception, Structuring, Reasoning for Visual Chart Understanding
- What If the TV Was Off? Examining Counterfactual Reasoning Abilities of Multi-modal Language Models
</details>

<details>
<summary>Sec. 4.2.2  Data for Multi-Hop Reasoning</summary>

![](https://img.shields.io/badge/Data4Model--Usability--Reasoning--MultiHop-d3f0aa)

- MedThink: Explaining Medical Visual Question Answering via Multimodal Decision-Making Rationale
- Grounding-Prompter: Prompting LLM with Multimodal Information for Temporal Sentence Grounding in Long Videos
- Language-Image Models with 3D Understanding
- DDCoT: Duty-Distinct Chain-of-Thought Prompting for Multimodal Reasoning in Language Models
- EmbodiedGPT: Vision-Language Pre-Training via Embodied Chain of Thought
- Learn to Explain: Multimodal Reasoning via Thought Chains for Science Question Answering
- Retrieval-augmented Multi-modal Chain-of-Thoughts Reasoning for Large Language Models
</details>

</details>



<details>
<summary>Sec. 4.3  For Ethics of MLLMs</summary>

<details>
<summary>Sec. 4.3.1  Data Toxicity</summary>

![](https://img.shields.io/badge/Data4Model--Usability--Ethic--Toxicity-d3f0aa)
- Med-MMHL: A Multi-Modal Dataset for Detecting Human- and LLM-Generated Misinformation in the Medical Domain
- Eyes Closed, Safety On: Protecting Multimodal LLMs via Image-to-Text Transformation
- The Wolf Within: Covert Injection of Malice into MLLM Societies via an MLLM Operative
- MM-SafetyBench: A Benchmark for Safety Evaluation of Multimodal Large Language Models
- ImgTrojan: Jailbreaking Vision-Language Models with ONE Image
- VL-Trojan: Multimodal Instruction Backdoor Attacks against Autoregressive Visual Language Models
- Jailbreaking GPT-4V via Self-Adversarial Attacks with System Prompts
- On the Adversarial Robustness of Multi-Modal Foundation Models
</details>

<details>
<summary>Sec. 4.3.2  Data Privacy and Intellectual Property</summary>

![](https://img.shields.io/badge/Data4Model--Usability--Ethic--Privacy&IP-d3f0aa)

- ModelGo: A Practical Tool for Machine Learning License Analysis
</details>

</details>




<details>
<summary>Sec. 4.4 For Evaluation of MLLMs</summary>

<details>
<summary>Sec. 4.4.1  Benchmarks for Multi-Modal Understanding</summary>

![](https://img.shields.io/badge/Data4Model--Usability--Eval--Understanding-d3f0aa)

- DataComp: In search of the next generation of multimodal datasets
- 3DBench: A Scalable 3D Benchmark and Instruction-Tuning Dataset
- MVBench: A Comprehensive Multi-modal Video Understanding Benchmark
- SEED-Bench: Benchmarking Multimodal LLMs with Generative Comprehension
- OneChart: Purify the Chart Structural Extraction via One Auxiliary Token
- MMC: Advancing Multimodal Chart Understanding with Large-scale Instruction Tuning
- ImplicitAVE: An Open-Source Dataset and Multimodal LLMs Benchmark for Implicit Attribute Value Extraction
- UNIAA: A Unified Multi-modal Image Aesthetic Data AugmentationAssessment Baseline and Benchmark
- M3DBench: Let’s Instruct Large Models with Multi-modal 3D Prompts
- Open-TransMind: A New Baseline and Benchmark for 1st Foundation Model Challenge of Intelligent Transportation
- BLINK: Multimodal Large Language Models Can See but Not Perceive
- LAMM: Language-Assisted Multi-Modal Instruction-Tuning Dataset, Framework, and Benchmark
</details>

<details>
<summary>Sec. 4.4.2 Benchmarks for Multi-Modal Generation</summary>

![](https://img.shields.io/badge/Data4Model--Usability--Eval--Generation-d3f0aa)
- VBench: Comprehensive Benchmark Suite for Video Generative Models
- EvalCraftr: Benchmarking and Evaluating Large Video Generation Models
- Perception Test: A Diagnostic Benchmark for Multimodal Video Models
- WorldGPT: Empowering LLM as Multimodal World Model
- MLLM-Bench: Evaluating Multimodal LLMs with Per-sample Criteria
- MM-SafetyBench: A Benchmark for Safety Evaluation of Multimodal Large Language Models
- OpenLEAF: Open-Domain Interleaved Image-Text Generation and Evaluation
- Visual Hallucinations of Multi-modal Large Language Models
- Unified Hallucination Detection for Multimodal Large Language Models
- MLLM-as-a-Judge: Assessing Multimodal LLM-as-a-Judge with Vision-Language Benchmark
</details>


<details>
<summary>Sec. 4.4.3  Benchmarks for Multi-Modal Retrieval</summary>

![](https://img.shields.io/badge/Data4Model--Usability--Eval--Retrieval-d3f0aa)
- Audio Retrieval with WavText5K and CLAP Training
- MMT-Bench: A Comprehensive Multimodal Benchmark for Evaluating Large Vision-Language Models Towards Multitask AGI
- Open-TransMind: A New Baseline and Benchmark for 1st Foundation Model Challenge of Intelligent Transportation
</details>

<details>
<summary>Sec. 4.4.4  Benchmarks for Multi-Modal Reasoning</summary>

![](https://img.shields.io/badge/Data4Model--Usability--Eval--Reasoning-d3f0aa)

- FunQA: Towards Surprising Video ComprehensionFunQA: Towards Surprising Video Comprehension
- ChartQA: A Benchmark for Question Answering about Charts with Visual and Logical Reasoning
- ChartX & ChartVLM: A Versatile Benchmark and Foundation Model for Complicated Chart Reasoning
- Probing Multimodal LLMs as World Models for Driving
- M3CoT: A Novel Benchmark for Multi-Domain Multi-step Multi-modal Chain-of-Thought
</details>

</details>


<details>
<summary>Sec. 5.1  Model as a Data Creator</summary>

![](https://img.shields.io/badge/Model4Data--Synthesis--Creator-b4d4fb)

- What Makes for Good Visual Instructions? Synthesizing Complex Visual Reasoning Instructions for Visual Instruction Tuning
- ChartLlama: A Multimodal LLM for Chart Understanding and Generation
- VideoChat: Chat-Centric Video Understanding
- 3DMIT: 3D Multi-modal Instruction Tuning for Scene Understanding
- Finetuned Multimodal Language Models Are High-Quality Image-Text Data Filters
- Multimodal Large Language Model is a Human-Aligned Annotator for Text-to-Image Generation
- OneChart: Purify the Chart Structural Extraction via One Auxiliary Token
- ChartX & ChartVLM: A Versatile Benchmark and Foundation Model for Complicated Chart Reasoning
- TextSquare: Scaling up Text-Centric Visual Instruction Tuning
- UNIAA: A Unified Multi-modal Image Aesthetic Data AugmentationAssessment Baseline and Benchmark
- Improving Composed Image Retrieval via Contrastive Learning with Scaling Positives and Negatives
- What If the TV Was Off? Examining Counterfactual Reasoning Abilities of Multi-modal Language Models
- EmbodiedGPT: Vision-Language Pre-Training via Embodied Chain of Thought
- AnyGPT: Unified Multimodal LLM with Discrete Sequence Modeling
- InstructPix2Pix: Learning to Follow Image Editing Instructions
- Genixer: Empowering Multimodal Large Language Model as a Powerful Data Generator
- World to Code: Multi-modal Data Generation via Self-Instructed Compositional Captioning and Filtering
- Scaling Text-Rich Image Understanding via Code-Guided Synthetic Multimodal Data Generation
</details>

<details>
<summary>Sec. 5.2 Model as a Data Mapper</summary>

![](https://img.shields.io/badge/Model4Data--Synthesis--Mapper-b4d4fb) 

- VideoChat: Chat-Centric Video Understanding
- Aligned with LLM: a new multi-modal training paradigm for encoding fMRI activity in visual cortex
- GPT4MTS: Prompt-based Large Language Model for Multimodal Time-series Forecasting
- MedThink: Explaining Medical Visual Question Answering via Multimodal Decision-Making Rationale
- AesExpert: Towards Multi-modality Foundation Model for Image Aesthetics Perception
- BuboGPT: Enabling Visual Grounding in Multi-Modal LLMs
- MoqaGPT: Zero-Shot Multi-modal Open-domain Question Answering with Large Language Model
- Improving CLIP Training with Language Rewrites
- Data Augmentation for Text-based Person Retrieval Using Large Language Models
- Aligning Actions and Walking to LLM-Generated Textual Descriptions
- Unified Hallucination Detection for Multimodal Large Language Models
- PDFChatAnnotator: A Human-LLM Collaborative Multi-Modal Data Annotation Tool for PDF-Format Catalogs
- MiniGPT-4: Enhancing Vision-Language Understanding with Advanced Large Language Models
- MMEvol: Empowering Multimodal Large Language Models with Evol-Instruct
- Model-in-the-Loop (MILO): Accelerating Multimodal AI Data Annotation with LLMs
- MiniCPM-V: A GPT-4V Level MLLM on Your Phone
- Descriptive Caption Enhancement with Visual Specialists for Multimodal Perception
- REFINESUMM: Self-Refining MLLM for Generating a Multimodal Summarization Dataset
- Inst-IT: Boosting Multimodal Instance Understanding via Explicit Visual Prompt Instruction Tuning
- LLaVA-Grounding: Grounded Visual Chat with Large Multimodal Models
</details>

<details>
<summary>Sec. 5.3  Model as a Data Filter</summary>

![](https://img.shields.io/badge/Model4Data--Synthesis--Filter-b4d4fb)
- The Devil is in the Details: A Deep Dive into the Rabbit Hole of Data Filtering
- Finetuned Multimodal Language Models Are High-Quality Image-Text Data Filters
- DataComp: In search of the next generation of multimodal datasets
- TextSquare: Scaling up Text-Centric Visual Instruction Tuning
- What If the TV Was Off? Examining Counterfactual Reasoning Abilities of Multi-modal Language Models
- Towards a statistical theory of data selection under weak supervision
- Visual Hallucinations of Multi-modal Large Language Models
- MiniGPT-4: Enhancing Vision-Language Understanding with Advanced Large Language Models
- FM2DS: Few-Shot Multimodal Multihop Data Synthesis with Knowledge Distillation for Question Answering
</details>

<details>
<summary>Sec. 5.4  Model as a Data Evaluator</summary>

![](https://img.shields.io/badge/Model4Data--Synthesis--Evaluator-b4d4fb)
- Multimodal Large Language Model is a Human-Aligned Annotator for Text-to-Image Generation
- TextSquare: Scaling up Text-Centric Visual Instruction Tuning
- Eyes Closed, Safety On: Protecting Multimodal LLMs via Image-to-Text Transformation
- MLLM-Bench: Evaluating Multimodal LLMs with Per-sample Criteria
- MLLM-as-a-Judge: Assessing Multimodal LLM-as-a-Judge with Vision-Language Benchmark
- ImgTrojan: Jailbreaking Vision-Language Models with ONE Image
- ZooProbe: A Data Engine for Evaluating, Exploring, and Evolving Large-scale Training Data for Multimodal LLMs
- FakeShield: Explainable Image Forgery Detection and Localization via Multi-modal Large Language Models
- A Comprehensive Study of Multimodal Large Language Models for Image Quality Assessment
</details>

<details>
<summary>Sec. 6.1  Model as a Data Navigator</summary>

![](https://img.shields.io/badge/Model4Data--Insights--Navigator-f2c0c6)
- How Does the Textual Information Affect the Retrieval of Multimodal In-Context Learning?
</details>

<details>
<summary>Sec. 6.2  Model as a Data Extractor</summary>

![](https://img.shields.io/badge/Model4Data--Insights--Extractor-f2c0c6)
- No "Zero-Shot" Without Exponential Data: Pretraining Concept Frequency Determines Multimodal Model Performance
- LLMs as Bridges: Reformulating Grounded Multimodal Named Entity Recognition
- Unified Hallucination Detection for Multimodal Large Language Models
- LLMs as Bridges: Reformulating Grounded Multimodal Named Entity Recognition
</details>

<details>
<summary>Sec. 6.3  Model as a Data Analyzer</summary>

![](https://img.shields.io/badge/Model4Data--Insights--Analyzer-f2c0c6)
- ChartLlama: A Multimodal LLM for Chart Understanding and Generation
- OneChart: Purify the Chart Structural Extraction via One Auxiliary Token
- ChartQA: A Benchmark for Question Answering about Charts with Visual and Logical Reasoning
- StructChart: Perception, Structuring, Reasoning for Visual Chart Understanding
- ChartX & ChartVLM: A Versatile Benchmark and Foundation Model for Complicated Chart Reasoning
- mPLUG-DocOwl: Modularized Multimodal Large Language Model for Document Understanding
- mPLUG-DocOwl 1.5: Unified Structure Learning for OCR-free Document Understanding
- mPLUG-PaperOwl: Scientific Diagram Analysis with the Multimodal Large Language Model
- Bridging Research and Readers: A Multi-Modal Automated Academic Papers Interpretation System
</details>

<details>
<summary>Sec. 6.4  Model as a Data Visualizer</summary>

![](https://img.shields.io/badge/Model4Data--Insights--Visualizer-f2c0c6)
- ChartLlama: A Multimodal LLM for Chart Understanding and Generation
- ChartReformer: Natural Language-Driven Chart Image Editing
- Automated Data Visualization from Natural Language via Large Language Models: An Exploratory Study
</details>

<details>
<summary>Sec. 8.1  Data-Model Co-Development Infrastructures</summary>

- DataComp: In search of the next generation of multimodal datasets
</details>

<details>
<summary>Sec. 8.2  Externally-Boosted MLLM Development</summary>

<details>
<summary>Sec. 8.2.1  MLLM-Based Data Discovery</summary> 

- No "Zero-Shot" Without Exponential Data: Pretraining Concept Frequency Determines Multimodal Model Performance
- ModelGo: A Practical Tool for Machine Learning License Analysis
</details>

<details>
<summary>Sec. 8.2.2  Modality-Compatibility Detection with MLLMs</summary>

- Improving Multimodal Datasets with Image Captioning
</details>

<details>
<summary>Sec. 8.2.3  Automatic Knowledge Transfer for MLLMs</summary> 
- Multimodal Large Language Model is a Human-Aligned Annotator for Text-to-Image Generation
- MLLM-Bench: Evaluating Multimodal LLMs with Per-sample Criteria
</details>

</details>



<details>
<summary>Sec. 8.3  Self-Boosted MLLM Development</summary>

<details>
<summary>Sec. 8.3.1  Self Data Scaling with MLLMs</summary> 

- Sieve: Multimodal Dataset Pruning Using Image Captioning Models
- ALLaVA: Harnessing GPT4V-synthesized Data for A Lite Vision-Language Model
- Segment Anything
</details>

<details>
<summary>Sec. 8.3.2  Self Data Condensation with MLLMs</summary>
</details>

<details>
<summary>Sec. 8.3.3  RL from Self Feedback of MLLMs</summary>

- The Devil is in the Details: A Deep Dive into the Rabbit Hole of Data Filtering
- DataComp: In search of the next generation of multimodal datasets
- Finetuned Multimodal Language Models Are High-Quality Image-Text Data Filters
- Filtering, Distillation, and Hard Negatives for Vision-Language Pre-Training
- Multimodal Large Language Model is a Human-Aligned Annotator for Text-to-Image Generation
- TextSquare: Scaling up Text-Centric Visual Instruction Tuning
- Multimodal Data Curation via Object Detection and Filter Ensembles
- Sieve: Multimodal Dataset Pruning Using Image Captioning Models
- Data Filtering Networks
- T-MARS: Improving Visual Representations by Circumventing Text Feature Learning
- Semdedup: Data-efficient learning at web-scale through semantic deduplication
- MLLM-as-a-Judge: Assessing Multimodal LLM-as-a-Judge with Vision-Language Benchmark
- CiT: Curation in Training for Effective Vision-Language Data
- Improving Multimodal Datasets with Image Captioning
</details>

</details>

<details>
<summary>Tab. 2</summary>
- No "Zero-Shot" Without Exponential Data: Pretraining Concept Frequency Determines Multimodal Model Performance
- DataComp: In search of the next generation of multimodal datasets
- TextSquare: Scaling up Text-Centric Visual Instruction Tuning
- MLLM-Bench: Evaluating Multimodal LLMs with Per-sample Criteria
- Align and Attend: Multimodal Summarization with Dual Contrastive Losses
- MathVerse: Does Your Multi-modal LLM Truly See the Diagrams in Visual Math Problems?
- BLINK: Multimodal Large Language Models Can See but Not Perceive
- Learn to Explain: Multimodal Reasoning via Thought Chains for Science Question Answering
- ALLaVA: Harnessing GPT4V-synthesized Data for A Lite Vision-Language Model
- LAMM: Language-Assisted Multi-Modal Instruction-Tuning Dataset, Framework, and Benchmark
- Unified Hallucination Detection for Multimodal Large Language Models
- Mitigating Hallucination in Large Multi-Modal Models via Robust Instruction Tuning
- M3it: A large-scale dataset towards multi-modal multilingual instruction tuning
- MLLM-as-a-Judge: Assessing Multimodal LLM-as-a-Judge with Vision-Language Benchmark
- MMT-Bench: A Comprehensive Multimodal Benchmark for Evaluating Large Vision-Language Models Towards Multitask AGI
- M3CoT: A Novel Benchmark for Multi-Domain Multi-step Multi-modal Chain-of-Thought
- Panda-70m: Captioning 70m videos with multiple cross-modality teachers
- Multimodal C4: An Open, Billion-scale Corpus of Images Interleaved With Text
- ChartAssisstant: A Universal Chart Multimodal Language Model via Chart-to-Table Pre-training and Multitask Instruction Tuning
</details><|MERGE_RESOLUTION|>--- conflicted
+++ resolved
@@ -4,12 +4,8 @@
 ![Overview of Our Taxonomy](https://img.alicdn.com/imgextra/i1/O1CN01aN3TVo1mgGZAuSHJ4_!!6000000004983-2-tps-3255-1327.png)
 Due to the rapid development in the field, this repository and our paper are continuously being updated and synchronized with each other. **Please feel free to make pull requests or open issues to [contribute to](#contribution-to-this-survey) this list and add more related resources!**
 
-<<<<<<< HEAD
 ## News
-=======
-# News
 + [2025-05-25] We added 20 academic papers related to this survey.
->>>>>>> 26da7c5e
 + ![new](https://img.alicdn.com/imgextra/i4/O1CN01kUiDtl1HVxN6G56vN_!!6000000000764-2-tps-43-19.png) [2024-10-23] We built a [dynamic table](https://modelscope.github.io/data-juicer/_static/awesome-list.html) based on the [paper list](#paper-list) that supports filtering and searching.
 + ![new](https://img.alicdn.com/imgextra/i4/O1CN01kUiDtl1HVxN6G56vN_!!6000000000764-2-tps-43-19.png) [2024-10-22] We restructured our [paper list](#paper-list) to provide more streamlined information.
 
@@ -251,7 +247,7 @@
 |LLaVA-Grounding: Grounded Visual Chat with Large Multimodal Models|![](https://img.shields.io/badge/Data4Model--Scaling--Up--Acquisition-f1db9d) ![](https://img.shields.io/badge/Model4Data--Synthesis--Mapper-b4d4fb)|
 |Scaling Text-Rich Image Understanding via Code-Guided Synthetic Multimodal Data Generation|![](https://img.shields.io/badge/Model4Data--Synthesis--Creator-b4d4fb)|
 
-## Contribution to This Survey
+# Contribution to This Survey
 Due to the rapid development in the field, this repository and our paper are continuously being updated and synchronized with each other. Please feel free to make pull requests or open issues to contribute to this list and add more related resources!
 **You can add the titles of relevant papers to the table above, and (optionally) provide suggested tags along with the corresponding sections if possible.**
 We will attempt to complete the remaining information and periodically update our survey based on the updated content of this document.
