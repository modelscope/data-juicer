# 算子提要

算子 (Operator) 是协助数据修改、清理、过滤、去重等基本流程的集合。我们支持广泛的数据来源和文件格式，并支持对自定义数据集的灵活扩展。

这个页面提供了OP的基本描述，用户可以参考[API文档](https://modelscope.github.io/data-juicer/)更细致了解每个OP的具体参数，并且可以查看、运行单元测试 (`tests/ops/...`)，来体验[各OP的用法示例](../tests/ops)以及每个OP作用于内置测试数据样本时的效果。

## 概览

Data-Juicer 中的算子分为以下 5 种类型。

| 类型                                | 数量 | 描述            |
|------------------------------------|:--:|---------------|
| [ Formatter ]( #formatter )        |  7 | 发现、加载、规范化原始数据 |
<<<<<<< HEAD
| [ Mapper ]( #mapper )              | 44 | 对数据样本进行编辑和转换  |
=======
| [ Mapper ]( #mapper )              | 46 | 对数据样本进行编辑和转换  |
>>>>>>> 8ea47b7d
| [ Filter ]( #filter )              | 41 | 过滤低质量样本       |
| [ Deduplicator ]( #deduplicator )  |  5 | 识别、删除重复样本     |
| [ Selector ]( #selector )          |  4 | 基于排序选取高质量样本   |

下面列出所有具体算子，每种算子都通过多个标签来注明其主要功能。

* Domain 标签
    - General: 一般用途
    - LaTeX: 专用于 LaTeX 源文件
    - Code: 专用于编程代码
    - Financial: 与金融领域相关
    - Image: 专用于图像或多模态
    - Audio: 专用于音频或多模态
    - Video: 专用于视频或多模态
    - Multimodal: 专用于多模态
    
* Language 标签
    - en: 英文
    - zh: 中文


## Formatter <a name="formatter"/>

| 算子                 | 场景       | 语言      | 描述                                                                     |
|--------------------|----------|---------|------------------------------------------------------------------------|
| remote_formatter   | General  | en, zh  | 准备远端数据集 (如 HuggingFace)                                                |
| csv_formatter      | General  | en, zh  | 准备本地 `.csv` 文件                                                         |
| tsv_formatter      | General  | en, zh  | 准备本地 `.tsv` 文件                                                         |
| json_formatter     | General  | en, zh  | 准备本地 `.json`, `.jsonl`, `.jsonl.zst` 文件                                |
| parquet_formatter  | General  | en, zh  | 准备本地 `.parquet` 文件                                                     |
| text_formatter     | General  | en, zh  | 准备其他本地文本文件（[完整的支持列表](../data_juicer/format/text_formatter.py#L63,73)）  |
| mixture_formatter  | General  | en, zh  | 处理可支持本地文件的混合                                                           |

## Mapper <a name="mapper"/>

| 算子                                                  | 场景                    | 语言        | 描述                                                     |
|-----------------------------------------------------|-----------------------|-----------|--------------------------------------------------------|
| audio_ffmpeg_wrapped_mapper                         | Audio                 | -         | 运行 FFmpeg 语音过滤器的简单封装                         |
| chinese_convert_mapper                              | General               | zh        | 用于在繁体中文、简体中文和日文汉字之间进行转换（借助 [opencc](https://github.com/BYVoid/OpenCC)）        |
| clean_copyright_mapper                              | Code                  | en, zh    | 删除代码文件开头的版权声明 (必须包含单词 *copyright*)           |
| clean_email_mapper                                  | General               | en, zh    | 删除邮箱信息                                                 |
| clean_html_mapper                                   | General               | en, zh    | 删除 HTML 标签并返回所有节点的纯文本                                  |
| clean_ip_mapper                                     | General               | en, zh    | 删除 IP 地址                                               |
| clean_links_mapper                                  | General, Code         | en, zh    | 删除链接，例如以 http 或 ftp 开头的                                |
| expand_macro_mapper                                 | LaTeX                 | en, zh    | 扩展通常在 TeX 文档顶部定义的宏                                     |
| extract_qa_mapper                                   | General               | en, zh    | 从文本中抽取问答对                                              |
| fix_unicode_mapper                                  | General               | en, zh    | 修复损坏的 Unicode（借助 [ftfy](https://ftfy.readthedocs.io/)） |
| generate_instruction_mapper                         | General               | en, zh    | 指令扩充，根据种子数据，生成新的样本。                              |
| image_blur_mapper                                   | Image                 |  -        | 对图像进行模糊处理                                              |
| image_captioning_from_gpt4v_mapper                  | Multimodal            |  -        | 基于gpt-4-vision和图像生成文本                                |
| image_captioning_mapper                             | Multimodal            |  -    | 生成样本，其标题是根据另一个辅助模型（例如 blip2）和原始样本中的图形生成的。                                             |
| image_diffusion_mapper                              | Multimodal            |  -        | 用stable diffusion生成图像，对图像进行增强                                                    |
| image_face_blur_mapper                              | Image                 |  -        | 对图像中的人脸进行模糊处理                                                    |
| nlpaug_en_mapper                                    | General               | en        | 使用`nlpaug`库对英语文本进行简单增强                                 | 
| nlpcda_zh_mapper                                    | General               | zh        | 使用`nlpcda`库对中文文本进行简单增强                                 | 
| optimize_instruction_mapper                         | General               | en, zh    | 指令优化，优化prompt。|
| punctuation_normalization_mapper                    | General               | en, zh    | 将各种 Unicode 标点符号标准化为其 ASCII 等效项                        |
| remove_bibliography_mapper                          | LaTeX                 | en, zh    | 删除 TeX 文档的参考文献                                         |
| remove_comments_mapper                              | LaTeX                 | en, zh    | 删除 TeX 文档中的注释                                          |
| remove_header_mapper                                | LaTeX                 | en, zh    | 删除 TeX 文档头，例如标题、章节数字/名称等                               |
| remove_long_words_mapper                            | General               | en, zh    | 删除长度超出指定范围的单词                                          |
| remove_non_chinese_character_mapper                 | General               | en, zh    | 删除样本中的非中文字符                                              |
| remove_repeat_sentences_mapper                      | General               | en, zh    | 删除样本中的重复句子                                                |
| remove_specific_chars_mapper                        | General               | en, zh    | 删除任何用户指定的字符或子字符串                                       |
| remove_table_text_mapper                            | General, Financial    | en        | 检测并删除可能的表格内容（:warning: 依赖正则表达式匹配，因此很脆弱）                |
| remove_words_with_incorrect_<br />substrings_mapper | General               | en, zh    | 删除包含指定子字符串的单词                                          |
| replace_content_mapper                              | General               | en, zh    | 使用一个指定的替换字符串替换文本中满足特定正则表达式模版的所有内容             |
| sdxl_prompt2prompt_mapper                           | Image                 | -         | 使用文生图模型SDXL与图像编辑技术Prompt-to-Prompt生成相似图像对                |
| sentence_split_mapper                               | General               | en        | 根据语义拆分和重组句子                                            |
| video_captioning_from_audio_mapper                         | Multimodal         | -      | 基于 Qwen-Audio 模型根据视频的音频流为视频生成新的标题描述 |
| video_captioning_from_frames_mapper                 | Multimodal         |  -     | 生成样本，其标题是基于一个文字生成图片的模型和原始样本视频中指定帧的图像。不同帧产出的标题会拼接为一条单独的字符串。             |
| video_captioning_from_summarizer_mapper             | Multimodal         | -      | 通过对多种不同方式生成的文本进行摘要以生成样本的标题（从视频/音频/帧生成标题，从音频/帧生成标签，...）                |
| video_captioning_from_video_mapper                             | Multimodal            |  -    | 生成样本，其标题是根据另一个辅助模型（video-blip）和原始样本中的视频中指定帧的图像。                                             |
| video_face_blur_mapper                              | Video                 |  -        | 对视频中的人脸进行模糊处理                                                    |
| video_ffmpeg_wrapped_mapper                         | Video                 | -         | 运行 FFmpeg 视频过滤器的简单封装                         |
| video_remove_watermark_mapper                       | Video                 | -         | 去除视频中给定区域的水印                                                    |
| video_resize_aspect_ratio_mapper                    | Video                 | -         | 将视频的宽高比调整到指定范围内                                              |
| video_resize_resolution_mapper                      | Video                 | -    | 将视频映射到给定的分辨率区间                 |
| video_split_by_duration_mapper                        | Multimodal            | -         | 根据时长将视频切分为多个片段    |
| video_split_by_key_frame_mapper                       | Multimodal            | -         | 根据关键帧切分视频                |
| video_split_by_scene_mapper                         | Multimodal            | -         | 将视频切分为场景片段                                              |
| video_tagging_from_audio_mapper                    | Multimodal         | -      | 从视频提取的音频中生成视频标签                                                        |
| video_tagging_from_frames_mapper                     | Multimodal         | -      | 从视频提取的帧中生成视频标签                                                         |
| whitespace_normalization_mapper                     | General               | en, zh    | 将各种 Unicode 空白标准化为常规 ASCII 空格 (U+0020)                                 |

## Filter <a name="filter"/>

| 算子                             | 场景         | 语言     | 描述                                          |
|--------------------------------|------------|--------|---------------------------------------------|
| alphanumeric_filter            | General    | en, zh | 保留字母数字比例在指定范围内的样本                           |
| audio_duration_filter          | Audio      | -      | 保留包含音频的时长在指定范围内的样本                      |
| audio_nmf_snr_filter           | Audio      | -      | 保留包含音频信噪比SNR（基于非负矩阵分解方法NMF计算）在指定范围内的样本 |
| audio_size_filter              | Audio      | -      | 保留包含音频的大小（bytes）在指定范围内的样本             |
| average_line_length_filter     | Code       | en, zh | 保留平均行长度在指定范围内的样本                            |
| character_repetition_filter    | General    | en, zh | 保留 char-level n-gram 重复比率在指定范围内的样本          |
| flagged_words_filter           | General    | en, zh | 保留使标记字比率保持在指定阈值以下的样本                        |
| image_aesthetics_filter        | Image      | -      | 保留包含美学分数在指定范围内的图像的样本 |
| image_aspect_ratio_filter      | Image      | -      | 保留样本中包含的图片的宽高比在指定范围内的样本                     |
| image_face_ratio_filter        | Image      | -      | 保留样本中包含的图片的最大脸部区域在指定范围内的样本                  |
| image_nsfw_filter              | Image      | -      | 保留包含NSFW分数在指定阈值之下的图像的样本 |
| image_shape_filter             | Image      | -      | 保留样本中包含的图片的形状（即宽和高）在指定范围内的样本                |
| image_size_filter              | Image      | -      | 保留样本中包含的图片的大小（bytes）在指定范围内的样本               |
| image_text_matching_filter     | Multimodal | -      | 保留图像-文本的分类匹配分(基于BLIP模型)在指定范围内的样本            |
| image_text_similarity_filter   | Multimodal | -      | 保留图像-文本的特征余弦相似度(基于CLIP模型)在指定范围内的样本          |
| image_watermark_filter         | Image      | -      | 保留包含有水印概率在指定阈值之下的图像的样本 |
| language_id_score_filter       | General    | en, zh | 保留特定语言的样本，通过预测的置信度得分来判断                     |
| maximum_line_length_filter     | Code       | en, zh | 保留最大行长度在指定范围内的样本                            |
| perplexity_filter              | General    | en, zh | 保留困惑度低于指定阈值的样本                              |
| phrase_grounding_recall_filter | Multimodal | -      | 保留从文本中提取的名词短语在图像中的定位召回率在一定范围内的样本            |
| special_characters_filter      | General    | en, zh | 保留 special-char 比率的在指定范围内的样本                |
| specified_field_filter         | General    | en, zh | 根据字段过滤样本，要求字段的值处于指定目标中                      |
| specified_numeric_field_filter | General    | en, zh | 根据字段过滤样本，要求字段的值处于指定范围（针对数字类型）               |
| stopwords_filter               | General    | en, zh | 保留停用词比率高于指定阈值的样本                            |
| suffix_filter                  | General    | en, zh | 保留包含特定后缀的样本                                 |
| text_action_filter             | General    | en, zh | 保留文本部分包含动作的样本                               |
| text_entity_dependency_filter  | General    | en, zh | 保留文本部分的依存树中具有非独立实体的样本                       |
| text_length_filter             | General    | en, zh | 保留总文本长度在指定范围内的样本                            |
| token_num_filter               | General    | en, zh | 保留token数在指定范围内的样本                           |
| video_aspect_ratio_filter      | Video      | -      | 保留包含视频的宽高比在指定范围内的样本                     |
| video_duration_filter          | Video      | -      | 保留包含视频的时长在指定范围内的样本                       |
| video_aesthetics_filter        | Video      | -      | 保留指定帧的美学分数在指定范围内的样本|
| video_frames_text_similarity_filter    | Multimodal | -      | 保留视频中指定帧的图像-文本的特征余弦相似度(基于CLIP模型)在指定范围内的样本 |
| video_motion_score_filter      | Video      | -      | 保留包含视频的运动分数（基于稠密光流）在指定范围内的样本 |
| video_nsfw_filter              | Video      | -      | 保留包含视频的NSFW分数在指定阈值之下的样本 |
| video_ocr_area_ratio_filter    | Video      | -      | 保留包含视频的特定帧中检测出的文本的面积占比在指定范围内的样本 |
| video_resolution_filter        | Video      | -      | 保留包含视频的分辨率（包括横向分辨率和纵向分辨率）在指定范围内的样本    |
| video_watermark_filter         | Video      | -      | 保留包含视频有水印的概率在指定阈值之下的样本   |
| video_tagging_from_frames_filter  | Video   | -      | 保留包含具有给定标签视频的样本 |
| words_num_filter               | General    | en, zh | 保留字数在指定范围内的样本                               |
| word_repetition_filter         | General    | en, zh | 保留 word-level n-gram 重复比率在指定范围内的样本          |

## Deduplicator <a name="deduplicator"/>

| 算子                             | 场景       | 语言      | 描述                                            |
|--------------------------------|----------|---------|-----------------------------------------------|
| document_deduplicator          | General  | en, zh  | 通过比较 MD5 哈希值在文档级别对样本去重                        |
| document_minhash_deduplicator  | General  | en, zh  | 使用 MinHashLSH 在文档级别对样本去重                      |
| document_simhash_deduplicator  | General  | en, zh  | 使用 SimHash 在文档级别对样本去重                         |
| image_deduplicator             | Image    |   -     | 使用文档之间图像的精确匹配在文档级别删除重复样本 |
| video_deduplicator             | Video    |   -     | 使用文档之间视频的精确匹配在文档级别删除重复样本 |
| ray_document_deduplicator      | General  | en, zh  | 通过比较 MD5 哈希值在文档级别对样本去重，面向RAY分布式模式    |
| ray_image_deduplicator         | Image    |   -     | 使用文档之间图像的精确匹配在文档级别删除重复样本，面向RAY分布式模式 |
| ray_video_deduplicator         | Video    |   -     | 使用文档之间视频的精确匹配在文档级别删除重复样本，面向RAY分布式模式 |

## Selector <a name="selector"/>

| 算子                                  | 场景       | 语言      | 描述                                             |
|-------------------------------------|----------|---------|------------------------------------------------|
| frequency_specified_field_selector  | General  | en, zh  | 通过比较指定字段的频率选出前 k 个样本                           |
| random_selector                     | General  | en, zh  | 随机筛选 k 个样本                            |
| range_specified_field_selector      | General  | en, zh  | 通过比较指定字段的值选出指定范围的 k 个样本                            |
| topk_specified_field_selector       | General  | en, zh  | 通过比较指定字段的值选出前 k 个样本                            |

## 贡献
我们欢迎社区贡献新的算子，具体请参考[开发者指南](DeveloperGuide_ZH.md)。<|MERGE_RESOLUTION|>--- conflicted
+++ resolved
@@ -11,11 +11,7 @@
 | 类型                                | 数量 | 描述            |
 |------------------------------------|:--:|---------------|
 | [ Formatter ]( #formatter )        |  7 | 发现、加载、规范化原始数据 |
-<<<<<<< HEAD
-| [ Mapper ]( #mapper )              | 44 | 对数据样本进行编辑和转换  |
-=======
-| [ Mapper ]( #mapper )              | 46 | 对数据样本进行编辑和转换  |
->>>>>>> 8ea47b7d
+| [ Mapper ]( #mapper )              | 47 | 对数据样本进行编辑和转换  |
 | [ Filter ]( #filter )              | 41 | 过滤低质量样本       |
 | [ Deduplicator ]( #deduplicator )  |  5 | 识别、删除重复样本     |
 | [ Selector ]( #selector )          |  4 | 基于排序选取高质量样本   |
