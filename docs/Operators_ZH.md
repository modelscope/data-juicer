--- conflicted
+++ resolved
@@ -11,11 +11,7 @@
 | 类型                                | 数量 | 描述            |
 |------------------------------------|:--:|---------------|
 | [ Formatter ]( #formatter )        |  7 | 发现、加载、规范化原始数据 |
-<<<<<<< HEAD
-| [ Mapper ]( #mapper )              | 50 | 对数据样本进行编辑和转换  |
-=======
-| [ Mapper ]( #mapper )              | 49 | 对数据样本进行编辑和转换  |
->>>>>>> 65d7c918
+| [ Mapper ]( #mapper )              | 52 | 对数据样本进行编辑和转换  |
 | [ Filter ]( #filter )              | 43 | 过滤低质量样本       |
 | [ Deduplicator ]( #deduplicator )  |  8 | 识别、删除重复样本     |
 | [ Selector ]( #selector )          |  4 | 基于排序选取高质量样本   |
@@ -72,11 +68,7 @@
 | image_captioning_mapper                            | Multimodal            |  -        | 生成样本，其标题是根据另一个辅助模型（例如 blip2）和原始样本中的图形生成的。                              |
 | image_diffusion_mapper                             | Multimodal            |  -        | 用stable diffusion生成图像，对图像进行增强                                          |
 | image_face_blur_mapper                             | Image                 |  -        | 对图像中的人脸进行模糊处理                                                          |
-<<<<<<< HEAD
 | image_tagging_mapper                               | Multimodal            | -         | 从输入图片中生成图片标签                                                           |
-=======
-| image_tagging_mapper                               | Multimodal         | -      | 从输入图片中生成图片标签                                                           |
->>>>>>> 65d7c918
 | nlpaug_en_mapper                                   | General               | en        | 使用`nlpaug`库对英语文本进行简单增强                                                 | 
 | nlpcda_zh_mapper                                   | General               | zh        | 使用`nlpcda`库对中文文本进行简单增强                                                 | 
 | optimize_qa_mapper                                 | General               | en, zh    | 指令优化，优化问题和答案                                                         |
