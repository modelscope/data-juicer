--- conflicted
+++ resolved
@@ -10,13 +10,8 @@
 |------------------------------------|:--:|---------------|
 | [ Formatter ]( #formatter )        |  7 | 发现、加载、规范化原始数据 |
 | [ Mapper ]( #mapper )              | 21 | 对数据样本进行编辑和转换  |
-<<<<<<< HEAD
-| [ Filter ]( #filter )              | 17  | 过滤低质量样本       |
+| [ Filter ]( #filter )              | 19  | 过滤低质量样本       |
 | [ Deduplicator ]( #deduplicator )  |  4 | 识别、删除重复样本     |
-=======
-| [ Filter ]( #filter )              | 19  | 过滤低质量样本       |
-| [ Deduplicator ]( #deduplicator )  |  3 | 识别、删除重复样本     |
->>>>>>> 985e475b
 | [ Selector ]( #selector )          |  2 | 基于排序选取高质量样本   |
 
 下面列出所有具体算子，每种算子都通过多个标签来注明其主要功能。
