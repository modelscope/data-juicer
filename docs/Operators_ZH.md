--- conflicted
+++ resolved
@@ -10,11 +10,7 @@
 |------------------------------------|:--:|---------------|
 | [ Formatter ]( #formatter )        |  7 | 发现、加载、规范化原始数据 |
 | [ Mapper ]( #mapper )              | 21 | 对数据样本进行编辑和转换  |
-<<<<<<< HEAD
-| [ Filter ]( #filter )              | 18  | 过滤低质量样本       |
-=======
-| [ Filter ]( #filter )              | 19  | 过滤低质量样本       |
->>>>>>> 985e475b
+| [ Filter ]( #filter )              | 20  | 过滤低质量样本       |
 | [ Deduplicator ]( #deduplicator )  |  3 | 识别、删除重复样本     |
 | [ Selector ]( #selector )          |  2 | 基于排序选取高质量样本   |
 
@@ -81,11 +77,8 @@
 | clip_similarity_filter         | Multimodal |   -    | 保留文本图像相似度在指定范围内的样本                 |
 | flagged_words_filter           | General | en, zh | 保留使标记字比率保持在指定阈值以下的样本               |
 | image_aspect_ratio_filter      | Image   | -      | 保留样本中包含的图片的宽高比在指定范围内的样本            |
-<<<<<<< HEAD
 | image_shape_filter             | Image   |   -    | 保留样本中包含的图片的形状（即宽和高）在指定范围内的样本       |
-=======
 | image_size_filter      | Image   |   -    | 保留样本中包含的图片的大小（bytes）在指定范围内的样本                 |
->>>>>>> 985e475b
 | language_id_score_filter       | General | en, zh | 保留特定语言的样本，通过预测的置信度得分来判断            |
 | maximum_line_length_filter     | Code    | en, zh | 保留最大行长度在指定范围内的样本                   |
 | perplexity_filter              | General | en, zh | 保留困惑度低于指定阈值的样本                     |
