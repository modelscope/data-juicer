# 算子提要

算子 (Operator) 是协助数据修改、清理、过滤、去重等基本流程的集合。我们支持广泛的数据来源和文件格式，并支持对自定义数据集的灵活扩展。

## 概览

Data-Juicer 中的算子分为以下 5 种类型。

<<<<<<< HEAD
| 类型                                | 数量  | 描述            |
|------------------------------------|:---:|---------------|
| [ Formatter ]( #formatter )        |  7  | 发现、加载、规范化原始数据 |
| [ Mapper ]( #mapper )              | 22  | 对数据样本进行编辑和转换  |
| [ Filter ]( #filter )              | 25  | 过滤低质量样本       |
| [ Deduplicator ]( #deduplicator )  |  4  | 识别、删除重复样本     |
| [ Selector ]( #selector )          |  2  | 基于排序选取高质量样本   |
=======
| 类型                                 | 数量 | 描述            |
|------------------------------------|:--:|---------------|
| [ Formatter ]( #formatter )        |  7 | 发现、加载、规范化原始数据 |
| [ Mapper ]( #mapper )              | 23 | 对数据样本进行编辑和转换  |
| [ Filter ]( #filter )              | 24 | 过滤低质量样本       |
| [ Deduplicator ]( #deduplicator )  |  4 | 识别、删除重复样本     |
| [ Selector ]( #selector )          |  2 | 基于排序选取高质量样本   |
>>>>>>> b8dadc7c

下面列出所有具体算子，每种算子都通过多个标签来注明其主要功能。

* Domain 标签
    - General: 一般用途
    - LaTeX: 专用于 LaTeX 源文件
    - Code: 专用于编程代码
    - Financial: 与金融领域相关
    - Image: 专用于图像或多模态
    - Multimodal: 专用于多模态
    
* Language 标签
    - en: 英文
    - zh: 中文


## Formatter <a name="formatter"/>

| 算子                 | 场景       | 语言      | 描述                                                                     |
|--------------------|----------|---------|------------------------------------------------------------------------|
| remote_formatter   | General  | en, zh  | 准备远端数据集 (如 HuggingFace)                                                |
| csv_formatter      | General  | en, zh  | 准备本地 `.csv` 文件                                                         |
| tsv_formatter      | General  | en, zh  | 准备本地 `.tsv` 文件                                                         |
| json_formatter     | General  | en, zh  | 准备本地 `.json`, `.jsonl`, `.jsonl.zst` 文件                                |
| parquet_formatter  | General  | en, zh  | 准备本地 `.parquet` 文件                                                     |
| text_formatter     | General  | en, zh  | 准备其他本地文本文件（[完整的支持列表](../data_juicer/format/text_formatter.py#L63,73)）  |
| mixture_formatter  | General  | en, zh  | 处理可支持本地文件的混合                                                           |

## Mapper <a name="mapper"/>

| 算子                                                  | 场景                    | 语言        | 描述                                                     |
|-----------------------------------------------------|-----------------------|-----------|--------------------------------------------------------|
| chinese_convert_mapper                              | General               | zh        | 用于在繁体中文、简体中文和日文汉字之间进行转换（借助 [opencc](https://github.com/BYVoid/OpenCC)）        |
| clean_copyright_mapper                              | Code                  | en, zh    | 删除代码文件开头的版权声明 (:warning: 必须包含单词 *copyright*)           |
| clean_email_mapper                                  | General               | en, zh    | 删除邮箱信息                                                 |
| clean_html_mapper                                   | General               | en, zh    | 删除 HTML 标签并返回所有节点的纯文本                                  |
| clean_ip_mapper                                     | General               | en, zh    | 删除 IP 地址                                               |
| clean_links_mapper                                  | General, Code         | en, zh    | 删除链接，例如以 http 或 ftp 开头的                                |
| expand_macro_mapper                                 | LaTeX                 | en, zh    | 扩展通常在 TeX 文档顶部定义的宏                                     |
| fix_unicode_mapper                                  | General               | en, zh    | 修复损坏的 Unicode（借助 [ftfy](https://ftfy.readthedocs.io/)） |
| nlpaug_en_mapper                                    | General               | en        | 使用`nlpaug`库对英语文本进行简单增强                                 | 
| nlpcda_zh_mapper                                    | General               | zh        | 使用`nlpcda`库对中文文本进行简单增强                                 | 
| punctuation_normalization_mapper                    | General               | en, zh    | 将各种 Unicode 标点符号标准化为其 ASCII 等效项                        |
| remove_bibliography_mapper                          | LaTeX                 | en, zh    | 删除 TeX 文档的参考文献                                         |
| remove_comments_mapper                              | LaTeX                 | en, zh    | 删除 TeX 文档中的注释                                          |
| remove_header_mapper                                | LaTeX                 | en, zh    | 删除 TeX 文档头，例如标题、章节数字/名称等                               |
| remove_long_words_mapper                            | General               | en, zh    | 删除长度超出指定范围的单词                                          |
| remove_non_chinese_character_mapper                 | General               | en, zh    | 删除样本中的非中文字符                                              |
| remove_repeat_sentences_mapper                      | General               | en, zh    | 删除样本中的重复句子                                                |
| remove_specific_chars_mapper                        | General               | en, zh    | 删除任何用户指定的字符或子字符串                                       |
| remove_table_text_mapper                            | General, Financial    | en        | 检测并删除可能的表格内容（:warning: 依赖正则表达式匹配，因此很脆弱）                |
| remove_words_with_incorrect_<br />substrings_mapper | General               | en, zh    | 删除包含指定子字符串的单词                                          |
| replace_content_mapper                              | General            | en, zh | 使用一个指定的替换字符串替换文本中满足特定正则表达式模版的所有内容             |
| sentence_split_mapper                               | General               | en        | 根据语义拆分和重组句子                                            |
| whitespace_normalization_mapper                     | General               | en, zh    | 将各种 Unicode 空白标准化为常规 ASCII 空格 (U+0020)                 |

## Filter <a name="filter"/>

| 算子                             | 场景         | 语言     | 描述                               |
|--------------------------------|------------|--------|----------------------------------|
| alphanumeric_filter            | General    | en, zh | 保留字母数字比例在指定范围内的样本                |
| average_line_length_filter     | Code       | en, zh | 保留平均行长度在指定范围内的样本                 |
| character_repetition_filter    | General    | en, zh | 保留 char-level n-gram 重复比率在指定范围内的样本 |
| face_area_filter               | Image      | -      | 保留样本中包含的图片的最大脸部区域在指定范围内的样本       |
| flagged_words_filter           | General    | en, zh | 保留使标记字比率保持在指定阈值以下的样本             |
| image_aspect_ratio_filter      | Image      | -      | 保留样本中包含的图片的宽高比在指定范围内的样本          |
| image_shape_filter             | Image      | -      | 保留样本中包含的图片的形状（即宽和高）在指定范围内的样本     |
| image_size_filter              | Image      | -      | 保留样本中包含的图片的大小（bytes）在指定范围内的样本    |
| image_text_matching_filter     | Multimodal | -      | 保留图像-文本的分类匹配分(基于BLIP模型)在指定范围内的样本 |
| image_text_similarity_filter   | Multimodal | -      | 保留图像-文本的特征余弦相似度(基于CLIP模型)在指定范围内的样本 |
| language_id_score_filter       | General    | en, zh | 保留特定语言的样本，通过预测的置信度得分来判断          |
| maximum_line_length_filter     | Code       | en, zh | 保留最大行长度在指定范围内的样本                 |
| perplexity_filter              | General    | en, zh | 保留困惑度低于指定阈值的样本                   |
| phrase_grounding_recall_filter | Multimodal | -      | 保留从文本中提取的名词短语在图像中的定位召回率在一定范围内的样本 |
| special_characters_filter      | General    | en, zh | 保留 special-char 比率的在指定范围内的样本     |
| specified_field_filter         | General    | en, zh | 根据字段过滤样本，要求字段的值处于指定目标中           |
| specified_numeric_field_filter | General    | en, zh | 根据字段过滤样本，要求字段的值处于指定范围（针对数字类型）    |
| stopwords_filter               | General    | en, zh | 保留停用词比率高于指定阈值的样本                 |
| suffix_filter                  | General    | en, zh | 保留包含特定后缀的样本                      |
| text_action_filter             | General    | en, zh | 保留文本部分包含动作的样本                    |
| text_entity_dependency_filter  | General    | en, zh | 保留文本部分的依存树中具有非独立实体的样本            |
| text_length_filter             | General    | en, zh | 保留总文本长度在指定范围内的样本                 |
| token_num_filter               | General    | en, zh | 保留token数在指定范围内的样本                |
| word_num_filter                | General    | en, zh | 保留字数在指定范围内的样本                    |
| word_repetition_filter         | General    | en, zh | 保留 word-level n-gram 重复比率在指定范围内的样本 |

## Deduplicator <a name="deduplicator"/>

| 算子                             | 场景       | 语言      | 描述                                            |
|--------------------------------|----------|---------|-----------------------------------------------|
| document_deduplicator          | General  | en, zh  | 通过比较 MD5 哈希值在文档级别对样本去重                        |
| document_minhash_deduplicator  | General  | en, zh  | 使用 MinHashLSH 在文档级别对样本去重                      |
| document_simhash_deduplicator  | General  | en, zh  | 使用 SimHash 在文档级别对样本去重                         |
| image_deduplicator             | Image    |   -     | 使用文档之间图像的精确匹配在文档级别删除重复样本 |

## Selector <a name="selector"/>

| 算子                                  | 场景       | 语言      | 描述                                             |
|-------------------------------------|----------|---------|------------------------------------------------|
| frequency_specified_field_selector  | General  | en, zh  | 通过比较指定字段的频率选出前 k 个样本                           |
| topk_specified_field_selector       | General  | en, zh  | 通过比较指定字段的值选出前 k 个样本                            |

## 贡献
我们欢迎社区贡献新的算子，具体请参考[开发者指南](DeveloperGuide_ZH.md)。<|MERGE_RESOLUTION|>--- conflicted
+++ resolved
@@ -6,23 +6,13 @@
 
 Data-Juicer 中的算子分为以下 5 种类型。
 
-<<<<<<< HEAD
-| 类型                                | 数量  | 描述            |
-|------------------------------------|:---:|---------------|
-| [ Formatter ]( #formatter )        |  7  | 发现、加载、规范化原始数据 |
-| [ Mapper ]( #mapper )              | 22  | 对数据样本进行编辑和转换  |
-| [ Filter ]( #filter )              | 25  | 过滤低质量样本       |
-| [ Deduplicator ]( #deduplicator )  |  4  | 识别、删除重复样本     |
-| [ Selector ]( #selector )          |  2  | 基于排序选取高质量样本   |
-=======
-| 类型                                 | 数量 | 描述            |
+| 类型                                | 数量 | 描述            |
 |------------------------------------|:--:|---------------|
 | [ Formatter ]( #formatter )        |  7 | 发现、加载、规范化原始数据 |
-| [ Mapper ]( #mapper )              | 23 | 对数据样本进行编辑和转换  |
-| [ Filter ]( #filter )              | 24 | 过滤低质量样本       |
+| [ Mapper ]( #mapper )              | 23  | 对数据样本进行编辑和转换  |
+| [ Filter ]( #filter )              | 25 | 过滤低质量样本       |
 | [ Deduplicator ]( #deduplicator )  |  4 | 识别、删除重复样本     |
 | [ Selector ]( #selector )          |  2 | 基于排序选取高质量样本   |
->>>>>>> b8dadc7c
 
 下面列出所有具体算子，每种算子都通过多个标签来注明其主要功能。
 
