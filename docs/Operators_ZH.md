# 算子提要

算子 (Operator) 是协助数据修改、清理、过滤、去重等基本流程的集合。我们支持广泛的数据来源和文件格式，并支持对自定义数据集的灵活扩展。

这个页面提供了OP的基本描述，用户可以参考[API文档](https://alibaba.github.io/data-juicer/)更细致了解每个OP的具体参数，并且可以查看、运行单元测试，来体验[各OP的用法示例](../tests/ops)以及每个OP作用于内置测试数据样本时的效果。

## 概览

Data-Juicer 中的算子分为以下 5 种类型。

| 类型                                | 数量 | 描述            |
|------------------------------------|:--:|---------------|
| [ Formatter ]( #formatter )        |  7 | 发现、加载、规范化原始数据 |
| [ Mapper ]( #mapper )              | 39 | 对数据样本进行编辑和转换  |
| [ Filter ]( #filter )              | 36 | 过滤低质量样本       |
| [ Deduplicator ]( #deduplicator )  |  5 | 识别、删除重复样本     |
| [ Selector ]( #selector )          |  2 | 基于排序选取高质量样本   |

下面列出所有具体算子，每种算子都通过多个标签来注明其主要功能。

* Domain 标签
    - General: 一般用途
    - LaTeX: 专用于 LaTeX 源文件
    - Code: 专用于编程代码
    - Financial: 与金融领域相关
    - Image: 专用于图像或多模态
    - Audio: 专用于音频或多模态
    - Video: 专用于视频或多模态
    - Multimodal: 专用于多模态
    
* Language 标签
    - en: 英文
    - zh: 中文


## Formatter <a name="formatter"/>

| 算子                 | 场景       | 语言      | 描述                                                                     |
|--------------------|----------|---------|------------------------------------------------------------------------|
| remote_formatter   | General  | en, zh  | 准备远端数据集 (如 HuggingFace)                                                |
| csv_formatter      | General  | en, zh  | 准备本地 `.csv` 文件                                                         |
| tsv_formatter      | General  | en, zh  | 准备本地 `.tsv` 文件                                                         |
| json_formatter     | General  | en, zh  | 准备本地 `.json`, `.jsonl`, `.jsonl.zst` 文件                                |
| parquet_formatter  | General  | en, zh  | 准备本地 `.parquet` 文件                                                     |
| text_formatter     | General  | en, zh  | 准备其他本地文本文件（[完整的支持列表](../data_juicer/format/text_formatter.py#L63,73)）  |
| mixture_formatter  | General  | en, zh  | 处理可支持本地文件的混合                                                           |

## Mapper <a name="mapper"/>

<<<<<<< HEAD
| 算子                                                  | 场景                    | 语言        | 描述                                                                    |
|-----------------------------------------------------|-----------------------|-----------|-----------------------------------------------------------------------|
| audio_ffmpeg_wrapped_mapper                         | Audio                 | -         | 运行 FFmpeg 语音过滤器的简单封装                                                  |
| chinese_convert_mapper                              | General               | zh        | 用于在繁体中文、简体中文和日文汉字之间进行转换（借助 [opencc](https://github.com/BYVoid/OpenCC)） |
| clean_copyright_mapper                              | Code                  | en, zh    | 删除代码文件开头的版权声明 (:warning: 必须包含单词 *copyright*)                          |
| clean_email_mapper                                  | General               | en, zh    | 删除邮箱信息                                                                |
| clean_html_mapper                                   | General               | en, zh    | 删除 HTML 标签并返回所有节点的纯文本                                                 |
| clean_ip_mapper                                     | General               | en, zh    | 删除 IP 地址                                                              |
| clean_links_mapper                                  | General, Code         | en, zh    | 删除链接，例如以 http 或 ftp 开头的                                               |
| expand_macro_mapper                                 | LaTeX                 | en, zh    | 扩展通常在 TeX 文档顶部定义的宏                                                    |
| fix_unicode_mapper                                  | General               | en, zh    | 修复损坏的 Unicode（借助 [ftfy](https://ftfy.readthedocs.io/)）                |
| image_blur_mapper                                   | Multimodal            |  -        | 对图像进行模糊处理                                                             |
| image_captioning_from_gpt4v_mapper                  | Multimodal            |  -        | 基于gpt-4-vision和图像生成文本                                                 |
| image_captioning_mapper                             | Multimodal            |  -    | 生成样本，其标题是根据另一个辅助模型（例如 blip2）和原始样本中的图形生成的。                             |
| image_diffusion_mapper                              | Multimodal            |  -        | 用stable diffusion生成图像，对图像进行增强                       ｜                 
| nlpaug_en_mapper                                    | General               | en        | 使用`nlpaug`库对英语文本进行简单增强                                                | 
| nlpcda_zh_mapper                                    | General               | zh        | 使用`nlpcda`库对中文文本进行简单增强                                                | 
| punctuation_normalization_mapper                    | General               | en, zh    | 将各种 Unicode 标点符号标准化为其 ASCII 等效项                                       |
| remove_bibliography_mapper                          | LaTeX                 | en, zh    | 删除 TeX 文档的参考文献                                                        |
| remove_comments_mapper                              | LaTeX                 | en, zh    | 删除 TeX 文档中的注释                                                         |
| remove_header_mapper                                | LaTeX                 | en, zh    | 删除 TeX 文档头，例如标题、章节数字/名称等                                              |
| remove_long_words_mapper                            | General               | en, zh    | 删除长度超出指定范围的单词                                                         |
| remove_non_chinese_character_mapper                 | General               | en, zh    | 删除样本中的非中文字符                                                           |
| remove_repeat_sentences_mapper                      | General               | en, zh    | 删除样本中的重复句子                                                            |
| remove_specific_chars_mapper                        | General               | en, zh    | 删除任何用户指定的字符或子字符串                                                      |
| remove_table_text_mapper                            | General, Financial    | en        | 检测并删除可能的表格内容（:warning: 依赖正则表达式匹配，因此很脆弱）                               |
| remove_words_with_incorrect_<br />substrings_mapper | General               | en, zh    | 删除包含指定子字符串的单词                                                         |
| replace_content_mapper                              | General               | en, zh    | 使用一个指定的替换字符串替换文本中满足特定正则表达式模版的所有内容                                     |
| sentence_split_mapper                               | General               | en        | 根据语义拆分和重组句子                                                           |
| video_captioning_from_audio_mapper                         | Multimodal         | -      | 基于 Qwen-Audio 模型根据视频的音频流为视频生成新的标题描述                                   |
| video_captioning_from_summarizer_mapper             | Multimodal         | -      | 通过对多种不同方式生成的文本进行摘要以生成样本的标题（从视频/音频/帧生成标题，从音频/帧生成标签，...）                |
| video_captioning_from_video_mapper                             | Multimodal            |  -    | 生成样本，其标题是根据另一个辅助模型（video-blip）和原始样本中的视频中指定帧的图像。                       |
| video_ffmpeg_wrapped_mapper                         | Video                 | -         | 运行 FFmpeg 视频过滤器的简单封装                                                  |
| video_resize_aspect_ratio_mapper                    | Video                 | -         | 将视频的宽高比调整到指定范围内                                                       |
| video_resize_resolution_mapper                      | Video                 | -    | 将视频映射到给定的分辨率区间                                                        |
| video_split_by_duration_mapper                        | Multimodal            | -         | 根据时长将视频切分为多个片段                                                        |
| video_split_by_key_frame_mapper                       | Multimodal            | -         | 根据关键帧切分视频                                                             |
| video_split_by_scene_mapper                         | Multimodal            | -         | 将视频切分为场景片段                                                            |
| video_tagging_from_audio_mapper                    | Multimodal         | -      | 从视频提取的音频中生成视频标签                                                       |
| video_tagging_from_frames_mapper                     | Multimodal         | -      | 从视频提取的帧中生成视频标签                                                        |
| whitespace_normalization_mapper                     | General               | en, zh    | 将各种 Unicode 空白标准化为常规 ASCII 空格 (U+0020)                                |
=======
| 算子                                                  | 场景                    | 语言        | 描述                                                     |
|-----------------------------------------------------|-----------------------|-----------|--------------------------------------------------------|
| audio_ffmpeg_wrapped_mapper                         | Audio                 | -         | 运行 FFmpeg 语音过滤器的简单封装                         |
| chinese_convert_mapper                              | General               | zh        | 用于在繁体中文、简体中文和日文汉字之间进行转换（借助 [opencc](https://github.com/BYVoid/OpenCC)）        |
| clean_copyright_mapper                              | Code                  | en, zh    | 删除代码文件开头的版权声明 (:warning: 必须包含单词 *copyright*)           |
| clean_email_mapper                                  | General               | en, zh    | 删除邮箱信息                                                 |
| clean_html_mapper                                   | General               | en, zh    | 删除 HTML 标签并返回所有节点的纯文本                                  |
| clean_ip_mapper                                     | General               | en, zh    | 删除 IP 地址                                               |
| clean_links_mapper                                  | General, Code         | en, zh    | 删除链接，例如以 http 或 ftp 开头的                                |
| expand_macro_mapper                                 | LaTeX                 | en, zh    | 扩展通常在 TeX 文档顶部定义的宏                                     |
| fix_unicode_mapper                                  | General               | en, zh    | 修复损坏的 Unicode（借助 [ftfy](https://ftfy.readthedocs.io/)） |
| image_blur_mapper                                   | Multimodal            |  -        | 对图像进行模糊处理                                              |
| image_captioning_from_gpt4v_mapper                  | Multimodal            |  -        | 基于gpt-4-vision和图像生成文本                                |
| image_captioning_mapper                             | Multimodal            |  -    | 生成样本，其标题是根据另一个辅助模型（例如 blip2）和原始样本中的图形生成的。                                             |
| image_diffusion_mapper                              | Multimodal            |  -        | 用stable diffusion生成图像，对图像进行增强                       ｜
| nlpaug_en_mapper                                    | General               | en        | 使用`nlpaug`库对英语文本进行简单增强                                 | 
| nlpcda_zh_mapper                                    | General               | zh        | 使用`nlpcda`库对中文文本进行简单增强                                 | 
| punctuation_normalization_mapper                    | General               | en, zh    | 将各种 Unicode 标点符号标准化为其 ASCII 等效项                        |
| remove_bibliography_mapper                          | LaTeX                 | en, zh    | 删除 TeX 文档的参考文献                                         |
| remove_comments_mapper                              | LaTeX                 | en, zh    | 删除 TeX 文档中的注释                                          |
| remove_header_mapper                                | LaTeX                 | en, zh    | 删除 TeX 文档头，例如标题、章节数字/名称等                               |
| remove_long_words_mapper                            | General               | en, zh    | 删除长度超出指定范围的单词                                          |
| remove_non_chinese_character_mapper                 | General               | en, zh    | 删除样本中的非中文字符                                              |
| remove_repeat_sentences_mapper                      | General               | en, zh    | 删除样本中的重复句子                                                |
| remove_specific_chars_mapper                        | General               | en, zh    | 删除任何用户指定的字符或子字符串                                       |
| remove_table_text_mapper                            | General, Financial    | en        | 检测并删除可能的表格内容（:warning: 依赖正则表达式匹配，因此很脆弱）                |
| remove_words_with_incorrect_<br />substrings_mapper | General               | en, zh    | 删除包含指定子字符串的单词                                          |
| replace_content_mapper                              | General               | en, zh    | 使用一个指定的替换字符串替换文本中满足特定正则表达式模版的所有内容             |
| sentence_split_mapper                               | General               | en        | 根据语义拆分和重组句子                                            |
| video_captioning_from_audio_mapper                         | Multimodal         | -      | 基于 Qwen-Audio 模型根据视频的音频流为视频生成新的标题描述 |
| video_captioning_from_video_mapper                             | Multimodal            |  -    | 生成样本，其标题是根据另一个辅助模型（video-blip）和原始样本中的视频中指定帧的图像。                                             |
| video_ffmpeg_wrapped_mapper                         | Video                 | -         | 运行 FFmpeg 视频过滤器的简单封装                         |
| video_remove_watermark_mapper                       | Video                 | -         | 去除视频中给定区域的水印                                            ｜
| video_resize_aspect_ratio_mapper                    | Video                 | -         | 将视频的宽高比调整到指定范围内                                              |
| video_resize_resolution_mapper                      | Video                 | -    | 将视频映射到给定的分辨率区间                 |
| video_split_by_duration_mapper                        | Multimodal            | -         | 根据时长将视频切分为多个片段    |
| video_split_by_key_frame_mapper                       | Multimodal            | -         | 根据关键帧切分视频                |
| video_split_by_scene_mapper                         | Multimodal            | -         | 将视频切分为场景片段                                              |
| video_tagging_from_audio_mapper                    | Multimodal         | -      | 从视频提取的音频中生成视频标签                                                        |
| video_tagging_from_frames_mapper                     | Multimodal         | -      | 从视频提取的帧中生成视频标签    |
| whitespace_normalization_mapper                     | General               | en, zh    | 将各种 Unicode 空白标准化为常规 ASCII 空格 (U+0020)                 |
>>>>>>> 00cc89e1

## Filter <a name="filter"/>

| 算子                             | 场景         | 语言     | 描述                                          |
|--------------------------------|------------|--------|---------------------------------------------|
| alphanumeric_filter            | General    | en, zh | 保留字母数字比例在指定范围内的样本                           |
| audio_duration_filter          | Audio      | -      | 保留样本中包含的音频的时长在指定范围内的样本                      |
| audio_nmf_snr_filter           | Audio      | -      | 保留样本中包含的音频信噪比SNR（基于非负矩阵分解方法NMF计算）在指定范围内的样本 |
| audio_size_filter              | Audio      | -      | 保留样本中包含的音频的大小（bytes）在指定范围内的样本             |
| average_line_length_filter     | Code       | en, zh | 保留平均行长度在指定范围内的样本                            |
| character_repetition_filter    | General    | en, zh | 保留 char-level n-gram 重复比率在指定范围内的样本          |
| face_area_filter               | Image      | -      | 保留样本中包含的图片的最大脸部区域在指定范围内的样本                  |
| flagged_words_filter           | General    | en, zh | 保留使标记字比率保持在指定阈值以下的样本                        |
| image_aspect_ratio_filter      | Image      | -      | 保留样本中包含的图片的宽高比在指定范围内的样本                     |
| image_shape_filter             | Image      | -      | 保留样本中包含的图片的形状（即宽和高）在指定范围内的样本                |
| image_size_filter              | Image      | -      | 保留样本中包含的图片的大小（bytes）在指定范围内的样本               |
| image_aesthetics_filter        | Image      | -      | 保留包含美学分数在指定范围内的图像的样本 |
| image_text_matching_filter     | Multimodal | -      | 保留图像-文本的分类匹配分(基于BLIP模型)在指定范围内的样本            |
| image_text_similarity_filter   | Multimodal | -      | 保留图像-文本的特征余弦相似度(基于CLIP模型)在指定范围内的样本          |
| language_id_score_filter       | General    | en, zh | 保留特定语言的样本，通过预测的置信度得分来判断                     |
| maximum_line_length_filter     | Code       | en, zh | 保留最大行长度在指定范围内的样本                            |
| perplexity_filter              | General    | en, zh | 保留困惑度低于指定阈值的样本                              |
| phrase_grounding_recall_filter | Multimodal | -      | 保留从文本中提取的名词短语在图像中的定位召回率在一定范围内的样本            |
| special_characters_filter      | General    | en, zh | 保留 special-char 比率的在指定范围内的样本                |
| specified_field_filter         | General    | en, zh | 根据字段过滤样本，要求字段的值处于指定目标中                      |
| specified_numeric_field_filter | General    | en, zh | 根据字段过滤样本，要求字段的值处于指定范围（针对数字类型）               |
| stopwords_filter               | General    | en, zh | 保留停用词比率高于指定阈值的样本                            |
| suffix_filter                  | General    | en, zh | 保留包含特定后缀的样本                                 |
| text_action_filter             | General    | en, zh | 保留文本部分包含动作的样本                               |
| text_entity_dependency_filter  | General    | en, zh | 保留文本部分的依存树中具有非独立实体的样本                       |
| text_length_filter             | General    | en, zh | 保留总文本长度在指定范围内的样本                            |
| token_num_filter               | General    | en, zh | 保留token数在指定范围内的样本                           |
| video_aspect_ratio_filter      | Video      | -      | 保留样本中包含的视频的宽高比在指定范围内的样本                     |
| video_duration_filter          | Video      | -      | 保留样本中包含的视频的时长在指定范围内的样本                 ｜
| video_aesthetics_filter        | Video      | -      | 保留指定帧的美学分数在指定范围内的样本|
| video_frames_text_similarity_filter    | Multimodal | -      | 保留视频中指定帧的图像-文本的特征余弦相似度(基于CLIP模型)在指定范围内的样本 ｜
| video_motion_score_filter      | Video      | -      | 保留样本中包含的视频的运动份（基于稠密光流）在指定范围内的样本 ｜
| video_ocr_area_ratio_filter    | Video      | -      | 保留样本中包含的视频的特定帧中检测出的文本的面积占比在指定范围内的样本 ｜
| video_resolution_filter        | Video      | -      | 保留样本中包含的视频的分辨率（包括横向分辨率和纵向分辨率）在指定范围内的样本 ｜
| word_num_filter                | General    | en, zh | 保留字数在指定范围内的样本                               |
| word_repetition_filter         | General    | en, zh | 保留 word-level n-gram 重复比率在指定范围内的样本          |

## Deduplicator <a name="deduplicator"/>

| 算子                             | 场景       | 语言      | 描述                                            |
|--------------------------------|----------|---------|-----------------------------------------------|
| document_deduplicator          | General  | en, zh  | 通过比较 MD5 哈希值在文档级别对样本去重                        |
| document_minhash_deduplicator  | General  | en, zh  | 使用 MinHashLSH 在文档级别对样本去重                      |
| document_simhash_deduplicator  | General  | en, zh  | 使用 SimHash 在文档级别对样本去重                         |
| image_deduplicator             | Image    |   -     | 使用文档之间图像的精确匹配在文档级别删除重复样本 |
| video_deduplicator             | Video    |   -     | 使用文档之间视频的精确匹配在文档级别删除重复样本 |

## Selector <a name="selector"/>

| 算子                                  | 场景       | 语言      | 描述                                             |
|-------------------------------------|----------|---------|------------------------------------------------|
| frequency_specified_field_selector  | General  | en, zh  | 通过比较指定字段的频率选出前 k 个样本                           |
| topk_specified_field_selector       | General  | en, zh  | 通过比较指定字段的值选出前 k 个样本                            |

## 贡献
我们欢迎社区贡献新的算子，具体请参考[开发者指南](DeveloperGuide_ZH.md)。<|MERGE_RESOLUTION|>--- conflicted
+++ resolved
@@ -11,7 +11,7 @@
 | 类型                                | 数量 | 描述            |
 |------------------------------------|:--:|---------------|
 | [ Formatter ]( #formatter )        |  7 | 发现、加载、规范化原始数据 |
-| [ Mapper ]( #mapper )              | 39 | 对数据样本进行编辑和转换  |
+| [ Mapper ]( #mapper )              | 40 | 对数据样本进行编辑和转换  |
 | [ Filter ]( #filter )              | 36 | 过滤低质量样本       |
 | [ Deduplicator ]( #deduplicator )  |  5 | 识别、删除重复样本     |
 | [ Selector ]( #selector )          |  2 | 基于排序选取高质量样本   |
@@ -47,49 +47,6 @@
 
 ## Mapper <a name="mapper"/>
 
-<<<<<<< HEAD
-| 算子                                                  | 场景                    | 语言        | 描述                                                                    |
-|-----------------------------------------------------|-----------------------|-----------|-----------------------------------------------------------------------|
-| audio_ffmpeg_wrapped_mapper                         | Audio                 | -         | 运行 FFmpeg 语音过滤器的简单封装                                                  |
-| chinese_convert_mapper                              | General               | zh        | 用于在繁体中文、简体中文和日文汉字之间进行转换（借助 [opencc](https://github.com/BYVoid/OpenCC)） |
-| clean_copyright_mapper                              | Code                  | en, zh    | 删除代码文件开头的版权声明 (:warning: 必须包含单词 *copyright*)                          |
-| clean_email_mapper                                  | General               | en, zh    | 删除邮箱信息                                                                |
-| clean_html_mapper                                   | General               | en, zh    | 删除 HTML 标签并返回所有节点的纯文本                                                 |
-| clean_ip_mapper                                     | General               | en, zh    | 删除 IP 地址                                                              |
-| clean_links_mapper                                  | General, Code         | en, zh    | 删除链接，例如以 http 或 ftp 开头的                                               |
-| expand_macro_mapper                                 | LaTeX                 | en, zh    | 扩展通常在 TeX 文档顶部定义的宏                                                    |
-| fix_unicode_mapper                                  | General               | en, zh    | 修复损坏的 Unicode（借助 [ftfy](https://ftfy.readthedocs.io/)）                |
-| image_blur_mapper                                   | Multimodal            |  -        | 对图像进行模糊处理                                                             |
-| image_captioning_from_gpt4v_mapper                  | Multimodal            |  -        | 基于gpt-4-vision和图像生成文本                                                 |
-| image_captioning_mapper                             | Multimodal            |  -    | 生成样本，其标题是根据另一个辅助模型（例如 blip2）和原始样本中的图形生成的。                             |
-| image_diffusion_mapper                              | Multimodal            |  -        | 用stable diffusion生成图像，对图像进行增强                       ｜                 
-| nlpaug_en_mapper                                    | General               | en        | 使用`nlpaug`库对英语文本进行简单增强                                                | 
-| nlpcda_zh_mapper                                    | General               | zh        | 使用`nlpcda`库对中文文本进行简单增强                                                | 
-| punctuation_normalization_mapper                    | General               | en, zh    | 将各种 Unicode 标点符号标准化为其 ASCII 等效项                                       |
-| remove_bibliography_mapper                          | LaTeX                 | en, zh    | 删除 TeX 文档的参考文献                                                        |
-| remove_comments_mapper                              | LaTeX                 | en, zh    | 删除 TeX 文档中的注释                                                         |
-| remove_header_mapper                                | LaTeX                 | en, zh    | 删除 TeX 文档头，例如标题、章节数字/名称等                                              |
-| remove_long_words_mapper                            | General               | en, zh    | 删除长度超出指定范围的单词                                                         |
-| remove_non_chinese_character_mapper                 | General               | en, zh    | 删除样本中的非中文字符                                                           |
-| remove_repeat_sentences_mapper                      | General               | en, zh    | 删除样本中的重复句子                                                            |
-| remove_specific_chars_mapper                        | General               | en, zh    | 删除任何用户指定的字符或子字符串                                                      |
-| remove_table_text_mapper                            | General, Financial    | en        | 检测并删除可能的表格内容（:warning: 依赖正则表达式匹配，因此很脆弱）                               |
-| remove_words_with_incorrect_<br />substrings_mapper | General               | en, zh    | 删除包含指定子字符串的单词                                                         |
-| replace_content_mapper                              | General               | en, zh    | 使用一个指定的替换字符串替换文本中满足特定正则表达式模版的所有内容                                     |
-| sentence_split_mapper                               | General               | en        | 根据语义拆分和重组句子                                                           |
-| video_captioning_from_audio_mapper                         | Multimodal         | -      | 基于 Qwen-Audio 模型根据视频的音频流为视频生成新的标题描述                                   |
-| video_captioning_from_summarizer_mapper             | Multimodal         | -      | 通过对多种不同方式生成的文本进行摘要以生成样本的标题（从视频/音频/帧生成标题，从音频/帧生成标签，...）                |
-| video_captioning_from_video_mapper                             | Multimodal            |  -    | 生成样本，其标题是根据另一个辅助模型（video-blip）和原始样本中的视频中指定帧的图像。                       |
-| video_ffmpeg_wrapped_mapper                         | Video                 | -         | 运行 FFmpeg 视频过滤器的简单封装                                                  |
-| video_resize_aspect_ratio_mapper                    | Video                 | -         | 将视频的宽高比调整到指定范围内                                                       |
-| video_resize_resolution_mapper                      | Video                 | -    | 将视频映射到给定的分辨率区间                                                        |
-| video_split_by_duration_mapper                        | Multimodal            | -         | 根据时长将视频切分为多个片段                                                        |
-| video_split_by_key_frame_mapper                       | Multimodal            | -         | 根据关键帧切分视频                                                             |
-| video_split_by_scene_mapper                         | Multimodal            | -         | 将视频切分为场景片段                                                            |
-| video_tagging_from_audio_mapper                    | Multimodal         | -      | 从视频提取的音频中生成视频标签                                                       |
-| video_tagging_from_frames_mapper                     | Multimodal         | -      | 从视频提取的帧中生成视频标签                                                        |
-| whitespace_normalization_mapper                     | General               | en, zh    | 将各种 Unicode 空白标准化为常规 ASCII 空格 (U+0020)                                |
-=======
 | 算子                                                  | 场景                    | 语言        | 描述                                                     |
 |-----------------------------------------------------|-----------------------|-----------|--------------------------------------------------------|
 | audio_ffmpeg_wrapped_mapper                         | Audio                 | -         | 运行 FFmpeg 语音过滤器的简单封装                         |
@@ -120,6 +77,7 @@
 | replace_content_mapper                              | General               | en, zh    | 使用一个指定的替换字符串替换文本中满足特定正则表达式模版的所有内容             |
 | sentence_split_mapper                               | General               | en        | 根据语义拆分和重组句子                                            |
 | video_captioning_from_audio_mapper                         | Multimodal         | -      | 基于 Qwen-Audio 模型根据视频的音频流为视频生成新的标题描述 |
+| video_captioning_from_summarizer_mapper             | Multimodal         | -      | 通过对多种不同方式生成的文本进行摘要以生成样本的标题（从视频/音频/帧生成标题，从音频/帧生成标签，...）                |
 | video_captioning_from_video_mapper                             | Multimodal            |  -    | 生成样本，其标题是根据另一个辅助模型（video-blip）和原始样本中的视频中指定帧的图像。                                             |
 | video_ffmpeg_wrapped_mapper                         | Video                 | -         | 运行 FFmpeg 视频过滤器的简单封装                         |
 | video_remove_watermark_mapper                       | Video                 | -         | 去除视频中给定区域的水印                                            ｜
@@ -131,7 +89,6 @@
 | video_tagging_from_audio_mapper                    | Multimodal         | -      | 从视频提取的音频中生成视频标签                                                        |
 | video_tagging_from_frames_mapper                     | Multimodal         | -      | 从视频提取的帧中生成视频标签    |
 | whitespace_normalization_mapper                     | General               | en, zh    | 将各种 Unicode 空白标准化为常规 ASCII 空格 (U+0020)                 |
->>>>>>> 00cc89e1
 
 ## Filter <a name="filter"/>
 
