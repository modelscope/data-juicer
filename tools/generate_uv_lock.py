#!/usr/bin/env python3
"""
Utility script to generate uv.lock file.
"""

import shutil
import subprocess
import sys
from pathlib import Path

import tomli
import tomli_w


def read_pyproject_toml():
    """Read and parse pyproject.toml file."""
    pyproject_path = Path(__file__).parent.parent / 'pyproject.toml'
    if not pyproject_path.exists():
        raise FileNotFoundError(
            f'pyproject.toml not found at {pyproject_path}')
    with open(pyproject_path, 'rb') as f:
        return tomli.load(f)


def check_uv_installed():
    """Check if uv is installed and available in PATH."""
    try:
        subprocess.run(['uv', '--version'], capture_output=True, check=True)
    except (subprocess.CalledProcessError, FileNotFoundError):
        raise RuntimeError(
            'uv is not installed or not in PATH. Please install it first: '
            'pip install uv')


<<<<<<< HEAD
def generate_uv_lock(uv_args=None):
    """Generate uv.lock file excluding sandbox dependencies.

    Args:
        uv_args (list, optional): Additional arguments to pass to uv lock command.
    """
=======
def generate_uv_lock():
    """Generate uv.lock file."""
>>>>>>> 25be6a13
    # Check prerequisites
    check_uv_installed()

    # Read pyproject.toml
    pyproject = read_pyproject_toml()
    pyproject_path = Path(__file__).parent.parent / 'pyproject.toml'

    # Backup original pyproject.toml
    backup_path = pyproject_path.with_suffix('.toml.bak')
    shutil.copy2(pyproject_path, backup_path)

    try:
        # Write modified pyproject.toml
        toml_str = tomli_w.dumps(pyproject)
        with open(pyproject_path, 'w', encoding='utf-8') as f:
            f.write(toml_str)

        # Generate uv.lock using uv lock
        cmd = ['uv', 'lock']
        if uv_args:
            cmd.extend(uv_args)
        subprocess.run(cmd, check=True)
        print('Successfully generated uv.lock')
    except Exception as e:
        print(f'Error: {e}', file=sys.stderr)
        sys.exit(1)
    finally:
        # Restore original pyproject.toml
        shutil.copy2(backup_path, pyproject_path)
        backup_path.unlink()


def main():
    """Main entry point."""
    # Pass all arguments after the script name to uv lock
    uv_args = sys.argv[1:]
    try:
        generate_uv_lock(uv_args)
    except Exception as e:
        print(f'Error: {e}', file=sys.stderr)
        sys.exit(1)


if __name__ == '__main__':
    main()<|MERGE_RESOLUTION|>--- conflicted
+++ resolved
@@ -32,17 +32,12 @@
             'pip install uv')
 
 
-<<<<<<< HEAD
 def generate_uv_lock(uv_args=None):
-    """Generate uv.lock file excluding sandbox dependencies.
+    """Generate uv.lock file.
 
     Args:
         uv_args (list, optional): Additional arguments to pass to uv lock command.
     """
-=======
-def generate_uv_lock():
-    """Generate uv.lock file."""
->>>>>>> 25be6a13
     # Check prerequisites
     check_uv_installed()
 
