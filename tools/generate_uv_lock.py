#!/usr/bin/env python3
"""
Utility script to generate uv.lock file.
"""

import shutil
import subprocess
import sys
from pathlib import Path

import tomli
import tomli_w


def read_pyproject_toml():
    """Read and parse pyproject.toml file."""
    pyproject_path = Path(__file__).parent.parent / "pyproject.toml"
    if not pyproject_path.exists():
        raise FileNotFoundError(f"pyproject.toml not found at {pyproject_path}")
    with open(pyproject_path, "rb") as f:
        return tomli.load(f)


def check_uv_installed():
    """Check if uv is installed and available in PATH."""
    try:
        subprocess.run(["uv", "--version"], capture_output=True, check=True)
    except (subprocess.CalledProcessError, FileNotFoundError):
        raise RuntimeError("uv is not installed or not in PATH. Please install it first: " "pip install uv")


def generate_uv_lock(uv_args=None):
    """Generate uv.lock file.

    Args:
        uv_args (list, optional): Additional arguments to pass to uv lock command.
    """
    # Check prerequisites
    check_uv_installed()

    # Read pyproject.toml
    pyproject = read_pyproject_toml()
    pyproject_path = Path(__file__).parent.parent / "pyproject.toml"

    # Backup original pyproject.toml
    backup_path = pyproject_path.with_suffix(".toml.bak")
    shutil.copy2(pyproject_path, backup_path)

    try:
        # Write modified pyproject.toml
        toml_str = tomli_w.dumps(pyproject)
        with open(pyproject_path, "w", encoding="utf-8") as f:
            f.write(toml_str)

        # Generate uv.lock using uv lock
<<<<<<< HEAD
        subprocess.run(["uv", "lock"], check=True)
        print("Successfully generated uv.lock")
=======
        cmd = ['uv', 'lock']
        if uv_args:
            cmd.extend(uv_args)
        subprocess.run(cmd, check=True)
        print('Successfully generated uv.lock')
>>>>>>> 20bca7bf
    except Exception as e:
        print(f"Error: {e}", file=sys.stderr)
        sys.exit(1)
    finally:
        # Restore original pyproject.toml
        shutil.copy2(backup_path, pyproject_path)
        backup_path.unlink()


def main():
    """Main entry point."""
    # Pass all arguments after the script name to uv lock
    uv_args = sys.argv[1:]
    try:
        generate_uv_lock(uv_args)
    except Exception as e:
        print(f"Error: {e}", file=sys.stderr)
        sys.exit(1)


if __name__ == "__main__":
    main()<|MERGE_RESOLUTION|>--- conflicted
+++ resolved
@@ -53,16 +53,11 @@
             f.write(toml_str)
 
         # Generate uv.lock using uv lock
-<<<<<<< HEAD
-        subprocess.run(["uv", "lock"], check=True)
-        print("Successfully generated uv.lock")
-=======
-        cmd = ['uv', 'lock']
+        cmd = ["uv", "lock"]
         if uv_args:
             cmd.extend(uv_args)
         subprocess.run(cmd, check=True)
-        print('Successfully generated uv.lock')
->>>>>>> 20bca7bf
+        print("Successfully generated uv.lock")
     except Exception as e:
         print(f"Error: {e}", file=sys.stderr)
         sys.exit(1)
