# 多模态工具

这个文件夹包含了一些在使用 Data-Juicer 之前和之后可以用上的多模态数据集处理脚本和工具。

## 数据集格式转换

由于不同多模态数据集和工作之间的数据集格式差异较大，Data-Juicer 提出了一种新颖的多模态数据集中间格式，并为一些流行的多模态工作提供了若干数据集格式转换工具。

这些工具分为两种类型：
- 其他格式到 Data-Juicer 格式的转换：这些工具在 `source_format_to_data_juicer_format` 目录中。它们可以帮助将其他格式的数据集转换为 Data-Juicer 格式的目标数据集。
- Data-Juicer 格式到其他格式的转换：这些工具在 `data_juicer_format_to_target_format` 目录中。它们可以帮助将 Data-Juicer 格式的数据集转换为目标格式的数据集。

目前，Data-Juicer 支持的数据集格式在下面表格中列出。

<<<<<<< HEAD
| 格式        | source_format_to_data_juicer_format | data_juicer_format_to_target_format | 格式参考                                                                                               |
|-----------|-------------------------------------|-------------------------------------|----------------------------------------------------------------------------------------------------|
| 类LLaVA格式  | `llava_to_dj.py`                    | `dj_to_llava.py`                    | [格式描述](https://github.com/haotian-liu/LLaVA/blob/main/docs/Finetune_Custom_Data.md#dataset-format) |
=======
| 格式       | source_format_to_data_juicer_format | data_juicer_format_to_target_format | 格式参考                                                                                               |
|----------|-------------------------------------|-------------------------------------|----------------------------------------------------------------------------------------------------|
| 类LLaVA格式 | `llava_to_dj.py`                    | `dj_to_llava.py`                    | [格式描述](https://github.com/haotian-liu/LLaVA/blob/main/docs/Finetune_Custom_Data.md#dataset-format) |
| 类MMC4格式  | `mmc4_to_dj.py`                     | `dj_to_mmc4.py`                     | [格式描述](https://github.com/allenai/mmc4#documents) |
>>>>>>> 0da70865
| 类WavCaps格式  | `wavcaps_to_dj.py`                    | `dj_to_wavcaps.py`                    | [格式描述](https://github.com/XinhaoMei/WavCaps#table-of-contents) |

对于所有工具，您可以运行以下命令来了解它们的详细用法：

```shell
# 例如：llava_to_dj.py
python tools/multimodal/source_format_to_data_juicer_format/llava_to_dj.py --help
```
在使用这些工具之前，您可能需要查看上表中每个格式的参考资料，以更好地了解详细的格式信息，并理解每个工具的参数含义。

### 注意事项
将源数据集转换为 Data-Juicer 格式并再次转换回来后，可能会有一些微小的差异。然而，这些差异几乎不会影响数据集的语义信息。下面我们将详细展示每个支持的源格式中可能存在的这些微小差异。

#### 类LLaVA格式
类LLaVA格式数据集的格式在 [这里](https://github.com/haotian-liu/LLaVA/blob/main/docs/Finetune_Custom_Data.md#dataset-format) 有具体的定义。尽管它很简单，但在实际场景中，某些样本可能会出现轻微的变体。

这里我们以LLaVA的 [视觉指令微调数据集](https://huggingface.co/datasets/liuhaotian/LLaVA-Instruct-150K/blob/main/llava_v1_5_mix665k.json) 为例，展示这些变化如何影响数据集的格式。下表显示了原始数据集和经过若干处理后数据集之间不同样本的数量。原始数据集中有665,298个样本。

| 处理过程                                      | 不同样本数目  |
|-------------------------------------------|---------|
| 1. 运行 `llava_to_dj.py` 和 `dj_to_llava.py` | 113,501 |
| 2. 将源数据集的id字段由整型转为字符串类型                   | 41,361  |
| 3. 将源数据集中对话的所有value字段前后的空格去除              | 40,688  |
| 4. 在转换后的数据集样本中添加 `'model': ''` 字段         | 1       |

值得注意的是，处理过程 2-4 并不会影响数据集中样本对话的语义，因此我们可以认为数据集格式转换工具的转换结果能够对齐源数据集。

最后，只有1个样本不同。如下所示，原因为其对话中包含一些额外的无用字段（"text"，"markdown"）。但是，原始数据集和转换后的数据集之间的"from"和"value"字段是相同的，因此可以认为这个样本也是对齐的。

```json
# 原始对话
[
    {
        "from":"human",
        "value":"sentry self hosted api 504"
    },
    {
        "from":"gpt",
        "text":"A 504 error when using the Sentry self-hosted API typically indicates that the API request timed out. This means that the server hosting the API did not receive a response from the client within the expected time frame.\n\nHere are a few possible reasons for a 504 error when using the Sentry self-hosted API:\n\nSlow network connection: The API request may be taking longer than expected due to a slow network connection. Check your network connection and try again.\n\nServer overload: The server hosting the API may be overloaded with requests. Try again later when the server load has decreased.\n\nLarge dataset: If you are trying to retrieve a large amount of data, the API request may take longer than expected. Try breaking up the request into smaller chunks or optimizing the query to retrieve only the necessary data.\n\nAPI endpoint issues: There may be issues with the specific API endpoint you are using. Try using a different endpoint or contact the Sentry support team for assistance.\n\nTo resolve a 504 error when using the Sentry self-hosted API, try the following:\n\nCheck your network connection and ensure that it is stable.\n\nVerify that the server hosting the API is not overloaded with requests.\n\nOptimize the query to retrieve only the necessary data.\n\nTry using a different API endpoint.\n\nIf the issue persists, contact the Sentry support team for assistance.",
        "value":"A 504 error when using the Sentry self-hosted API typically indicates that the API request timed out. This means that the server hosting the API did not receive a response from the client within the expected time frame.\n\nHere are a few possible reasons for a 504 error when using the Sentry self-hosted API:\n\n1. Slow network connection: The API request may be taking longer than expected due to a slow network connection. Check your network connection and try again.\n2. Server overload: The server hosting the API may be overloaded with requests. Try again later when the server load has decreased.\n3. Large dataset: If you are trying to retrieve a large amount of data, the API request may take longer than expected. Try breaking up the request into smaller chunks or optimizing the query to retrieve only the necessary data.\n4. API endpoint issues: There may be issues with the specific API endpoint you are using. Try using a different endpoint or contact the Sentry support team for assistance.\n\nTo resolve a 504 error when using the Sentry self-hosted API, try the following:\n\n1. Check your network connection and ensure that it is stable.\n2. Verify that the server hosting the API is not overloaded with requests.\n3. Optimize the query to retrieve only the necessary data.\n4. Try using a different API endpoint.\n\nIf the issue persists, contact the Sentry support team for assistance.",
        "markdown":{
            "type":"answer-markdown",
            "index":1,
            "answer":"A 504 error when using the Sentry self-hosted API typically indicates that the API request timed out. This means that the server hosting the API did not receive a response from the client within the expected time frame.\n\nHere are a few possible reasons for a 504 error when using the Sentry self-hosted API:\n\n1. Slow network connection: The API request may be taking longer than expected due to a slow network connection. Check your network connection and try again.\n\n2. Server overload: The server hosting the API may be overloaded with requests. Try again later when the server load has decreased.\n\n3. Large dataset: If you are trying to retrieve a large amount of data, the API request may take longer than expected. Try breaking up the request into smaller chunks or optimizing the query to retrieve only the necessary data.\n\n4. API endpoint issues: There may be issues with the specific API endpoint you are using. Try using a different endpoint or contact the Sentry support team for assistance.\n\nTo resolve a 504 error when using the Sentry self-hosted API, try the following:\n\n1. Check your network connection and ensure that it is stable.\n\n2. Verify that the server hosting the API is not overloaded with requests.\n\n3. Optimize the query to retrieve only the necessary data.\n\n4. Try using a different API endpoint.\n\nIf the issue persists, contact the Sentry support team for assistance."
        }
    }
]

# 转换后的对话
[
    {
        "from":"human",
        "value":"sentry self hosted api 504"
    },
    {
        "from":"gpt",
        "value":"A 504 error when using the Sentry self-hosted API typically indicates that the API request timed out. This means that the server hosting the API did not receive a response from the client within the expected time frame.\n\nHere are a few possible reasons for a 504 error when using the Sentry self-hosted API:\n\n1. Slow network connection: The API request may be taking longer than expected due to a slow network connection. Check your network connection and try again.\n2. Server overload: The server hosting the API may be overloaded with requests. Try again later when the server load has decreased.\n3. Large dataset: If you are trying to retrieve a large amount of data, the API request may take longer than expected. Try breaking up the request into smaller chunks or optimizing the query to retrieve only the necessary data.\n4. API endpoint issues: There may be issues with the specific API endpoint you are using. Try using a different endpoint or contact the Sentry support team for assistance.\n\nTo resolve a 504 error when using the Sentry self-hosted API, try the following:\n\n1. Check your network connection and ensure that it is stable.\n2. Verify that the server hosting the API is not overloaded with requests.\n3. Optimize the query to retrieve only the necessary data.\n4. Try using a different API endpoint.\n\nIf the issue persists, contact the Sentry support team for assistance."
    }
]
```

<<<<<<< HEAD
=======
#### 类MMC4格式

类MMC4数据集的格式在 [这里](https://github.com/allenai/mmc4#documents) 定义。除了在转换为Data-Juicer格式时使用的`image_info`和`text_list`之外，还有一个重要的字段`similarity_matrix`，即相似度矩阵。相似度矩阵是一个形状为`len(image_info) x len(text_list)`的矩阵，这意味着它高度依赖于图像和文本句子的数量及其顺序。

然而，当使用Data-Juicer处理这些数据集时，图像或句子可能会被Filter算子从样本中移除，并且它们可能会被一些Mapper算子修改。因此，在处理后，这个相似度矩阵可能无法与`image_info`或`text_list`对齐。如果用户在后续使用中需要这个矩阵，那您应该注意到这一点。

除了这些额外字段外，针对类MMC4格式的工具可以完美地将类MMC4格式的数据集转换为Data-Juicer格式的数据集，并将它们转换回去~

>>>>>>> 0da70865
#### 类WavCaps格式
[WavCaps](https://github.com/XinhaoMei/WavCaps#dataset) 数据集由 [FreeSound](https://freesound.org/)，[BBC Sound Effects](https://sound-effects.bbcrewind.co.uk/)，[SoundBible](https://soundbible.com/)，[AudioSet Strongly-labelled Subset](https://research.google.com/audioset/download_strong.html) 四个子数据集组成，每个数据集里都有不同的字段。例如SoundBible里包含了‘description’字段，而该字段在AudioSet里并不存在。为了保证不同子数据集在转换后能够正常合并，在wavcaps_to_dj阶段使用了所有子数据集字段的并集，并在dj_to_wavcaps阶段完整保留了所有字段。
```json
# 原始数据集
{ "num_captions_per_audio": 1,
  "data": [{
        "title": "Airplane Landing Airport",
        "description": "Large commercial airplane landing at an airport runway.",
        "author": "Daniel Simion",
        "href": "2219-Airplane-Landing-Airport.html",
        "caption": "An airplane is landing.",
        "id": "2219",
        "duration": 14.1424375,
        "audio": "wav_path",
        "download_link": "http://soundbible.com/grab.php?id=2219&type=wav"}]    
}

# 转换后数据集
{ "num_captions_per_audio": 1,
  "data": [{
        "title": "Airplane Landing Airport",
        "description": "Large commercial airplane landing at an airport runway.",
        "author": "Daniel Simion",
        "href": "2219-Airplane-Landing-Airport.html",
        "caption": "An airplane is landing.",
        "id": "2219",
        "duration": 14.1424375,
        "audio": "wav_path",
        "download_link": "http://soundbible.com/grab.php?id=2219&type=wav",
        "category": "",
        "tags": "" }]    
}
```<|MERGE_RESOLUTION|>--- conflicted
+++ resolved
@@ -12,16 +12,10 @@
 
 目前，Data-Juicer 支持的数据集格式在下面表格中列出。
 
-<<<<<<< HEAD
-| 格式        | source_format_to_data_juicer_format | data_juicer_format_to_target_format | 格式参考                                                                                               |
-|-----------|-------------------------------------|-------------------------------------|----------------------------------------------------------------------------------------------------|
-| 类LLaVA格式  | `llava_to_dj.py`                    | `dj_to_llava.py`                    | [格式描述](https://github.com/haotian-liu/LLaVA/blob/main/docs/Finetune_Custom_Data.md#dataset-format) |
-=======
 | 格式       | source_format_to_data_juicer_format | data_juicer_format_to_target_format | 格式参考                                                                                               |
 |----------|-------------------------------------|-------------------------------------|----------------------------------------------------------------------------------------------------|
 | 类LLaVA格式 | `llava_to_dj.py`                    | `dj_to_llava.py`                    | [格式描述](https://github.com/haotian-liu/LLaVA/blob/main/docs/Finetune_Custom_Data.md#dataset-format) |
 | 类MMC4格式  | `mmc4_to_dj.py`                     | `dj_to_mmc4.py`                     | [格式描述](https://github.com/allenai/mmc4#documents) |
->>>>>>> 0da70865
 | 类WavCaps格式  | `wavcaps_to_dj.py`                    | `dj_to_wavcaps.py`                    | [格式描述](https://github.com/XinhaoMei/WavCaps#table-of-contents) |
 
 对于所有工具，您可以运行以下命令来了解它们的详细用法：
@@ -83,8 +77,6 @@
 ]
 ```
 
-<<<<<<< HEAD
-=======
 #### 类MMC4格式
 
 类MMC4数据集的格式在 [这里](https://github.com/allenai/mmc4#documents) 定义。除了在转换为Data-Juicer格式时使用的`image_info`和`text_list`之外，还有一个重要的字段`similarity_matrix`，即相似度矩阵。相似度矩阵是一个形状为`len(image_info) x len(text_list)`的矩阵，这意味着它高度依赖于图像和文本句子的数量及其顺序。
@@ -93,7 +85,6 @@
 
 除了这些额外字段外，针对类MMC4格式的工具可以完美地将类MMC4格式的数据集转换为Data-Juicer格式的数据集，并将它们转换回去~
 
->>>>>>> 0da70865
 #### 类WavCaps格式
 [WavCaps](https://github.com/XinhaoMei/WavCaps#dataset) 数据集由 [FreeSound](https://freesound.org/)，[BBC Sound Effects](https://sound-effects.bbcrewind.co.uk/)，[SoundBible](https://soundbible.com/)，[AudioSet Strongly-labelled Subset](https://research.google.com/audioset/download_strong.html) 四个子数据集组成，每个数据集里都有不同的字段。例如SoundBible里包含了‘description’字段，而该字段在AudioSet里并不存在。为了保证不同子数据集在转换后能够正常合并，在wavcaps_to_dj阶段使用了所有子数据集字段的并集，并在dj_to_wavcaps阶段完整保留了所有字段。
 ```json
