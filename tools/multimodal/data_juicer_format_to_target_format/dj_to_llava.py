# This tool is used to convert multimodal dataset in Data-Juicer format to a
<<<<<<< HEAD
# target dataset in LLaVA format.
=======
# target dataset in LLaVA-like format.
>>>>>>> 0da70865
#
# Corresponding Data-Juicer format:
#   - multi-chunk interleaved image-text sequence
#   - in jsonl
# {'id': '000000033471',
#  'images': ['coco/train2017/000000033471.jpg'],
#  'text': '[[human]]: <image>\n'
#          'What are the colors of the bus in the image?\n'
#          '[[gpt]]: The bus in the image is white and red.\n'
#          '[[human]]: What feature can be seen on the back of the bus?\n'
#          '[[gpt]]: The back of the bus features an advertisement.\n'
#          '[[human]]: Is the bus driving down the street or pulled off to'
#          'the side?\n'
#          '[[gpt]]: The bus is driving down the street, which is crowded '
#          'with people and other vehicles. <|__dj__eoc|>'}
#
# LLaVA format:
#   - single/multi-turn conversation
#   - in json
# [
#   {
#     "id": "000000033471",
#     "image": "coco/train2017/000000033471.jpg",
#     "conversations": [
#       {
#         "from": "human",
#         "value": "<image>\nWhat are the colors of the bus in the image?"
#       },
#       {
#         "from": "gpt",
#         "value": "The bus in the image is white and red."
#       },
#       {
#         "from": "human",
#         "value": "What feature can be seen on the back of the bus?"
#       },
#       {
#         "from": "gpt",
#         "value": "The back of the bus features an advertisement."
#       },
#       {
#         "from": "human",
#         "value": "Is the bus driving down the street or pulled off to the side?"  # noqa: E501
#       },
#       {
#         "from": "gpt",
#         "value": "The bus is driving down the street, which is crowded with people and other vehicles."  # noqa: E501
#       }
#     ]
#   },
#   ...
# ]
#
# Reference:
# https://github.com/haotian-liu/LLaVA/blob/main/docs/Finetune_Custom_Data.md

import json
import os

import fire
import jsonlines as jl
import regex as re
from loguru import logger
from tqdm import tqdm

from data_juicer.utils.mm_utils import SpecialTokens


@logger.catch
def main(
    dj_ds_path: str,
    target_llava_ds_path: str,
    keep_only_first_image: bool = True,
    eoc_special_token: str = SpecialTokens.eoc,
    image_special_token: str = '<image>',
    sent_seperator: str = '\n',
    convert_to_relative_paths: bool = False,
    original_llava_ds_path: str = None,
):
    """
    Convert a Data-Juicer-format dataset to a LLaVA-like dataset.

    :param dj_ds_path: path to the input dataset in Data-Juicer format.
    :param target_llava_ds_path: path to store the converted dataset in LLaVA
        format.
    :param keep_only_first_image: whether to only keep the image token in the
        first conversation round. Default: True.
    :param eoc_special_token: the special token for "end of a chunk". It's used
        to split conversation chunks explicitly. Default: <|__dj__eoc|> (from
        Data-Juicer).
    :param image_special_token: the special token for images. It's used to
        locate the images in the conversation. In typical LLaVA-like datasets,
        this token always be "<image>". You can change it to align with your
        own LLaVA-like datasets but should be careful of possible compatibility
        problems that come from this change. Default: <image>.
    :param sent_seperator: seperator to split different sentences. Default: \n.
    :param convert_to_relative_paths: whether convert the image paths in this
        dataset to relative paths to the original dataset. If it's True, an
        extra argument original_llava_ds_path is required. When the processed
        and converted dataset will be used in another machine, it's better to
        set this argument to True. Default: False.
    :param original_llava_ds_path: path to the original unprocessed LLaVA
        dataset, which is used to help to recover the relative image paths for
        better migration. Default: None.
    """
    # ----- Constant settings. Better not to change them. -----
    # default key of field to store the sample text
    text_key = 'text'
    # default key of field to store the image list
    image_key = 'images'
    # default pattern for the conversation role
    from_pattern = re.compile(r'\[\[([a-zA-Z]*?)\]\]: ')
    # ----- Constant settings. Better not to change them. -----
    # check arguments
    # check paths
    if not os.path.exists(dj_ds_path):
        raise FileNotFoundError(
            f'Input dataset [{dj_ds_path}] can not be found.')
    if not target_llava_ds_path.endswith('.json'):
        raise ValueError(
            'Only support "json" target dataset file for LLaVA now.')
    if os.path.dirname(target_llava_ds_path) \
            and not os.path.exists(os.path.dirname(target_llava_ds_path)):
        logger.info(
            f'Create directory [{os.path.dirname(target_llava_ds_path)}] for '
            f'the target dataset.')
        os.makedirs(os.path.dirname(target_llava_ds_path))

    # check if the default image special token is changed
    if image_special_token != '<image>':
        logger.warning('The image_special_token used in the original LLaVA '
                       'dataset is "<image>". It\'s better to align the this '
                       'token. There might be some compatibility problem if '
                       'you change it.')

    # if convert_to_relative_paths is True, check if the original_llava_ds_path
    # is provided as well.
    if convert_to_relative_paths:
        if not original_llava_ds_path:
            raise ValueError('When convert_to_relative_paths is set to True, '
                             'the original_llava_ds_path must be provided '
                             'for recovering the relative paths. Please '
                             'check and retry.')
        original_llava_ds_path = os.path.abspath(original_llava_ds_path)
        # if provided original_llava_ds_path is the dataset file path, only
        # keep the directory path.
        if os.path.isfile(original_llava_ds_path):
            original_llava_ds_path = os.path.dirname(original_llava_ds_path)

    logger.info('Start to convert.')
    samples = []
    with jl.open(dj_ds_path, 'r') as reader:
        for sample in tqdm(reader):
            id = sample['id']
            images = list(set(sample.get(image_key, [])))
            text = sample[text_key]

            if len(images) > 1:
                raise ValueError(f'There are more than 1 distinct images in '
                                 f'the sample with id [{id}], which is not '
                                 f'compatible with LLaVA dataset format. '
                                 f'Please check and fix it and retry.')

            # convert dj text format to LLaVA conversation format
            # split the text into a list of:
            # [role1, sent1, role2, sent2, role1, sent3, role2, sent4, ...]
            parts = from_pattern.split(text)
            if parts[0] == '':
                parts = parts[1:]
            if len(parts) % 4 != 0:
                raise ValueError(f'The conversations in the sample text with '
                                 f'id [{id}] contains unbalance (human, '
                                 f'robot) conversation round (number of '
                                 f'conversation is [{len(parts)}]). Please '
                                 f'check and fix the dataset and retry.')

            conversations = []
            # the number of sentences
            num_sent = len(parts) // 2
            for i in range(num_sent):
                # get role and its sentence
                role = parts[2 * i]
                sent = parts[2 * i + 1].strip()

                # remove sentence seperator
                if sent.endswith(sent_seperator):
                    sent = sent[:-len(sent_seperator)].strip()
                # remove possible eoc_special_tokens
                if sent.endswith(eoc_special_token):
                    sent = sent[:-len(eoc_special_token)].strip()
                # remove possible image_special_tokens when only keeping it in
                # the first conversation round
                if i > 0 and keep_only_first_image:
                    if sent.startswith(image_special_token):
                        sent = sent[len(image_special_token):].strip()
                        if sent.startswith(sent_seperator):
                            sent = sent[len(sent_seperator):].strip()
                    if sent.endswith(image_special_token):
                        sent = sent[:-len(image_special_token)].strip()
                        if sent.endswith(sent_seperator):
                            sent = sent[:-len(sent_seperator)].strip()

                conversation = {'from': role, 'value': sent}
                conversations.append(conversation)

            # make up the new sample
            new_sample = {'id': id, 'conversations': conversations}
            if len(images) == 1:
                image_path = images[0]
                if convert_to_relative_paths:
                    if image_path.startswith(original_llava_ds_path):
                        image_path = os.path.relpath(image_path,
                                                     original_llava_ds_path)
                    else:
                        raise ValueError(f'The original_llava_ds_path '
                                         f'[{original_llava_ds_path}] is not '
                                         f'the directory that contains the '
                                         f'image [{image_path}] in the sample '
                                         f'with id [{id}]. Please check if '
                                         f'the correct original_llava_ds_path '
                                         f'is provided or something wrong '
                                         f'with this sample, and try again '
                                         f'later.')
                new_sample['image'] = image_path
            samples.append(new_sample)

    logger.info(f'Start to write the converted dataset to '
                f'[{target_llava_ds_path}]...')
    json.dump(samples, open(target_llava_ds_path, 'w', encoding='utf-8'))


if __name__ == '__main__':
    fire.Fire(main)<|MERGE_RESOLUTION|>--- conflicted
+++ resolved
@@ -1,9 +1,5 @@
 # This tool is used to convert multimodal dataset in Data-Juicer format to a
-<<<<<<< HEAD
-# target dataset in LLaVA format.
-=======
 # target dataset in LLaVA-like format.
->>>>>>> 0da70865
 #
 # Corresponding Data-Juicer format:
 #   - multi-chunk interleaved image-text sequence
