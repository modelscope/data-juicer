# Multimodal Tools

This folder contains some scripts and tools for multimodal datasets before and after using Data-Juicer.

## Dataset Format Conversion

Due to large format diversity among different multimodal datasets and works, 
Data-Juicer propose a novel intermediate format for multimodal dataset and 
provided several dataset format conversion tools for some popular multimodal 
works.

These tools consist of two types:
- Other format to Data-Juicer format: These tools are in `source_format_to_data_juicer_format` directory. They help to convert datasets in other formats to target datasets in Data-Juicer format.
- Data-Juicer format to other format: These tools are in `data_juicer_format_to_target_format` directory. They help to convert datasets in Data-Juicer formats to target datasets in target format.

For now, dataset formats that are supported by Data-Juicer are listed in the following table.

| Format     | source_format_to_data_juicer_format | data_juicer_format_to_target_format | Ref.                                                                                                             |
|------------|-------------------------------------|-------------------------------------|------------------------------------------------------------------------------------------------------------------|
| LLaVA-like | `llava_to_dj.py`                    | `dj_to_llava.py`                    | [Format Description](https://github.com/haotian-liu/LLaVA/blob/main/docs/Finetune_Custom_Data.md#dataset-format) |
<<<<<<< HEAD
| MMC4-like  | `mmc4_to_dj.py`                     | `dj_to_mmc4.py`                     | [Format Description](https://github.com/allenai/mmc4#documents)                                                  |
=======
| WavCaps-like  | `wavcaps_to_dj.py`                    | `dj_to_wavcaps.py`                    | [Format Description](https://github.com/XinhaoMei/WavCaps#table-of-contents) |
>>>>>>> 155f9f61

For all tools, you can run the following command to find out the usage of them:

```shell
# e.g. llava_to_dj.py
python tools/multimodal/source_format_to_data_juicer_format/llava_to_dj.py --help
```

Before using these tools, you might need to take a glance at the reference 
materials in the above tables for each format, to better know the detail format 
information and understand the arguments for each tool.

### Notice
There might be some tiny differences after converting a source dataset to Data-Juicer 
format and convert it back. However, these differences have nearly no effects 
on the semantics of datasets. Here we will show these tiny differences in detail 
for each source format.

#### LLaVA-like
The format of LLaVA-like datasets are defined [here](https://github.com/haotian-liu/LLaVA/blob/main/docs/Finetune_Custom_Data.md#dataset-format). 
Although it's simple, but in real scenarios, there might be some slight variations 
in some samples.

Here we take the [visual instruction tuning dataset](https://huggingface.co/datasets/liuhaotian/LLaVA-Instruct-150K/blob/main/llava_v1_5_mix665k.json) as an example, 
and show how these variations influence the dataset format. The table below 
shows the number of different samples between the original dataset and the 
dataset after processing. There are 665,298 samples in the original dataset.

| process                                                                                | # of diff.  |
|----------------------------------------------------------------------------------------|-------------|
| 1. apply `llava_to_dj.py` and `dj_to_llava.py`                                         | 113,501     |
| 2. convert integer ids to string ids in the original dataset                           | 41,361      |
| 3. strip whitespaces before and after values of conversations in the original dataset  | 40,688      |
| 4. add `'model': ''` fields in the converted dataset                                   | 1           |

It's worth noticing that processes 2-4 won't influence the semantics of sample conversations in the dataset. 
Thus we think the dataset after conversion can align with the original dataset. 

Finally, the only 1 sample is different because there are some extra useless fields ("text", "markdown")
in the conversations, which is shown below. But the "from" and "value" fields are the same between original 
and converted datasets, so we can regard this sample is aligned with the original one as well.

```json
# original conversations
[
    {
        "from":"human",
        "value":"sentry self hosted api 504"
    },
    {
        "from":"gpt",
        "text":"A 504 error when using the Sentry self-hosted API typically indicates that the API request timed out. This means that the server hosting the API did not receive a response from the client within the expected time frame.\n\nHere are a few possible reasons for a 504 error when using the Sentry self-hosted API:\n\nSlow network connection: The API request may be taking longer than expected due to a slow network connection. Check your network connection and try again.\n\nServer overload: The server hosting the API may be overloaded with requests. Try again later when the server load has decreased.\n\nLarge dataset: If you are trying to retrieve a large amount of data, the API request may take longer than expected. Try breaking up the request into smaller chunks or optimizing the query to retrieve only the necessary data.\n\nAPI endpoint issues: There may be issues with the specific API endpoint you are using. Try using a different endpoint or contact the Sentry support team for assistance.\n\nTo resolve a 504 error when using the Sentry self-hosted API, try the following:\n\nCheck your network connection and ensure that it is stable.\n\nVerify that the server hosting the API is not overloaded with requests.\n\nOptimize the query to retrieve only the necessary data.\n\nTry using a different API endpoint.\n\nIf the issue persists, contact the Sentry support team for assistance.",
        "value":"A 504 error when using the Sentry self-hosted API typically indicates that the API request timed out. This means that the server hosting the API did not receive a response from the client within the expected time frame.\n\nHere are a few possible reasons for a 504 error when using the Sentry self-hosted API:\n\n1. Slow network connection: The API request may be taking longer than expected due to a slow network connection. Check your network connection and try again.\n2. Server overload: The server hosting the API may be overloaded with requests. Try again later when the server load has decreased.\n3. Large dataset: If you are trying to retrieve a large amount of data, the API request may take longer than expected. Try breaking up the request into smaller chunks or optimizing the query to retrieve only the necessary data.\n4. API endpoint issues: There may be issues with the specific API endpoint you are using. Try using a different endpoint or contact the Sentry support team for assistance.\n\nTo resolve a 504 error when using the Sentry self-hosted API, try the following:\n\n1. Check your network connection and ensure that it is stable.\n2. Verify that the server hosting the API is not overloaded with requests.\n3. Optimize the query to retrieve only the necessary data.\n4. Try using a different API endpoint.\n\nIf the issue persists, contact the Sentry support team for assistance.",
        "markdown":{
            "type":"answer-markdown",
            "index":1,
            "answer":"A 504 error when using the Sentry self-hosted API typically indicates that the API request timed out. This means that the server hosting the API did not receive a response from the client within the expected time frame.\n\nHere are a few possible reasons for a 504 error when using the Sentry self-hosted API:\n\n1. Slow network connection: The API request may be taking longer than expected due to a slow network connection. Check your network connection and try again.\n\n2. Server overload: The server hosting the API may be overloaded with requests. Try again later when the server load has decreased.\n\n3. Large dataset: If you are trying to retrieve a large amount of data, the API request may take longer than expected. Try breaking up the request into smaller chunks or optimizing the query to retrieve only the necessary data.\n\n4. API endpoint issues: There may be issues with the specific API endpoint you are using. Try using a different endpoint or contact the Sentry support team for assistance.\n\nTo resolve a 504 error when using the Sentry self-hosted API, try the following:\n\n1. Check your network connection and ensure that it is stable.\n\n2. Verify that the server hosting the API is not overloaded with requests.\n\n3. Optimize the query to retrieve only the necessary data.\n\n4. Try using a different API endpoint.\n\nIf the issue persists, contact the Sentry support team for assistance."
        }
    }
]

# converted conversations
[
    {
        "from":"human",
        "value":"sentry self hosted api 504"
    },
    {
        "from":"gpt",
        "value":"A 504 error when using the Sentry self-hosted API typically indicates that the API request timed out. This means that the server hosting the API did not receive a response from the client within the expected time frame.\n\nHere are a few possible reasons for a 504 error when using the Sentry self-hosted API:\n\n1. Slow network connection: The API request may be taking longer than expected due to a slow network connection. Check your network connection and try again.\n2. Server overload: The server hosting the API may be overloaded with requests. Try again later when the server load has decreased.\n3. Large dataset: If you are trying to retrieve a large amount of data, the API request may take longer than expected. Try breaking up the request into smaller chunks or optimizing the query to retrieve only the necessary data.\n4. API endpoint issues: There may be issues with the specific API endpoint you are using. Try using a different endpoint or contact the Sentry support team for assistance.\n\nTo resolve a 504 error when using the Sentry self-hosted API, try the following:\n\n1. Check your network connection and ensure that it is stable.\n2. Verify that the server hosting the API is not overloaded with requests.\n3. Optimize the query to retrieve only the necessary data.\n4. Try using a different API endpoint.\n\nIf the issue persists, contact the Sentry support team for assistance."
    }
]
```

<<<<<<< HEAD
#### MMC4-like

The format of MMC4-like datasets are defined [here](https://github.com/allenai/mmc4#documents). Except `image_info` and `text_list`,
which are used when converting them to Data-Juicer format, there is an important field `similarity_matrix`. Similarity matrix is
a matrix of shape `len(image_info) x len(text_list)`, which means it highly depends on the numbers of images and text sentences and their 
orders.

However, when processing such datasets with Data-Juicer, images or sentences might be removed from a sample by Filters, and they could be
modified by some Mappers. Thus, after processing, this similarity matrix might be no longer aligned with `image_info` or `text_list`.
Users should be cautious about this point if you need this matrix in later usages.

Despite these extra fields, tools for MMC4 can perfectly convert MMC4-like datasets to Data-Juicer-format datasets and convert them back~
=======
### WavCaps-like

The [WavCaps](https://github.com/XinhaoMei/WavCaps#dataset) is composed of four sub-datasets: [FreeSound](https://freesound.org/), [BBC Sound Effects](https://sound-effects.bbcrewind.co.uk/),[SoundBible](https://soundbible.com/) and [AudioSet Strongly-labelled Subset](https://research.google.com/audioset/download_strong.html). Each sub-dataset has different fields. For example, the 'description' field is included in SoundBible, but does not exist in AudioSet. To ensure that the different sub-datasets can be properly merged after conversion, the union of all fields from the sub-datasets is used during the wavcaps_to_dj stage, and all fields are fully retained during the dj_to_wavcaps stage.

```json
# original dataset
{ "num_captions_per_audio": 1,
  "data": [{
        "title": "Airplane Landing Airport",
        "description": "Large commercial airplane landing at an airport runway.",
        "author": "Daniel Simion",
        "href": "2219-Airplane-Landing-Airport.html",
        "caption": "An airplane is landing.",
        "id": "2219",
        "duration": 14.1424375,
        "audio": "wav_path",
        "download_link": "http://soundbible.com/grab.php?id=2219&type=wav"}]    
}

# converted dataset
{ "num_captions_per_audio": 1,
  "data": [{
        "title": "Airplane Landing Airport",
        "description": "Large commercial airplane landing at an airport runway.",
        "author": "Daniel Simion",
        "href": "2219-Airplane-Landing-Airport.html",
        "caption": "An airplane is landing.",
        "id": "2219",
        "duration": 14.1424375,
        "audio": "wav_path",
        "download_link": "http://soundbible.com/grab.php?id=2219&type=wav",
        "category": "",
        "tags": "" }]    
}
```
>>>>>>> 155f9f61
<|MERGE_RESOLUTION|>--- conflicted
+++ resolved
@@ -18,11 +18,8 @@
 | Format     | source_format_to_data_juicer_format | data_juicer_format_to_target_format | Ref.                                                                                                             |
 |------------|-------------------------------------|-------------------------------------|------------------------------------------------------------------------------------------------------------------|
 | LLaVA-like | `llava_to_dj.py`                    | `dj_to_llava.py`                    | [Format Description](https://github.com/haotian-liu/LLaVA/blob/main/docs/Finetune_Custom_Data.md#dataset-format) |
-<<<<<<< HEAD
 | MMC4-like  | `mmc4_to_dj.py`                     | `dj_to_mmc4.py`                     | [Format Description](https://github.com/allenai/mmc4#documents)                                                  |
-=======
 | WavCaps-like  | `wavcaps_to_dj.py`                    | `dj_to_wavcaps.py`                    | [Format Description](https://github.com/XinhaoMei/WavCaps#table-of-contents) |
->>>>>>> 155f9f61
 
 For all tools, you can run the following command to find out the usage of them:
 
@@ -97,7 +94,6 @@
 ]
 ```
 
-<<<<<<< HEAD
 #### MMC4-like
 
 The format of MMC4-like datasets are defined [here](https://github.com/allenai/mmc4#documents). Except `image_info` and `text_list`,
@@ -110,7 +106,7 @@
 Users should be cautious about this point if you need this matrix in later usages.
 
 Despite these extra fields, tools for MMC4 can perfectly convert MMC4-like datasets to Data-Juicer-format datasets and convert them back~
-=======
+
 ### WavCaps-like
 
 The [WavCaps](https://github.com/XinhaoMei/WavCaps#dataset) is composed of four sub-datasets: [FreeSound](https://freesound.org/), [BBC Sound Effects](https://sound-effects.bbcrewind.co.uk/),[SoundBible](https://soundbible.com/) and [AudioSet Strongly-labelled Subset](https://research.google.com/audioset/download_strong.html). Each sub-dataset has different fields. For example, the 'description' field is included in SoundBible, but does not exist in AudioSet. To ensure that the different sub-datasets can be properly merged after conversion, the union of all fields from the sub-datasets is used during the wavcaps_to_dj stage, and all fields are fully retained during the dj_to_wavcaps stage.
@@ -145,5 +141,4 @@
         "category": "",
         "tags": "" }]    
 }
-```
->>>>>>> 155f9f61
+```