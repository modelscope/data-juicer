import ast
import json
import os
import re
from pathlib import Path
from typing import Any, List

import translators as ts

DOC_PATH = "docs/Operators.md"


ROOT = Path(__file__).resolve().parents[1]
DOC_OP_PATH = ROOT / "docs/operators"


# >>> some constant doc contents
DOC_ABSTRACT = """
# Operator Schemas 算子提要

Operators are a collection of basic processes that assist in data modification,
cleaning, filtering, deduplication, etc. We support a wide range of data
sources and file formats, and allow for flexible extension to custom datasets.

算子 (Operator) 是协助数据修改、清理、过滤、去重等基本流程的集合。我们支持广泛的数据来源和文件格式，并支持对自定义数据集的灵活扩展。

This page offers a basic description of the operators (OPs) in Data-Juicer.
Users can refer to the
[API documentation](https://modelscope.github.io/data-juicer/) for the specific
parameters of each operator. Users can refer to and run the unit tests
(`tests/ops/...`) for [examples of operator-wise usage](../tests/ops) as well
as the effects of each operator when applied to built-in test data samples.
Besides, you can try to use agent to automatically route suitable OPs and
call them. E.g., refer to
[Agentic Filters of DJ](../demos/api_service/react_data_filter_process.ipynb),
 [Agentic Mappers of DJ](../demos/api_service/react_data_mapper_process.ipynb)

这个页面提供了OP的基本描述，用户可以参考[API文档](https://modelscope.github.io/data-juicer/)更细致了解每个
OP的具体参数，并且可以查看、运行单元测试 (`tests/ops/...`)，来体验
[各OP的用法示例](../tests/ops)以及每个OP作用于内置测试数据样本时的效果。例如，参考
[Agentic Filters of DJ](../demos/api_service/react_data_filter_process.ipynb),
 [Agentic Mappers of DJ](../demos/api_service/react_data_mapper_process.ipynb)
"""

DOC_CONTRIBUTING = """
## Contributing  贡献

We welcome contributions of adding new operators. Please refer to [How-to Guide
for Developers](DeveloperGuide.md).

我们欢迎社区贡献新的算子，具体请参考[开发者指南](DeveloperGuide_ZH.md)。
"""

OP_TYPE_DESC = {
    "formatter": "Discovers, loads, and canonicalizes source data. 发现、加载、规范化原始数据。",
    "mapper": "Edits and transforms samples. 对数据样本进行编辑和转换。",
    "filter": "Filters out low-quality samples. 过滤低质量样本。",
    "deduplicator": "Detects and removes duplicate samples. 识别、删除重复样本。",
    "selector": "Selects top samples based on ranking. 基于排序选取高质量样本。",
    "grouper": "Group samples to batched samples. 将样本分组，每一组组成一个批量样本。",
    "aggregator": "Aggregate for batched samples, such as summary or conclusion. "
    "对批量样本进行汇总，如得出总结或结论。",
}
# <<<

# >>> OP code/test paths and exclusive files/dirs
OP_CODE_PREFIX = "data_juicer/ops/"
OP_TEST_PREFIX = "tests/ops/"
OP_EXCLUDE = {"__init__.py", "common", "__pycache__"}

FORMATTER_CODE_PREFIX = "data_juicer/format/"
FORMATTER_TEST_PREFIX = "tests/format/"
FORMATTER_EXCLUDE = {"__init__.py", "load.py"}
# <<<

# load OP tag mappings
ALL_TAG_MAPPING = json.load(open(os.path.join(os.path.dirname(os.path.realpath(__file__)), "tag_mappings.json")))


def find_md(pattern: str):
    matches = list(DOC_OP_PATH.rglob(pattern))
    return matches[0] if matches else None


def replace_tags_with_icons(tags, lang="en"):
    icons = []
    for tag in tags:
        for tag_type in ALL_TAG_MAPPING:
            tag_mapping = ALL_TAG_MAPPING[tag_type]
            if tag in tag_mapping:
                icons.append(tag_mapping[tag]["icon"])
                break
    return icons


def remove_emojis(text):
    # This pattern includes a wide range of emoji characters
    emoji_pattern = re.compile(
        "["  # Start of character class
        "\U0001f600-\U0001f64f"  # Emoticons
        "\U0001f300-\U0001f5ff"  # Misc Symbols and Pictographs
        "\U0001f680-\U0001f6ff"  # Transport and Map Symbols
        "\U0001f700-\U0001f77f"  # Alchemical Symbols
        "\U0001f780-\U0001f7ff"  # Geometric Shapes Extended
        "\U0001f800-\U0001f8ff"  # Supplemental Arrows-C
        "\U0001f900-\U0001f9ff"  # Supplemental Symbols and Pictographs
        "\U0001fa00-\U0001fa6f"  # Chess Symbols
        "\U0001f000-\U0001f02f"  # Mahjong Tiles
        "\U0001f0a0-\U0001f0ff"  # Playing Cards
        "\U00002700-\U000027bf"  # Dingbats
        "\U0001f1e6-\U0001f1ff"  # Regional Indicator Symbols
        "]+",  # One or more of the above
        flags=re.UNICODE,
    )
    return emoji_pattern.sub(r"", text)  # Replace emojis with an empty string


# OP tag analysis functions
def analyze_modality_tag(code, op_prefix):
    """
    Analyze the modality tag for the given code content string. Should be one
    of the "Modality Tags" in `tagging_mappings.json`. It makes the choice by
    finding the usages of attributes `{modality}_key` and the prefix of the OP
    name. If there are multiple modality keys are used, the 'multimodal' tag
    will be returned instead.
    """
    tags = []
    if "self.text_key" in code or op_prefix == "text":
        tags.append("text")
    if "self.image_key" in code or op_prefix == "image":
        tags.append("image")
    if "self.audio_key" in code or op_prefix == "audio":
        tags.append("audio")
    if "self.video_key" in code or op_prefix == "video":
        tags.append("video")
    if len(tags) > 1:
        tags = ["multimodal"]
    return tags


def analyze_resource_tag(code):
    """
    Analyze the resource tag for the given code content string. Should be one
    of the "Resource Tags" in `tagging_mappings.json`. It makes the choice
    according to their assigning statement to attribute `_accelerator`.
    """
    if '_accelerator = "cuda"' in code or "_accelerator = 'cuda'" in code:
        return ["gpu"]
    else:
        return ["cpu"]


def analyze_model_tags(code):
    """
    Analyze the model tag for the given code content string. SHOULD be one of
    the "Model Tags" in `tagging_mappings.json`. It makes the choice by finding
    the `model_type` arg in `prepare_model` method invocation.
    """
    pattern = r"model_type=[\'|\"](.*?)[\'|\"]"
    groups = re.findall(pattern, code)
    tags = []
    for group in groups:
        if group == "api":
            tags.append("api")
        elif group == "vllm":
            tags.append("vllm")
        elif group in {"huggingface", "diffusion", "simple_aesthetics", "video_blip"}:
            tags.append("hf")
    return tags


def analyze_tag_from_code(code_path):
    """
    Analyze the tags for the OP from the given code path.
    """
    tags = []
    op_prefix = code_path.split("/")[-1].split("_")[0]
    with open(code_path, "r", encoding="utf-8") as fin:
        content = fin.read()
        # analyze modality
        tags.extend(analyze_modality_tag(content, op_prefix))
        tags.extend(analyze_resource_tag(content))
        tags.extend(analyze_model_tags(content))
    return tags


# <<<


class OPRecord:
    """
    OP record class to represent the OP record to be shown in the OP list of
    the doc.
    """

    def __init__(
        self,
        type: str,
        name: str,
        desc: str,
        tags: List[str] = None,
        test: str = None,
        info: str = None,
        ref: str = None,
    ):
        self.type = type
        self.name = name
        self.tags = tags if tags else []
        self.desc = desc
        self.test = test
        self.info = info
        self.ref = ref

    def __repr__(self):
        return f"{self.type}, {self.name}, {self.tags}, {self.desc}, {self.info}, {self.ref}"

    def __eq__(self, other):
        # Do not compare test properties
        return (
            self.type == other.type
            and self.name == other.name
            and set(self.tags) == set(other.tags)
            and self.desc == other.desc
            and self.info == other.info
            and self.ref == other.ref
        )

    def __ne__(self, other):
        return not self.__eq__(other)


class ClassVisitor(ast.NodeVisitor):
    """
    A class visitor for AST to get the doc strings of each class.
    """

    def __init__(self):
        super().__init__()
        self.docs = []

    def visit_ClassDef(self, node: ast.ClassDef) -> Any:
        name = node.name
        node_info = ast.get_docstring(node)
        if node_info is None:
            print(f"No docstring found for class {name}")
            self.generic_visit(node)
            return
        docstring = " ".join(node_info.split()).split(". ")[0]
        if not docstring.endswith("."):
            docstring += "."
        self.docs.append((name, docstring))
        self.generic_visit(node)

    def get_class_docs(self):
        return self.docs


def get_class_and_docstring(code_path):
    """
    Get the class name and its doc strings from the given Python code path.
    """
    with open(code_path, "r", encoding="utf-8") as fin:
        code = fin.read()
        tree = ast.parse(code)
        cls_visitor = ClassVisitor()
        cls_visitor.visit(tree)
        return cls_visitor.docs


def get_op_list_from_code_for_formatter():
    """
    Get the OP record list for Formatters specifically.
    """
    op_record_list = []
    type = "formatter"
    for formatter in os.listdir(FORMATTER_CODE_PREFIX):
        if formatter in FORMATTER_EXCLUDE:
            continue
        if formatter == "formatter.py":
            # add record for local/remote_formatter
            code_path = os.path.join(FORMATTER_CODE_PREFIX, formatter)
            test_path = os.path.join(FORMATTER_TEST_PREFIX, "test_unify_format.py")
            docstrings = get_class_and_docstring(code_path)
            for cls, doc in docstrings:
                if cls == "LocalFormatter":
                    name = "local_formatter"
                elif cls == "RemoteFormatter":
                    name = "remote_formatter"
                else:
                    continue
                op_record_list.append(
                    OPRecord(
                        type=type,
                        name=name,
                        desc=doc,
                        test=test_path,
                        info=info_link(name),
                        ref=ref_link(name),
                    )
                )
        else:
            code_path = os.path.join(FORMATTER_CODE_PREFIX, formatter)
            test_path = os.path.join(FORMATTER_TEST_PREFIX, f"test_{formatter}")
            if os.path.isdir(code_path):
                continue
            docstrings = get_class_and_docstring(code_path)
            _, doc = docstrings[0]
            op_record_list.append(
                OPRecord(
                    type=type,
                    name=formatter.replace(".py", ""),
                    desc=doc,
                    test=test_path if os.path.exists(test_path) else "-",
                    info=info_link(formatter.replace(".py", "")),
                    ref=ref_link(formatter.replace(".py", "")),
                )
            )
    return op_record_list


def get_op_list_from_code():
    """
    Get the OP record list for regular OPs (except Formatters).
    """
    # get docs for formatters first
    op_record_list = get_op_list_from_code_for_formatter()
    # get docs for other ops
    for type in os.listdir(OP_CODE_PREFIX):
        if type in OP_EXCLUDE:
            continue
        type_dir = os.path.join(OP_CODE_PREFIX, type)
        if os.path.isfile(type_dir):
            continue
        for op in os.listdir(type_dir):
            if op in OP_EXCLUDE:
                continue
            code_path = os.path.join(type_dir, op)
            test_path = os.path.join(OP_TEST_PREFIX, type, f"test_{op}")
            if os.path.isdir(code_path):
                continue
            docstrings = get_class_and_docstring(code_path)
            _, doc = docstrings[0]
            info = info_link(op.replace(".py", ""))
            op_record_list.append(
                OPRecord(
                    type=type,
                    name=op.replace(".py", ""),
                    desc=doc,
                    tags=analyze_tag_from_code(code_path),
                    test=test_path if os.path.exists(test_path) else "-",
                    info=info,
                    ref=ref_link(op.replace(".py", "")),
                )
            )
    op_record_list.sort(key=lambda record: (record.type, record.name))
    return op_record_list


def generate_new_doc(op_record_list):
    """
    Generate new docs for the updated OP records.
    """
    op_record_dict = {}
    for record in op_record_list:
        op_record_dict.setdefault(record.type, []).append(record)
    # initialize with abstraction
    doc = [DOC_ABSTRACT]
    # make overview
    doc.append(generate_overview(op_record_dict))
    # make OP tables
    for op_type, op_records in op_record_dict.items():
        doc.append(generate_op_table_section(op_type, op_records))
    # add
    doc.append(DOC_CONTRIBUTING)

    # write to doc file
    output_doc_path = DOC_PATH
    with open(output_doc_path, "w", encoding="utf-8") as fout:
        fout.write("\n\n".join(doc))


def generate_overview(op_record_dict):
    """
    Generate the overview section according to the OP record dict categorized
    by their types.
    """
    # make the header
    doc = ["## Overview  概览"]
    # make the summarization.
    doc.append(
        f"The operators in Data-Juicer are categorized into "
        f"{len(op_record_dict)} types.\nData-Juicer 中的算子分为以下 "
        f"{len(op_record_dict)} 种类型。"
    )
    # make the type table.
    table = [
        "| Type 类型 | Number 数量 | Description 描述 |",
        "|------|:------:|-------------|",
    ]
    for type in op_record_dict:
        table.append(f"| [{type}](#{type}) | {len(op_record_dict[type])} | " f"{OP_TYPE_DESC[type]} |")
    doc.append("\n".join(table))
    # make tag description
    tag_intro = [
        "All the specific operators are listed below, each featured with "
        "several capability tags. \n下面列出所有具体算子，每种算子都通过多个标签来注明其主要功能。"
    ]
    for tag_type in ALL_TAG_MAPPING:
        tag_intro.append(f"* {tag_type}")
        tag_mapping = ALL_TAG_MAPPING[tag_type]
        for tag in tag_mapping:
            tag_icon = tag_mapping[tag]["icon"]
            tag_desc = tag_mapping[tag]["desc"]
            tag_intro.append(f"  - {tag_icon}: {tag_desc}")
    doc.append("\n".join(tag_intro))
    return "\n\n".join(doc)


def info_link(name):
    rd_link = find_md(f"{name}.md")
    if rd_link:
        rd_link = os.path.relpath(rd_link.relative_to(ROOT), "docs")
        return f"[info]({rd_link})"
    else:
        return "-"


def ref_link(name):
    return "-"


def generate_op_table_section(op_type, op_record_list):
    """
    Generate the OP table section for the given OP type and the OP record list.
    """
    # make the header
    doc = [f'## {op_type} <a name="{op_type}"/>']
    # make the OP table
    table = [
        "| Operator 算子 | Tags 标签 | Description 描述 | Details 详情 | Reference 参考 |",
        "|----------|------|-------------|-------------|-------------|",
    ]
    trans_descs = get_op_desc_in_en_zh_batched([record.desc for record in op_record_list])
    for i, record in enumerate(op_record_list):
        tags = " ".join(replace_tags_with_icons(record.tags))
        info = record.info
        ref = record.ref
        op_row = f"| {record.name} " f"| {tags} " f"| {trans_descs[i]} " f"| {info} " f"| {ref} |"
        table.append(op_row)
    doc.append("\n".join(table))
    return "\n\n".join(doc)


def get_op_desc_in_en_zh_batched(descs):
    separator = "\n"
    limit = int(5e3)
    batch = separator.join(descs)
    if len(batch) > limit:
        # split
        split_idx = int(len(descs) / 2)
        res1 = get_op_desc_in_en_zh_batched(descs[:split_idx])
        res2 = get_op_desc_in_en_zh_batched(descs[split_idx:])
        return res1 + res2
    else:
        try:
            res = ts.translate_text(batch, translator="alibaba", from_language="en", to_language="zh")
        except Exception:
            res = f"-{separator}" * (len(descs) - 1) + "-"
    zhs = res.split(separator)
    assert len(zhs) == len(descs)
    return [desc + " " + zh.strip() for desc, zh in zip(descs, zhs)]


def parse_op_record_from_current_doc():
    """
    Parse the old-version OP records from the existing OP doc.
    """
    # patterns
    tab_pattern = r"\| +(.*?) +\| +(.*?) +\| +(.*?) +\| +(.*?) +\| +(.*?) +\|"

    if os.path.exists(DOC_PATH):
        op_record_list = []
        with open(DOC_PATH, "r", encoding="utf-8") as fin:
            content = fin.read()
            res = re.findall(tab_pattern, content)
            for name, tags, desc, info, ref in res:
                # skip table header
                if name == "Operator 算子":
                    continue
                # extract tags
                type = name.split("_")[-1]
                tags = [remove_emojis(tag.lower()) for tag in tags.split(" ")]
                # only need English description
                desc = desc.split(". ")[0] + "."
                test_path = os.path.join(OP_TEST_PREFIX, type, f"test_{name}.py")
                op_record_list.append(
                    OPRecord(
                        type=type,
                        name=name,
                        desc=desc,
                        tags=tags,
                        test=test_path if os.path.exists(test_path) else "-",
                        info=info,
<<<<<<< HEAD
                        ref=ref[0] if len(ref) > 0 else "-",
=======
                        ref=ref if len(ref) > 0 else "-",
>>>>>>> 22298508
                    )
                )
        op_record_list.sort(key=lambda record: (record.type, record.name))
        return op_record_list
    else:
        return []


def check_and_update_op_record(old_op_record_list, new_op_record_list):
    """
    Update states in the new OP records based on the old version.

    The update categories cover:
    1. usability tags update
        1.1 If there is no unittest for this OP, set it to alpha;
            otherwise, set it to beta.
        1.2 Then if it's beta in the new version, but it's *mannally* checked
            and set to be stable in the old version,
            the final tag will be overrided as stable.

    | old tag | new tag | res tag |
    |---|---|---|
    | alpha | alpha | alpha |
    | alpha | beta | beta |
    | beta | alpha | alpha |
    | beta | beta | beta |
    | stable | alpha | alpha |
    | stable | beta | **stable** |
    """
    usability_tag_set = set(ALL_TAG_MAPPING["Usability Tags"].keys())
    old_op_record_dict = {record.name: record for record in old_op_record_list}
    updated_op_record_list = []

    for record in new_op_record_list:
        # check unittest
        test = record.test
        if not test or test == "-" or not os.path.exists(test):
            usability_tag = "alpha"
        else:
            usability_tag = "beta"

        if record.name in old_op_record_dict:
            # get the old usability tag
            old_record = old_op_record_dict[record.name]
            old_usability_tag = None
            for tag in old_record.tags:
                if tag in usability_tag_set:
                    old_usability_tag = tag
                    break
            if old_usability_tag and old_usability_tag == "stable" and usability_tag == "beta":
                print(f"{record.name} kept stable")
                usability_tag = "stable"

            new_ref = record.ref if record.ref is not None else "-"
            old_ref = old_record.ref if old_record.ref is not None else "-"
            if (new_ref == "-" or new_ref == "") and (old_ref != "-" and old_ref != ""):
                record.ref = old_ref
        else:
            pass

        curr_tags = [tag for tag in record.tags if tag not in usability_tag_set]
        curr_tags.append(usability_tag)
        record.tags = curr_tags

        updated_op_record_list.append(record)

    return updated_op_record_list


def main():
    old_op_record_list = parse_op_record_from_current_doc()
    new_op_record_list = get_op_list_from_code()
    updated_op_record_list = check_and_update_op_record(old_op_record_list, new_op_record_list)
    # if the doc is changed, exit with non-zero value
    if old_op_record_list == updated_op_record_list:
        exit(0)
    else:
        generate_new_doc(updated_op_record_list)
        print("Operator document is updated.")
        exit(1)


if __name__ == "__main__":
    main()<|MERGE_RESOLUTION|>--- conflicted
+++ resolved
@@ -501,11 +501,7 @@
                         tags=tags,
                         test=test_path if os.path.exists(test_path) else "-",
                         info=info,
-<<<<<<< HEAD
-                        ref=ref[0] if len(ref) > 0 else "-",
-=======
                         ref=ref if len(ref) > 0 else "-",
->>>>>>> 22298508
                     )
                 )
         op_record_list.sort(key=lambda record: (record.type, record.name))
