import inspect
import os
from pathlib import Path

import pandas as pd
import streamlit as st

from data_juicer.config import init_configs
from data_juicer.core import Analyser
from data_juicer.format.formatter import FORMATTERS
from data_juicer.ops.base_op import OPERATORS

demo_path = os.path.dirname(os.path.abspath(__file__))
project_path = os.path.dirname(os.path.dirname(demo_path))

project_desc = '''
**Data-Juicer** is a one-stop data processing system to make data higher-quality, juicier, and more digestible for LLMs.
This project is being actively updated and maintained, and we will periodically enhance and add more features and data recipes. We welcome you to join us in promoting LLM data development and research!
'''

features_desc = '''
- **Broad Range of Operators**: Equipped with 50+ core :blue[operators (OPs)], including `Formatters`, `Mappers`, `Filters`, `Deduplicators`, and beyond.

- **Specialized Toolkits**: Feature-rich specialized toolkits such as `Text Quality Classifier`, `Dataset Splitter`, `Analysers`, `Evaluators`, and more that elevate your dataset handling capabilities.

- **Systematic & Reusable**: Empowering users with a systematic library of reusable `config recipes` and `OPs`, designed to function independently of specific datasets, models, or tasks.

- **Data-in-the-loop**: Allowing detailed data analyses with an automated report generation feature for a deeper understanding of your dataset. Coupled with timely multi-dimension automatic evaluation capabilities, it supports a feedback loop at multiple stages in the LLM development process.

- **Comprehensive Processing Recipes**: Offering tens of `pre-built data processing recipes` for pre-training, CFT, en, zh, and more scenarios.

- **User-Friendly Experience**: Designed for simplicity, with `comprehensive documentation`, `easy start guides` and `demo configs`, and intuitive configuration with simple adding/removing OPs from existing configs.

- **Flexible & Extensible**: Accommodating most types of data formats (e.g., jsonl, parquet, csv, ...) and allowing flexible combinations of OPs. Feel free to `implement your own OPs` for customizable data processing.

- **Enhanced Efficiency**: Providing a speedy data processing pipeline requiring less memory, optimized for maximum productivity.
'''

quick_start_desc = '''
### Data Processing

- Run `process_data.py` tool with your config as the argument to process
  your dataset.

```shell
python tools/process_data.py --config configs/demo/process.yaml
```

### Data Analysis
- Run `analyze_data.py` tool with your config as the argument to analyse your dataset.

```shell
python tools/analyze_data.py --config configs/demo/analyser.yaml
```

- **Note:** Analyser only compute stats of Filter ops. So extra Mapper or Deduplicator ops will be ignored in the analysis process.

### Data Visualization

- Run `app.py` tool to visualize your dataset in your browser.

```shell
streamlit run app.py
```
'''

config_desc = '''

Data-Juicer provides some configuration files to allow users to easily understand the configuration methods of various functions and quickly reproduce the processing flow of different datasets.

### Usage

```shell
# To process your dataset.
python tools/process_data.py --config xxx.yaml
# To analyse your dataset.
python tools/analyze_data.py --config xxx.yaml
```
'''

config_all_desc = '''
`config_all.yaml` which includes **all** ops and default arguments. You just need to **remove** ops that you won't use and refine some arguments of ops.
'''

op_desc = '''
The operators in Data-Juicer are categorized into 5 types.

| Type                              | Number | Description                                     |
|-----------------------------------|:------:|-------------------------------------------------|
| Formatter         |   7    | Discovers, loads, and canonicalizes source data |
| Mapper            |   21   | Edits and transforms samples                    |
<<<<<<< HEAD
| Filter            |   20   | Filters out low-quality samples                 |
| Deduplicator      |   3    | Detects and removes duplicate samples           |
=======
| Filter            |   19   | Filters out low-quality samples                 |
| Deduplicator      |   4    | Detects and removes duplicate samples           |
>>>>>>> 50f1acad
| Selector          |   2    | Selects top samples based on ranking            |
'''

op_list_desc = {
    'formatter':
    '''
| Operator          | Domain  |  Lang  | Description                                                        |
|-------------------|---------|--------|--------------------------------------------------------------------|
| remote_formatter  | General | en, zh | Prepares datasets from remote (e.g., HuggingFace)                  |
| csv_formatter     | General | en, zh | Prepares local `.csv` files                                        |
| tsv_formatter     | General | en, zh | Prepares local `.tsv` files                                        |
| json_formatter    | General | en, zh | Prepares local `.json`, `.jsonl`, `.jsonl.zst` files               |
| parquet_formatter | General | en, zh | Prepares local `.parquet` files                                    |
| text_formatter    | General | en, zh | Prepares other local text files ([complete list](../data_juicer/format/text_formatter.py#L63,73)) |
| mixture_formatter | General | en, zh | Handles a mixture of all the supported local file types
''',
    'mapper':
    '''
| Operator                                      | Domain             | Lang   | Description                                                                                                    |
|-----------------------------------------------|--------------------|--------|----------------------------------------------------------------------------------------------------------------|
| chinese_convert_mapper                              | General            | zh     | Convert Chinese between Traditional Chinese, Simplified Chinese and Japanese Kanji (by [opencc](https://github.com/BYVoid/OpenCC))                 |
| clean_copyright_mapper                              | Code               | en, zh | Removes copyright notice at the beginning of code files (:warning: must contain the word *copyright*)          |
| clean_email_mapper                                  | General            | en, zh | Removes email information                                                                                      |
| clean_html_mapper                                   | General            | en, zh | Removes HTML tags and returns plain text of all the nodes                                                      |
| clean_ip_mapper                                     | General            | en, zh | Removes IP addresses                                                                                           |
| clean_links_mapper                                  | General, Code      | en, zh | Removes links, such as those starting with http or ftp                                                         |
| expand_macro_mapper                                 | LaTeX              | en, zh | Expands macros usually defined at the top of TeX documents                                                     |
| fix_unicode_mapper                                  | General            | en, zh | Fixes broken Unicodes (by [ftfy](https://ftfy.readthedocs.io/))                                                |
| nlpaug_en_mapper                                    | General            | en     | Simply augment texts in English based on the `nlpaug` library                                                  |
| nlpcda_zh_mapper                                    | General            | zh     | Simply augment texts in Chinese based on the `nlpcda` library                                                  |
| punctuation_normalization_mapper                    | General            | en, zh | Normalizes various Unicode punctuations to their ASCII equivalents                                             |
| remove_bibliography_mapper                          | LaTeX              | en, zh | Removes the bibliography of TeX documents                                                                      |
| remove_comments_mapper                              | LaTeX              | en, zh | Removes the comments of TeX documents                                                                          |
| remove_header_mapper                                | LaTeX              | en, zh | Removes the running headers of TeX documents, e.g., titles, chapter or section numbers/names                   |
| remove_long_words_mapper                            | General            | en, zh | Removes words with length outside the specified range                                                          |
| remove_non_chinese_character_mapper                 | General            | en, zh | Remove non Chinese character in text samples. |
| remove_specific_chars_mapper                        | General            | en, zh | Removes any user-specified characters or substrings                                                            |
| remove_table_text_mapper                            | General, Financial | en     | Detects and removes possible table contents (:warning: relies on regular expression matching and thus fragile) |
| remove_words_with_incorrect_<br />substrings_mapper | General            | en, zh | Removes words containing specified substrings                                                                  |
| sentence_split_mapper                               | General            | en     | Splits and reorganizes sentences according to semantics                                                        |
| whitespace_normalization_mapper                     | General            | en, zh | Normalizes various Unicode whitespaces to the normal ASCII space (U+0020)                                      |
''',
    'filter':
    '''
| Operator                       | Domain  | Lang   | Description                                                                                |
|--------------------------------|---------|--------|--------------------------------------------------------------------------------------------|
| alphanumeric_filter            | General | en, zh | Keeps samples with alphanumeric ratio within the specified range                           |
| average_line_length_filter     | Code    | en, zh | Keeps samples with average line length within the specified range                          |
| character_repetition_filter    | General | en, zh | Keeps samples with char-level n-gram repetition ratio within the specified range           |
| clip_similarity_filter         | Multimodal |   -    |  Keeps samples with similarity between text and images within the specified range       |
| flagged_words_filter           | General | en, zh | Keeps samples with flagged-word ratio below the specified threshold                        |
| image_aspect_ratio_filter      | Image   |   -    | Keeps samples contains images with aspect ratios within specific range                     |
| image_shape_filter             | Image   |   -    | Keeps samples contains images with widths and heights within specific ranges               |
| image_size_filter      | Image   |   -    | Keeps samples contains images whose size in bytes are within specific range                     |
| language_id_score_filter       | General | en, zh | Keeps samples of the specified language, judged by a predicted confidence score            |
| maximum_line_length_filter     | Code    | en, zh | Keeps samples with maximum line length within the specified range                          |
| perplexity_filter              | General | en, zh | Keeps samples with perplexity score below the specified threshold                          |
| special_characters_filter      | General | en, zh | Keeps samples with special-char ratio within the specified range                           |
| specified_field_filter         | General | en, zh | Filters samples based on field, with value lies in the specified targets                   |
| specified_numeric_field_filter | General | en, zh | Filters samples based on field, with value lies in the specified range (for numeric types) |
| stopwords_filter               | General | en, zh | Keeps samples with stopword ratio above the specified threshold                            |
| suffix_filter                  | General | en, zh | Keeps samples with specified suffixes                                                      |
| text_length_filter             | General | en, zh | Keeps samples with total text length within the specified range                            |
| token_num_filter               | General | en, zh | Keeps samples with token count within the specified range                                  |
| word_num_filter                | General | en, zh | Keeps samples with word count within the specified range                                   |
| word_repetition_filter         | General | en, zh | Keeps samples with word-level n-gram repetition ratio within the specified range           |
''',
    'deduplicator':
    '''
| Operator                      | Domain  | Lang   | Description                                                 |
|-------------------------------|---------|--------|-------------------------------------------------------------|
| document_deduplicator         | General | en, zh | Deduplicate samples at document-level by comparing MD5 hash |
| document_minhash_deduplicator | General | en, zh | Deduplicate samples at document-level using MinHashLSH      |
| document_simhash_deduplicator | General | en, zh | Deduplicate samples at document-level using SimHash         |
| image_deduplicator            | Image   |   -    | Deduplicate samples at document-level using exact matching of images between documents |
''',
    'selector':
    '''
| Operator                           | Domain  | Lang   | Description                                                           |
|------------------------------------|---------|--------|-----------------------------------------------------------------------|
| topk_specified_field_selector      | General | en, zh | Selects top samples by comparing the values of the specified field    |
| frequency_specified_field_selector | General | en, zh | Selects top samples by comparing the frequency of the specified field |
'''
}

demo_desc = '''
- Introduction to Data-Juicer [[ModelScope](https://modelscope.cn/studios/Data-Juicer/overview_scan/summary)] [[HuggingFace](https://huggingface.co/spaces/datajuicer/overview_scan)]
- Data Visualization:
  - Basic Statistics [[ModelScope](https://modelscope.cn/studios/Data-Juicer/data_visulization_statistics/summary)] [[HuggingFace](https://huggingface.co/spaces/datajuicer/data_visualization_statistics)]
  - Lexical Diversity [[ModelScope](https://modelscope.cn/studios/Data-Juicer/data_visulization_diversity/summary)] [[HuggingFace](https://huggingface.co/spaces/datajuicer/data_visualization_diversity)]
  - Operator Effect [[ModelScope](https://modelscope.cn/studios/Data-Juicer/data_visulization_op_effect/summary)] [[HuggingFace](https://huggingface.co/spaces/datajuicer/data_visualization_op_effect)]
- Data Processing:
  - Scientific Literature (e.g. [arXiv](https://info.arxiv.org/help/bulk_data_s3.html)) [[ModelScope](https://modelscope.cn/studios/Data-Juicer/process_sci_data/summary)] [[HuggingFace](https://huggingface.co/spaces/datajuicer/process_sci_data)]
  - Programming Code (e.g. [TheStack](https://huggingface.co/datasets/bigcode/the-stack)) [[ModelScope](https://modelscope.cn/studios/Data-Juicer/process_code_data/summary)] [[HuggingFace](https://huggingface.co/spaces/datajuicer/process_code_data)]
  - Chinese Instruction Data (e.g. [Alpaca-CoT](https://huggingface.co/datasets/QingyiSi/Alpaca-CoT)) [[ModelScope](https://modelscope.cn/studios/Data-Juicer/process_sft_zh_data/summary)] [[HuggingFace](https://huggingface.co/spaces/datajuicer/process_cft_zh_data)]
- Tool Pool:
  - Dataset Splitting by Language [[ModelScope](https://modelscope.cn/studios/Data-Juicer/tool_dataset_splitting_by_language/summary)] [[HuggingFace](https://huggingface.co/spaces/datajuicer/tool_dataset_splitting_by_language)]
  - Quality Classifier for CommonCrawl [[ModelScope](https://modelscope.cn/studios/Data-Juicer/tool_quality_classifier/summary)] [[HuggingFace](https://huggingface.co/spaces/datajuicer/tool_quality_classifier)]
  - Auto Evaluation on [HELM](https://github.com/stanford-crfm/helm) [[ModelScope](https://modelscope.cn/studios/Data-Juicer/auto_evaluation_helm/summary)] [[HuggingFace](https://huggingface.co/spaces/datajuicer/auto_evaluation_helm)]
  - Data Sampling and Mixture [[ModelScope](https://modelscope.cn/studios/Data-Juicer/data_mixture/summary)] [[HuggingFace](https://huggingface.co/spaces/datajuicer/data_mixture)]
- Data Processing Loop [[ModelScope](https://modelscope.cn/studios/Data-Juicer/data_process_loop/summary)] [[HuggingFace](https://huggingface.co/spaces/datajuicer/data_process_loop)]
- Data Processing HPO [[ModelScope](https://modelscope.cn/studios/Data-Juicer/data_process_hpo/summary)] [[HuggingFace](https://huggingface.co/spaces/datajuicer/data_process_hpo)]
'''


def run_demo():

    config_file = os.path.join(project_path, 'configs/demo/analyser.yaml')
    data_path = os.path.join(demo_path, 'data/demo-dataset.jsonl')
    st.markdown(f'dataset: `{data_path}`')
    start_btn = st.button(' Start to analyze', use_container_width=True)

    cfg_cmd = f'--config {config_file} --dataset_path {data_path}'
    args_in_cmd = cfg_cmd.split()
    cfg = init_configs(args=args_in_cmd)

    images_ori = []
    cfg['save_stats_in_one_file'] = True

    if start_btn:
        analyzer = Analyser(cfg)

        with st.spinner('Wait for analyze...'):
            analyzer.run()

        overall_file = os.path.join(analyzer.analysis_path, 'overall.csv')
        analysis_res_ori = pd.DataFrame()
        if os.path.exists(overall_file):
            analysis_res_ori = pd.read_csv(overall_file)

        if os.path.exists(analyzer.analysis_path):
            for f_path in os.listdir(analyzer.analysis_path):
                if '.png' in f_path and 'all-stats' in f_path:
                    images_ori.append(
                        os.path.join(analyzer.analysis_path, f_path))

        st.subheader('Statistics')
        st.dataframe(analysis_res_ori, use_container_width=True)
        if len(images_ori) > 0:
            st.subheader('Histograms')
            for img in images_ori:
                st.image(img, output_format='png', use_column_width=True)


class Visualize:

    @staticmethod
    def setup():
        st.set_page_config(
            page_title='Data-Juicer',
            page_icon=':smile',
            # layout='wide',
            # initial_sidebar_state="expanded",
        )

        readme_link = 'https://github.com/alibaba/data-juicer'

        st.markdown(
            '<div align = "center"> <font size = "70"> Data-Juicer  \
            </font> </div>',
            unsafe_allow_html=True,
        )

        st.markdown(
            f'<div align = "center"> A One-Stop Data Processing System for \
                Large Language Models, \
                see more details in <a href={readme_link}>GitHub</a></div>',
            unsafe_allow_html=True,
        )

    @staticmethod
    def overrall():

        st.image(os.path.join(project_path, 'docs/imgs/data-juicer.jpg'),
                 output_format='jpg',
                 use_column_width=True)
        st.markdown(project_desc)
        with st.expander('Features', expanded=False):
            st.markdown(features_desc)
        with st.expander('Quick Start', expanded=False):
            st.markdown(quick_start_desc)
        with st.expander('Configuration', expanded=False):
            st.markdown(config_desc)
            st.markdown('### Recipes')
            tab1, tab2, tab3, tab4 = st.tabs([
                ':blue[ Reproduced Redpajama]', ':blue[ Reproduced BLOOM]',
                ':blue[ Data-Juicer Recipes]', ':blue[ Config-all]'
            ])

            def show_yaml(config_file):
                with open(config_file, 'r') as f:
                    st.code(f.read(), language='yaml', line_numbers=False)

            with tab1:
                label = 'Data-Juicer have reproduced the processing \
                         flow of some RedPajama datasets.'

                config_files = Path(
                    os.path.join(
                        project_path,
                        'configs/reproduced_redpajama')).glob('*.yaml')
                config_dict = {
                    config.stem: str(config)
                    for config in config_files
                }

                selected = st.selectbox(
                    label=label,
                    options=sorted(list(config_dict.keys())),
                )
                show_yaml(config_dict[selected])

            with tab2:
                label = 'Data-Juicer have reproduced the processing flow \
                    of some BLOOM datasets.'

                config_files = Path(
                    os.path.join(project_path,
                                 'configs/reproduced_bloom')).glob('*.yaml')
                config_dict = {
                    config.stem: str(config)
                    for config in config_files
                }

                selected = st.selectbox(
                    label=label,
                    options=sorted(list(config_dict.keys())),
                )
                show_yaml(config_dict[selected])
            with tab3:
                label = 'Data-Juicer have refined some open source datasets \
                    (including CFT datasets) by using Data-Juicer and have \
                        provided configuration files for the refine flow.'

                config_files = Path(
                    os.path.join(
                        project_path,
                        'configs/data_juicer_recipes')).rglob('*.yaml')
                config_dict = {
                    config.stem: str(config)
                    for config in config_files
                }

                selected = st.selectbox(
                    label=label,
                    options=sorted(list(config_dict.keys())),
                )
                show_yaml(config_dict[selected])
            with tab4:
                st.markdown(config_all_desc)
                show_yaml(os.path.join(project_path,
                                       'configs/config_all.yaml'))

        with st.expander('Operators', expanded=False):

            st.markdown(op_desc)
            st.markdown('### Operator List')
            tabs = st.tabs([
                ':blue[ Formatters]',
                ':blue[ Mappers]',
                ':blue[ Filters]',
                ':blue[ Deduplicators]',
                ':blue[ Selecttors]',
            ])

            for op_type, tab in zip(
                ['formatter', 'mapper', 'filter', 'deduplicator', 'selector'],
                    tabs):
                with tab:
                    show_list = st.checkbox(f'Show {op_type} list')
                    if show_list:
                        st.markdown(op_list_desc[op_type])
                    if op_type == 'formatter':
                        repo = FORMATTERS
                        options = list(repo.modules.keys())

                    else:
                        repo = OPERATORS
                        all_ops = list(repo.modules.keys())
                        options = [
                            name for name in all_ops if name.endswith(op_type)
                        ]

                    label = f'Select a {op_type} to show details'
                    op_name = st.selectbox(label=label, options=options)

                    op_class = repo.modules[op_name]

                    st.markdown('#### Source Code')
                    text = inspect.getsourcelines(op_class)
                    st.code(''.join(text[0]),
                            language='python',
                            line_numbers=False)
        with st.expander('Demos', expanded=False):
            st.markdown('### Total Demos')
            st.markdown(demo_desc)
            st.markdown('### First Demo: Basic Statistics')
            run_demo()

    @staticmethod
    def visualize():
        Visualize.setup()
        Visualize.overrall()


def main():
    Visualize.visualize()


if __name__ == '__main__':
    main()<|MERGE_RESOLUTION|>--- conflicted
+++ resolved
@@ -89,13 +89,8 @@
 |-----------------------------------|:------:|-------------------------------------------------|
 | Formatter         |   7    | Discovers, loads, and canonicalizes source data |
 | Mapper            |   21   | Edits and transforms samples                    |
-<<<<<<< HEAD
 | Filter            |   20   | Filters out low-quality samples                 |
-| Deduplicator      |   3    | Detects and removes duplicate samples           |
-=======
-| Filter            |   19   | Filters out low-quality samples                 |
 | Deduplicator      |   4    | Detects and removes duplicate samples           |
->>>>>>> 50f1acad
 | Selector          |   2    | Selects top samples based on ranking            |
 '''
 
