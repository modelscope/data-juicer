--- conflicted
+++ resolved
@@ -89,11 +89,7 @@
 |-----------------------------------|:------:|-------------------------------------------------|
 | Formatter         |   7    | Discovers, loads, and canonicalizes source data |
 | Mapper            |   21   | Edits and transforms samples                    |
-<<<<<<< HEAD
-| Filter            |   18   | Filters out low-quality samples                 |
-=======
-| Filter            |   19   | Filters out low-quality samples                 |
->>>>>>> 985e475b
+| Filter            |   20   | Filters out low-quality samples                 |
 | Deduplicator      |   3    | Detects and removes duplicate samples           |
 | Selector          |   2    | Selects top samples based on ranking            |
 '''
@@ -147,11 +143,8 @@
 | clip_similarity_filter         | Multimodal |   -    |  Keeps samples with similarity between text and images within the specified range       |
 | flagged_words_filter           | General | en, zh | Keeps samples with flagged-word ratio below the specified threshold                        |
 | image_aspect_ratio_filter      | Image   |   -    | Keeps samples contains images with aspect ratios within specific range                     |
-<<<<<<< HEAD
 | image_shape_filter             | Image   |   -    | Keeps samples contains images with widths and heights within specific ranges               |
-=======
 | image_size_filter      | Image   |   -    | Keeps samples contains images whose size in bytes are within specific range                     |
->>>>>>> 985e475b
 | language_id_score_filter       | General | en, zh | Keeps samples of the specified language, judged by a predicted confidence score            |
 | maximum_line_length_filter     | Code    | en, zh | Keeps samples with maximum line length within the specified range                          |
 | perplexity_filter              | General | en, zh | Keeps samples with perplexity score below the specified threshold                          |
