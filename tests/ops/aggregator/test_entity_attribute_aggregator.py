--- conflicted
+++ resolved
@@ -5,17 +5,13 @@
 from data_juicer.core.data import NestedDataset as Dataset
 from data_juicer.ops.aggregator import EntityAttributeAggregator
 from data_juicer.utils.unittest_utils import DataJuicerTestCaseBase, SKIPPED_TESTS
-<<<<<<< HEAD
-from data_juicer.utils.constant import Fields, MetaKeys, AggKeys
-=======
-from data_juicer.utils.constant import Fields, MetaKeys
->>>>>>> fb98c561
+from data_juicer.utils.constant import Fields, BatchMetaKeys, MetaKeys
 
 
 @SKIPPED_TESTS.register_module()
 class EntityAttributeAggregatorTest(DataJuicerTestCaseBase):
 
-    def _run_helper(self, op, samples, output_key=AggKeys.entity_attribute):
+    def _run_helper(self, op, samples, output_key=BatchMetaKeys.entity_attribute):
 
         # before runing this test, set below environment variables:
         # export OPENAI_BASE_URL=https://dashscope.aliyuncs.com/compatible-mode/v1/
@@ -27,8 +23,8 @@
         for data in new_dataset:
             for k in data:
                 logger.info(f"{k}: {data[k]}")
-            self.assertIn(output_key, data[Fields.agg])
-            self.assertNotEqual(data[Fields.agg][output_key], '')
+            self.assertIn(output_key, data[Fields.batch_meta])
+            self.assertNotEqual(data[Fields.batch_met][output_key], '')
 
         self.assertEqual(len(new_dataset), len(samples))
 
