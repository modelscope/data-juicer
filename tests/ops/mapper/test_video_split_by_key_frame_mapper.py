# flake8: noqa: E501

import os
import unittest

from data_juicer.core.data import NestedDataset as Dataset
from data_juicer.ops.mapper.video_split_by_key_frame_mapper import \
    VideoSplitByKeyFrameMapper
from data_juicer.utils.file_utils import add_suffix_to_filename
from data_juicer.utils.mm_utils import SpecialTokens
from data_juicer.utils.unittest_utils import DataJuicerTestCaseBase, TEST_TAG


class VideoSplitByKeyFrameMapperTest(DataJuicerTestCaseBase):

    data_path = os.path.join(os.path.dirname(os.path.realpath(__file__)), '..',
                             'data')
    vid1_path = os.path.join(data_path, 'video1.mp4')
    vid2_path = os.path.join(data_path, 'video2.mp4')
    vid3_path = os.path.join(data_path, 'video3.mp4')

    def _get_res_list(self, dataset, source_list):
        dataset = sorted(dataset, key=lambda x: x["id"])
        source_list = sorted(source_list, key=lambda x: x["id"])
        res_list = []
        origin_paths = [self.vid1_path, self.vid2_path, self.vid3_path]
        idx = 0
        for sample in dataset:
            output_paths = sample['videos']
            # for keep_original_sample=True
<<<<<<< HEAD
            if set(output_paths) <= set(origin_paths):
                res_list.append({
                    'id': sample['id'],
=======
            if set(output_paths) <= set(origin_paths):                
                res_list.append({
>>>>>>> 166b4ed2
                    'text': sample['text'],
                    'videos': sample['videos']
                })
                continue

            source = source_list[idx]
            idx += 1

            output_file_names = [
                os.path.splitext(os.path.basename(p))[0] for p in output_paths
            ]
            split_frames_nums = []
            for origin_path in source['videos']:
                origin_file_name = os.path.splitext(
                    os.path.basename(origin_path))[0]
                cnt = 0
                for output_file_name in output_file_names:
                    if origin_file_name in output_file_name:
                        cnt += 1
                split_frames_nums.append(cnt)

            res_list.append({
                'id': sample['id'],
                'text': sample['text'],
                'split_frames_num': split_frames_nums
            })

        return res_list

    def _run_video_split_by_key_frame_mapper(self,
                                             op,
                                             source_list,
                                             target_list,
                                             num_proc=1):
        dataset = self.generate_dataset(source_list)
        # TODO: use num_proc
        dataset = self.run_single_op(dataset, op, ["id", "text", "videos"])
        res_list = self._get_res_list(dataset, source_list)
        self.assertDatasetEqual(res_list, target_list)

    @TEST_TAG("standalone", "ray")
    def test(self):
        ds_list = [{
            'id': 0,
            'text': f'{SpecialTokens.video} 白色的小羊站在一旁讲话。旁边还有两只灰色猫咪和一只拉着灰狼的猫咪。',
            'videos': [self.vid1_path]
        }, {
            'id': 1,
            'text':
            f'{SpecialTokens.video} 身穿白色上衣的男子，拿着一个东西，拍打自己的胃部。{SpecialTokens.eoc}',
            'videos': [self.vid2_path]
        }, {
            'id': 2,
            'text':
            f'{SpecialTokens.video} 两个长头发的女子正坐在一张圆桌前讲话互动。 {SpecialTokens.eoc}',
            'videos': [self.vid3_path]
        }]
        tgt_list = [{
            'id': 0,
            'text':
            f'{SpecialTokens.video}{SpecialTokens.video}{SpecialTokens.video} 白色的小羊站在一旁讲话。旁边还有两只灰色猫咪和一只拉着灰狼的猫咪。{SpecialTokens.eoc}',
            'split_frames_num': [3]
        }, {
            'id': 1,
            'text':
            f'{SpecialTokens.video}{SpecialTokens.video}{SpecialTokens.video} 身穿白色上衣的男子，拿着一个东西，拍打自己的胃部。{SpecialTokens.eoc}',
            'split_frames_num': [3]
        }, {
            'id': 2,
            'text':
            f'{SpecialTokens.video}{SpecialTokens.video}{SpecialTokens.video}{SpecialTokens.video}{SpecialTokens.video}{SpecialTokens.video} 两个长头发的女子正坐在一张圆桌前讲话互动。 {SpecialTokens.eoc}',
            'split_frames_num': [6]
        }]
        op = VideoSplitByKeyFrameMapper(keep_original_sample=False)
        self._run_video_split_by_key_frame_mapper(op, ds_list, tgt_list)

    @TEST_TAG("standalone", "ray")
    def test_keep_ori_sample(self):
        ds_list = [{
            'id': 0,
            'text': f'{SpecialTokens.video} 白色的小羊站在一旁讲话。旁边还有两只灰色猫咪和一只拉着灰狼的猫咪。',
            'videos': [self.vid1_path]
        }, {
            'id': 1,
            'text':
            f'{SpecialTokens.video} 身穿白色上衣的男子，拿着一个东西，拍打自己的胃部。{SpecialTokens.eoc}',
            'videos': [self.vid2_path]
        }, {
            'id': 2,
            'text':
            f'{SpecialTokens.video} 两个长头发的女子正坐在一张圆桌前讲话互动。 {SpecialTokens.eoc}',
            'videos': [self.vid3_path]
        }]
        tgt_list = [{
            'id': 0,
            'text': f'{SpecialTokens.video} 白色的小羊站在一旁讲话。旁边还有两只灰色猫咪和一只拉着灰狼的猫咪。',
            'videos': [self.vid1_path]
        }, {
            'id': 0,
            'text':
            f'{SpecialTokens.video}{SpecialTokens.video}{SpecialTokens.video} 白色的小羊站在一旁讲话。旁边还有两只灰色猫咪和一只拉着灰狼的猫咪。{SpecialTokens.eoc}',
            'split_frames_num': [3]
        }, {
            'id': 1,
            'text':
            f'{SpecialTokens.video} 身穿白色上衣的男子，拿着一个东西，拍打自己的胃部。{SpecialTokens.eoc}',
            'videos': [self.vid2_path]
        }, {
            'id': 1,
            'text':
            f'{SpecialTokens.video}{SpecialTokens.video}{SpecialTokens.video} 身穿白色上衣的男子，拿着一个东西，拍打自己的胃部。{SpecialTokens.eoc}',
            'split_frames_num': [3]
        }, {
            'id': 2,
            'text':
            f'{SpecialTokens.video} 两个长头发的女子正坐在一张圆桌前讲话互动。 {SpecialTokens.eoc}',
            'videos': [self.vid3_path]
        }, {
            'id': 2,
            'text':
            f'{SpecialTokens.video}{SpecialTokens.video}{SpecialTokens.video}{SpecialTokens.video}{SpecialTokens.video}{SpecialTokens.video} 两个长头发的女子正坐在一张圆桌前讲话互动。 {SpecialTokens.eoc}',
            'split_frames_num': [6]
        }]
        op = VideoSplitByKeyFrameMapper()
        self._run_video_split_by_key_frame_mapper(op, ds_list, tgt_list)

    @TEST_TAG("standalone", "ray")
    def test_multi_process(self):
        ds_list = [{
            'id': 0,
            'text': f'{SpecialTokens.video} 白色的小羊站在一旁讲话。旁边还有两只灰色猫咪和一只拉着灰狼的猫咪。',
            'videos': [self.vid1_path]
        }, {
            'id': 1,
            'text':
            f'{SpecialTokens.video} 身穿白色上衣的男子，拿着一个东西，拍打自己的胃部。{SpecialTokens.eoc}',
            'videos': [self.vid2_path]
        }, {
            'id': 2,
            'text':
            f'{SpecialTokens.video} 两个长头发的女子正坐在一张圆桌前讲话互动。 {SpecialTokens.eoc}',
            'videos': [self.vid3_path]
        }]
        tgt_list = [{
            'id': 0,
            'text':
            f'{SpecialTokens.video}{SpecialTokens.video}{SpecialTokens.video} 白色的小羊站在一旁讲话。旁边还有两只灰色猫咪和一只拉着灰狼的猫咪。{SpecialTokens.eoc}',
            'split_frames_num': [3]
        }, {
            'id': 1,
            'text':
            f'{SpecialTokens.video}{SpecialTokens.video}{SpecialTokens.video} 身穿白色上衣的男子，拿着一个东西，拍打自己的胃部。{SpecialTokens.eoc}',
            'split_frames_num': [3]
        }, {
            'id': 2,
            'text':
            f'{SpecialTokens.video}{SpecialTokens.video}{SpecialTokens.video}{SpecialTokens.video}{SpecialTokens.video}{SpecialTokens.video} 两个长头发的女子正坐在一张圆桌前讲话互动。 {SpecialTokens.eoc}',
            'split_frames_num': [6]
        }]
        op = VideoSplitByKeyFrameMapper(keep_original_sample=False)
        self._run_video_split_by_key_frame_mapper(op,
                                                  ds_list,
                                                  tgt_list,
                                                  num_proc=2)

    @TEST_TAG("standalone", "ray")
    def test_multi_chunk(self):
        # wrong because different order
        ds_list = [{
            'id': 0,
            'text':
            f'{SpecialTokens.video} 白色的小羊站在一旁讲话。旁边还有两只灰色猫咪和一只拉着灰狼的猫咪。{SpecialTokens.eoc}{SpecialTokens.video} 身穿白色上衣的男子，拿着一个东西，拍打自己的胃部。',
            'videos': [self.vid1_path, self.vid2_path]
        }, {
            'id': 1,
            'text':
            f'{SpecialTokens.video} 身穿白色上衣的男子，拿着一个东西，拍打自己的胃部。{SpecialTokens.eoc}{SpecialTokens.video} 两个长头发的女子正坐在一张圆桌前讲话互动。 {SpecialTokens.eoc}',
            'videos': [self.vid2_path, self.vid3_path]
        }, {
            'id': 2,
            'text':
            f'{SpecialTokens.video} 白色的小羊站在一旁讲话。旁边还有两只灰色猫咪和一只拉着灰狼的猫咪。{SpecialTokens.eoc}{SpecialTokens.video} 两个长头发的女子正坐在一张圆桌前讲话互动。 {SpecialTokens.eoc}',
            'videos': [self.vid1_path, self.vid3_path]
        }]
        tgt_list = [{
            'id': 0,
            'text':
            f'{SpecialTokens.video}{SpecialTokens.video}{SpecialTokens.video} 白色的小羊站在一旁讲话。旁边还有两只灰色猫咪和一只拉着灰狼的猫咪。{SpecialTokens.eoc}{SpecialTokens.video}{SpecialTokens.video}{SpecialTokens.video} 身穿白色上衣的男子，拿着一个东西，拍打自己的胃部。{SpecialTokens.eoc}',
            'split_frames_num': [3, 3]
        }, {
            'id': 1,
            'text':
            f'{SpecialTokens.video}{SpecialTokens.video}{SpecialTokens.video} 身穿白色上衣的男子，拿着一个东西，拍打自己的胃部。{SpecialTokens.eoc}{SpecialTokens.video}{SpecialTokens.video}{SpecialTokens.video}{SpecialTokens.video}{SpecialTokens.video}{SpecialTokens.video} 两个长头发的女子正坐在一张圆桌前讲话互动。 {SpecialTokens.eoc}',
            'split_frames_num': [3, 6]
        }, {
            'id': 2,
            'text':
            f'{SpecialTokens.video}{SpecialTokens.video}{SpecialTokens.video} 白色的小羊站在一旁讲话。旁边还有两只灰色猫咪和一只拉着灰狼的猫咪。{SpecialTokens.eoc}{SpecialTokens.video}{SpecialTokens.video}{SpecialTokens.video}{SpecialTokens.video}{SpecialTokens.video}{SpecialTokens.video} 两个长头发的女子正坐在一张圆桌前讲话互动。 {SpecialTokens.eoc}',
            'split_frames_num': [3, 6]
        }]
        op = VideoSplitByKeyFrameMapper(keep_original_sample=False)
        self._run_video_split_by_key_frame_mapper(op, ds_list, tgt_list)


if __name__ == '__main__':
    unittest.main()<|MERGE_RESOLUTION|>--- conflicted
+++ resolved
@@ -3,10 +3,8 @@
 import os
 import unittest
 
-from data_juicer.core.data import NestedDataset as Dataset
 from data_juicer.ops.mapper.video_split_by_key_frame_mapper import \
     VideoSplitByKeyFrameMapper
-from data_juicer.utils.file_utils import add_suffix_to_filename
 from data_juicer.utils.mm_utils import SpecialTokens
 from data_juicer.utils.unittest_utils import DataJuicerTestCaseBase, TEST_TAG
 
@@ -28,14 +26,9 @@
         for sample in dataset:
             output_paths = sample['videos']
             # for keep_original_sample=True
-<<<<<<< HEAD
             if set(output_paths) <= set(origin_paths):
                 res_list.append({
                     'id': sample['id'],
-=======
-            if set(output_paths) <= set(origin_paths):                
-                res_list.append({
->>>>>>> 166b4ed2
                     'text': sample['text'],
                     'videos': sample['videos']
                 })
